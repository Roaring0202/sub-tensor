"""Feed Forward NN Synapse

Simple feed forward NN for images.

"""

import bittensor

from loguru import logger
import torch
import torch.nn as nn
import torch.nn.functional as F
import torchvision
import torchvision.transforms as transforms
from typing import List, Tuple, Dict, Optional

class FFNNConfig:
    r"""
    This is the configuration class to store the configuration of a :class:`~FFNNSynapse`.
    It is used to instantiate a Feed Forward model according to the specified arguments, 
    defining the model architecture. 

    Args:
        target_dim (:obj:`int`, `required`, defaults to (10)):
            The number of logit heads used by the target layer.      

    Examples::

        >>> from bittensor.synapses.ffnn.model import FFNNConfig

        >>> # Initializing a FFNN configuration
        >>> configuration = FFNNConfig()

        >>> # Initializing the synapse from configuration.
        >>> configuration = FNNSynapse ( configuration )
    """

    __default_target_dim__ = 10
    
    def __init__(self, **kwargs):
        self.target_dim = kwargs.pop("target_dim", self.__default_target_dim__)
        self.run_type_checks()
    
    def run_type_checks(self):
        assert isinstance(self.target_dim, int)

class FFNNSynapse(bittensor.Synapse):
    """ Simple feed forward NN for images.
    """

    def __init__(self,
                 config: FFNNConfig = None,
                 dendrite: bittensor.Dendrite = None,
                 metagraph: bittensor.Metagraph = None):
        r""" Init a new ffnn synapse module.

            Args:
                config (:obj:`FFNNConfig`, `optional`, defaults to FNNConfig()): 
                    ffnn configuration class.

                dendrite (:obj:`bittensor.Dendrite`, `optional`, bittensor.dendrite): 
                    bittensor dendrite object used for queries to remote synapses.
                    Defaults to bittensor.dendrite global.

                metagraph (:obj:`bittensor.Metagraph`, `optional`, bittensor.metagraph): 
                    bittensor metagraph containing network graph information. 
                    Defaults to bittensor.metagraph global.

        """
        super(FFNNSynapse, self).__init__()

        # Bittensor dendrite object used for queries to remote synapses.
        # Defaults to bittensor.dendrite global object.
        self.dendrite = dendrite
        if self.dendrite == None:
            self.dendrite = bittensor.dendrite

        # Bttensor metagraph containing network graph information.
        # Defaults to bittensor.metagraph global object.
        self.metagraph = metagraph
        if self.metagraph == None:
            self.metagraph = bittensor.metagraph

        self.config = config
        if self.config == None:
            self.config = FFNNConfig()

        # Set up device.
        self.device = torch.device("cuda" if torch.cuda.is_available() else "cpu")

        # transform_layer: transforms images to common dimension.
        # [batch_size, -1, -1, -1] -> [batch_size, self.transform_dim]
        self.transform = bittensor.utils.batch_transforms.Normalize((0.1307,), (0.3081,))
        self.transform_pool = nn.AdaptiveAvgPool2d((28, 28))
        self.transform_conv1 = nn.Conv2d(1, 10, kernel_size=5)
        self.transform_conv2 = nn.Conv2d(10, 20, kernel_size=5)
        self.transform_drop = nn.Dropout2d()
        self.transform_dim = 320

        # router: (PKM layer) queries network using transform as context.
        # [batch_size, transform_dim] -> topk * [batch_size, bittensor.__network_dim__]
        self.router = bittensor.Router(x_dim = self.transform_dim, key_dim=100, topk=10)

        # context_layer: distills the remote_context from the transform layer.
        # [batch_size, transform_dim] -> [batch_size, bittensor.__network_dim__]
        self.context_layer1 = nn.Linear(self.transform_dim, 256)
        self.context_layer2 = nn.Linear(256, bittensor.__network_dim__)

        # hidden_layer: learns hidden units for network and target.
        # [batch_size, transform_dim + bittensor.__network_dim__] = [batch_size, bittensor.__network_dim__]
        self.hidden_layer1 = nn.Linear(self.transform_dim + bittensor.__network_dim__, bittensor.__network_dim__)
        self.hidden_layer2 = nn.Linear(bittensor.__network_dim__, bittensor.__network_dim__)

        # target_layer: Maps from hidden layer to target dimension
        # [batch_size, bittensor.__network_dim__] -> [batch_size, self.target_dim]
        self.target_layer1 = nn.Linear(bittensor.__network_dim__, 256)
        self.target_layer2 = nn.Linear(256, self.config.target_dim)
        
        self.to(self.device)

    def forward_image(self, images: torch.Tensor):
        r""" Forward image inputs through the FFNN synapse .

            Args:
                inputs (:obj:`torch.FloatTensor` of shape :obj:`(batch_size, sequence_dim, channels, rows, cols)`, `required`): 
                    Image tensors produced by calling PIL.toTensor() and with sequence dimension.
            
            Returns:
                hidden (:obj:`torch.FloatTensor` of shape :obj:`(batch_size, sequence_dim, bittensor.__network_dim__)`, `required`): 
                    Hidden layer encoding produced by using local_context.
        """
        # images: remove sequence dimension from images.
        # images.shape = [batch_size, channels, rows, cols] 
        images = images.view(images.shape[0] * images.shape[1], images.shape[2], images.shape[3], images.shape[4])

        # hidden: hidden layer using local_contextcontext for local computation only.
        # hidden.shape = [batch_size, __network_dim__] 
        hidden = self.forward (images = images.to(self.device), remote = False) ['local_hidden']
        
        # hidden: re-add sequence dimension to outputs.
        # hidden.shape = [batch_size, sequence_dim, __network_dim__] 
        hidden = torch.unsqueeze(hidden, 1)

        return hidden

    def forward(self,
                images: torch.Tensor,
                targets: torch.Tensor = None,
                remote: bool = False):
        r""" Forward pass non-sequential image inputs and targets through the FFNN Synapse.

            Args:
                images (:obj:`torch.FloatTensor` of shape :obj:`(batch_size, channels, rows, cols)`, `required`): 
                    PIL.toTensor() encoded images.

                targets (:obj:`torch.FloatTensor`  of shape :obj:`(batch_size, target_dim)`, `optional`, defaults to None): 
                    Image labels.

                remote (:obj:`bool')`, `optional`, default to False):
                    Switch between local_contextand remote context. If true, function makes quries to the remote network.

            Returns:
                dictionary with { 
                    loss  (:obj:`List[str]` of shape :obj:`(batch_size)`, `required`):
                        Total loss acumulation to be used by loss.backward()

                    local_hidden (:obj:`torch.FloatTensor` of shape :obj:`(batch_size, bittensor.__network_dim__)`, `required`):
                        Hidden layer encoding produced using local_context.

                    local_target (:obj:`torch.FloatTensor` of shape :obj:`(batch_size, target_dim)`, `optional`):
<<<<<<< HEAD
                        MNIST Target predictions using local_context. 

                    local_target_loss (:obj:`torch.FloatTensor` of shape :obj:`(1)`, `optional`): 
                        MNIST Classification loss using local_context.
=======
                        FFNN Target predictions using student_context. 

                    local_target_loss (:obj:`torch.FloatTensor` of shape :obj:`(1)`, `optional`): 
                        FFNN Classification loss using student_context.
>>>>>>> 6981be90

                    remote_hidden (:obj:`torch.FloatTensor` of shape :obj:`(batch_size, bittensor.__network_dim__)`, `optional`): 
                        Hidden layer encoding produced using the remote_context.

                    remote_target (:obj:`torch.FloatTensor` of shape :obj:`(batch_size, target_dim)`, `optional`):
                        FFNN Target predictions using the remote_context.

                    remote_target_loss (:obj:`torch.FloatTensor` of shape :obj:`(1)`, `optional`):
                        FFNN Classification loss using the remote_context.

                    distillation_loss (:obj:`torch.FloatTensor` of shape :obj:`(1)`, `optional`): 
                        Distillation loss between local_context and remote_context.
                }
        """

        # Return vars to be filled.
        loss = torch.tensor(0.0)
        local_hidden = None
        local_target = None
        local_target_loss = None
        remote_hidden = None
        remote_target = None
        remote_target_loss = None
        distillation_loss = None
        remote_context = None
        
        # transform: transform images to common shape.
        # transform.shape = [batch_size, self.transform_dim]
        transform = self.transform(images)
        transform = F.relu(F.max_pool2d(self.transform_conv1(transform), 2))
        transform = F.relu(F.max_pool2d(self.transform_drop(self.transform_conv2(transform)),2))
        transform = transform.view(-1, self.transform_dim)
       
        # remote_context: responses from a bittensor remote network call.
        # remote_context.shape = [batch_size, bittensor.__network_dim__]
        if remote:
            # If query == True make a remote call.
            images = torch.unsqueeze(images, 1) # Add sequence dimension.
            synapses = self.metagraph.synapses() # Returns a list of synapses on the network.
            requests, _ = self.router.route( synapses, transform, images ) # routes inputs to network.
            responses = self.dendrite.forward_image( synapses, requests ) # Makes network calls.
            remote_context = self.router.join( responses ) # Joins responses based on scores..
            remote_context = remote_context.view(remote_context.shape[0] * remote_context.shape[1], remote_context.shape[2]) # Squeeze the sequence dimension.

        # local_context: distillation model for remote_context.
        # local_context.shape = [batch_size, bittensor.__network_dim__]
        local_context = self.context_layer1(transform.detach())
        local_context = self.context_layer2(local_context)
        if remote:
            # distillation_loss: distillation loss between local_context and remote_context
            # distillation_loss.shape = [1]
            distillation_loss = F.mse_loss(local_context, remote_context.detach())
            loss = loss + distillation_loss

        # local_hidden: hidden layer encoding using local_context.
        # local_hidden.shape = [batch_size, bittensor.__network_dim__]
        local_hidden = torch.cat((transform, local_context.detach()), dim=1)
        local_hidden = F.relu(self.hidden_layer1(local_hidden))
        local_hidden = F.relu(self.hidden_layer2(local_hidden))
        if targets is not None:
            # local_target: projection of local_hidden onto target dimension.
            # local_target_loss: loss between local_target and passed targets.
            # local_target.shape = [batch_size, target_dim]
            # local_target_loss.shape = [1]
            targets.to(self.device)
            local_target = self.target_layer1(local_hidden)
            local_target = self.target_layer2(local_target)
            local_target = F.log_softmax(local_target, dim=1)
            local_target_loss = F.nll_loss(local_target, targets)
            loss = loss + local_target_loss

        # remote_hidden: hidden layer encoding using remote_context.
        # remote_hidden.shape = [batch_size, bittensor.__network_dim__]
        if remote:
            remote_hidden = torch.cat([transform, remote_context], dim=1)
            remote_hidden = self.hidden_layer1(remote_hidden)
            remote_hidden = self.hidden_layer2(remote_hidden)
        
        if remote and targets is not None:
            # remote_target: projection of remote_hidden onto target dimension.
            # remote_target_loss: loss between remote_target and passed targets.
            # remote_target.shape = [batch_size, target_dim]
            # remote_target_loss.shape = [1]
            remote_target = self.target_layer1(remote_hidden)
            remote_target = self.target_layer2(remote_target)
            remote_target = F.log_softmax(remote_target, dim=1)
            remote_target_loss = F.nll_loss(remote_target, targets)
            loss = loss + remote_target_loss

        return {
            'loss': loss,
            'local_hidden': local_hidden,
            'local_target': local_target,
            'local_target_loss': local_target_loss,
            'remote_hidden': remote_hidden,
            'remote_target': remote_target,
            'remote_target_loss': remote_target_loss,
            'distillation_loss': distillation_loss,
        }<|MERGE_RESOLUTION|>--- conflicted
+++ resolved
@@ -168,17 +168,10 @@
                         Hidden layer encoding produced using local_context.
 
                     local_target (:obj:`torch.FloatTensor` of shape :obj:`(batch_size, target_dim)`, `optional`):
-<<<<<<< HEAD
-                        MNIST Target predictions using local_context. 
-
-                    local_target_loss (:obj:`torch.FloatTensor` of shape :obj:`(1)`, `optional`): 
-                        MNIST Classification loss using local_context.
-=======
                         FFNN Target predictions using student_context. 
 
                     local_target_loss (:obj:`torch.FloatTensor` of shape :obj:`(1)`, `optional`): 
                         FFNN Classification loss using student_context.
->>>>>>> 6981be90
 
                     remote_hidden (:obj:`torch.FloatTensor` of shape :obj:`(batch_size, bittensor.__network_dim__)`, `optional`): 
                         Hidden layer encoding produced using the remote_context.
