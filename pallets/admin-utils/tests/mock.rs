--- conflicted
+++ resolved
@@ -1,579 +1,340 @@
-#![allow(clippy::arithmetic_side_effects, clippy::unwrap_used)]
-
-use frame_support::{
-    assert_ok, derive_impl, parameter_types,
-    traits::{Everything, Hooks},
-    weights,
-};
-use frame_system as system;
-use frame_system::{limits, EnsureNever};
-use sp_consensus_aura::sr25519::AuthorityId as AuraId;
-use sp_core::U256;
-use sp_core::{ConstU64, H256};
-use sp_runtime::{
-    traits::{BlakeTwo256, ConstU32, IdentityLookup},
-    BuildStorage, DispatchError,
-};
-
-type Block = frame_system::mocking::MockBlock<Test>;
-
-// Configure a mock runtime to test the pallet.
-frame_support::construct_runtime!(
-    pub enum Test
-    {
-        System: frame_system,
-        Balances: pallet_balances,
-        AdminUtils: pallet_admin_utils,
-        SubtensorModule: pallet_subtensor::{Pallet, Call, Storage, Event<T>, Error<T>},
-    }
-);
-
-#[allow(dead_code)]
-pub type SubtensorCall = pallet_subtensor::Call<Test>;
-
-#[allow(dead_code)]
-pub type SubtensorEvent = pallet_subtensor::Event<Test>;
-
-#[allow(dead_code)]
-pub type BalanceCall = pallet_balances::Call<Test>;
-
-#[allow(dead_code)]
-pub type TestRuntimeCall = frame_system::Call<Test>;
-
-parameter_types! {
-    pub const BlockHashCount: u64 = 250;
-    pub const SS58Prefix: u8 = 42;
-}
-
-#[allow(dead_code)]
-pub type AccountId = U256;
-
-// The address format for describing accounts.
-#[allow(dead_code)]
-pub type Address = AccountId;
-
-// Balance of an account.
-#[allow(dead_code)]
-pub type Balance = u64;
-
-// An index to a block.
-#[allow(dead_code)]
-pub type BlockNumber = u64;
-
-parameter_types! {
-    pub const InitialMinAllowedWeights: u16 = 0;
-    pub const InitialEmissionValue: u16 = 0;
-    pub const InitialMaxWeightsLimit: u16 = u16::MAX;
-    pub BlockWeights: limits::BlockWeights = limits::BlockWeights::simple_max(weights::Weight::from_parts(1024, 0));
-    pub const ExistentialDeposit: Balance = 1;
-    pub const TransactionByteFee: Balance = 100;
-    pub const SDebug:u64 = 1;
-    pub const InitialRho: u16 = 30;
-    pub const InitialKappa: u16 = 32_767;
-    pub const InitialTempo: u16 = 0;
-    pub const SelfOwnership: u64 = 2;
-    pub const InitialImmunityPeriod: u16 = 2;
-    pub const InitialMaxAllowedUids: u16 = 2;
-    pub const InitialBondsMovingAverage: u64 = 900_000;
-    pub const InitialStakePruningMin: u16 = 0;
-    pub const InitialFoundationDistribution: u64 = 0;
-    pub const InitialDefaultTake: u16 = 11_796; // 18% honest number.
-    pub const InitialMinTake: u16 = 5_898; // 9%;
-    pub const InitialWeightsVersionKey: u16 = 0;
-    pub const InitialServingRateLimit: u64 = 0; // No limit.
-    pub const InitialTxRateLimit: u64 = 0; // Disable rate limit for testing
-    pub const InitialTxDelegateTakeRateLimit: u64 = 0; // Disable rate limit for testing
-    pub const InitialBurn: u64 = 0;
-    pub const InitialMinBurn: u64 = 0;
-    pub const InitialMaxBurn: u64 = 1_000_000_000;
-    pub const InitialValidatorPruneLen: u64 = 0;
-    pub const InitialScalingLawPower: u16 = 50;
-    pub const InitialMaxAllowedValidators: u16 = 100;
-    pub const InitialIssuance: u64 = 0;
-    pub const InitialDifficulty: u64 = 10000;
-    pub const InitialActivityCutoff: u16 = 5000;
-    pub const InitialAdjustmentInterval: u16 = 100;
-    pub const InitialAdjustmentAlpha: u64 = 0; // no weight to previous value.
-    pub const InitialMaxRegistrationsPerBlock: u16 = 3;
-    pub const InitialTargetRegistrationsPerInterval: u16 = 2;
-    pub const InitialPruningScore : u16 = u16::MAX;
-    pub const InitialRegistrationRequirement: u16 = u16::MAX; // Top 100%
-    pub const InitialMinDifficulty: u64 = 1;
-    pub const InitialMaxDifficulty: u64 = u64::MAX;
-    pub const InitialRAORecycledForRegistration: u64 = 0;
-    pub const InitialSenateRequiredStakePercentage: u64 = 2; // 2 percent of total stake
-    pub const InitialNetworkImmunityPeriod: u64 = 7200 * 7;
-    pub const InitialNetworkMinAllowedUids: u16 = 128;
-    pub const InitialNetworkMinLockCost: u64 = 100_000_000_000;
-    pub const InitialSubnetOwnerCut: u16 = 0; // 0%. 100% of rewards go to validators + miners.
-    pub const InitialNetworkLockReductionInterval: u64 = 2; // 2 blocks.
-    pub const InitialSubnetLimit: u16 = 10; // Max 10 subnets.
-    pub const InitialNetworkRateLimit: u64 = 0;
-    pub const InitialTargetStakesPerInterval: u16 = 1;
-<<<<<<< HEAD
-    pub const InitialHotkeySwapCost: u64 = 1_000_000_000;
-    pub const InitialAlphaHigh: u16 = 58982; // Represents 0.9 as per the production default
-    pub const InitialAlphaLow: u16 = 45875; // Represents 0.7 as per the production default
-=======
-    pub const InitialAlphaHigh: u16 = 900; // Represents 0.9 as per the production default
-    pub const InitialAlphaLow: u16 = 700; // Represents 0.7 as per the production default
->>>>>>> 7225af8f
-    pub const InitialLiquidAlphaOn: bool = false; // Default value for LiquidAlphaOn
-}
-
-impl pallet_subtensor::Config for Test {
-    type RuntimeEvent = RuntimeEvent;
-    type Currency = Balances;
-    type InitialIssuance = InitialIssuance;
-    type SudoRuntimeCall = TestRuntimeCall;
-    type CouncilOrigin = EnsureNever<AccountId>;
-    type SenateMembers = ();
-    type TriumvirateInterface = ();
-
-    type InitialMinAllowedWeights = InitialMinAllowedWeights;
-    type InitialEmissionValue = InitialEmissionValue;
-    type InitialMaxWeightsLimit = InitialMaxWeightsLimit;
-    type InitialTempo = InitialTempo;
-    type InitialDifficulty = InitialDifficulty;
-    type InitialAdjustmentInterval = InitialAdjustmentInterval;
-    type InitialAdjustmentAlpha = InitialAdjustmentAlpha;
-    type InitialTargetRegistrationsPerInterval = InitialTargetRegistrationsPerInterval;
-    type InitialRho = InitialRho;
-    type InitialKappa = InitialKappa;
-    type InitialMaxAllowedUids = InitialMaxAllowedUids;
-    type InitialValidatorPruneLen = InitialValidatorPruneLen;
-    type InitialScalingLawPower = InitialScalingLawPower;
-    type InitialImmunityPeriod = InitialImmunityPeriod;
-    type InitialActivityCutoff = InitialActivityCutoff;
-    type InitialMaxRegistrationsPerBlock = InitialMaxRegistrationsPerBlock;
-    type InitialPruningScore = InitialPruningScore;
-    type InitialBondsMovingAverage = InitialBondsMovingAverage;
-    type InitialMaxAllowedValidators = InitialMaxAllowedValidators;
-    type InitialDefaultTake = InitialDefaultTake;
-    type InitialMinTake = InitialMinTake;
-    type InitialWeightsVersionKey = InitialWeightsVersionKey;
-    type InitialMaxDifficulty = InitialMaxDifficulty;
-    type InitialMinDifficulty = InitialMinDifficulty;
-    type InitialServingRateLimit = InitialServingRateLimit;
-    type InitialTxRateLimit = InitialTxRateLimit;
-    type InitialTxDelegateTakeRateLimit = InitialTxDelegateTakeRateLimit;
-    type InitialBurn = InitialBurn;
-    type InitialMaxBurn = InitialMaxBurn;
-    type InitialMinBurn = InitialMinBurn;
-    type InitialRAORecycledForRegistration = InitialRAORecycledForRegistration;
-    type InitialSenateRequiredStakePercentage = InitialSenateRequiredStakePercentage;
-    type InitialNetworkImmunityPeriod = InitialNetworkImmunityPeriod;
-    type InitialNetworkMinAllowedUids = InitialNetworkMinAllowedUids;
-    type InitialNetworkMinLockCost = InitialNetworkMinLockCost;
-    type InitialSubnetOwnerCut = InitialSubnetOwnerCut;
-    type InitialNetworkLockReductionInterval = InitialNetworkLockReductionInterval;
-    type InitialSubnetLimit = InitialSubnetLimit;
-    type InitialNetworkRateLimit = InitialNetworkRateLimit;
-    type InitialTargetStakesPerInterval = InitialTargetStakesPerInterval;
-<<<<<<< HEAD
-    type HotkeySwapCost = InitialHotkeySwapCost;
-=======
->>>>>>> 7225af8f
-    type AlphaHigh = InitialAlphaHigh;
-    type AlphaLow = InitialAlphaLow;
-    type LiquidAlphaOn = InitialLiquidAlphaOn;
-}
-
-#[derive_impl(frame_system::config_preludes::TestDefaultConfig)]
-impl system::Config for Test {
-    type BaseCallFilter = Everything;
-    type BlockWeights = ();
-    type BlockLength = ();
-    type DbWeight = ();
-    type RuntimeOrigin = RuntimeOrigin;
-    type RuntimeCall = RuntimeCall;
-    type Hash = H256;
-    type Hashing = BlakeTwo256;
-    type AccountId = U256;
-    type Lookup = IdentityLookup<Self::AccountId>;
-    type RuntimeEvent = RuntimeEvent;
-    type BlockHashCount = BlockHashCount;
-    type Version = ();
-    type PalletInfo = PalletInfo;
-    type AccountData = pallet_balances::AccountData<u64>;
-    type OnNewAccount = ();
-    type OnKilledAccount = ();
-    type SystemWeightInfo = ();
-    type SS58Prefix = SS58Prefix;
-    type OnSetCode = ();
-    type MaxConsumers = frame_support::traits::ConstU32<16>;
-    type Block = Block;
-    type Nonce = u64;
-}
-
-#[derive_impl(pallet_balances::config_preludes::TestDefaultConfig)]
-impl pallet_balances::Config for Test {
-    type MaxLocks = ();
-    type MaxReserves = ();
-    type ReserveIdentifier = [u8; 8];
-    type Balance = u64;
-    type RuntimeEvent = RuntimeEvent;
-    type DustRemoval = ();
-    type ExistentialDeposit = ConstU64<1>;
-    type AccountStore = System;
-    type WeightInfo = ();
-    type FreezeIdentifier = ();
-    type MaxFreezes = ();
-    type RuntimeHoldReason = ();
-}
-
-pub struct SubtensorIntrf;
-
-impl pallet_admin_utils::SubtensorInterface<AccountId, Balance, RuntimeOrigin> for SubtensorIntrf {
-    fn set_max_delegate_take(default_take: u16) {
-        SubtensorModule::set_max_delegate_take(default_take);
-    }
-
-    fn set_min_delegate_take(default_take: u16) {
-        SubtensorModule::set_min_delegate_take(default_take);
-    }
-
-    fn set_tx_rate_limit(rate_limit: u64) {
-        SubtensorModule::set_tx_rate_limit(rate_limit);
-    }
-
-    fn set_tx_delegate_take_rate_limit(rate_limit: u64) {
-        SubtensorModule::set_tx_delegate_take_rate_limit(rate_limit);
-    }
-
-    fn set_serving_rate_limit(netuid: u16, rate_limit: u64) {
-        SubtensorModule::set_serving_rate_limit(netuid, rate_limit);
-    }
-
-    fn set_max_burn(netuid: u16, max_burn: u64) {
-        SubtensorModule::set_max_burn(netuid, max_burn);
-    }
-
-    fn set_min_burn(netuid: u16, min_burn: u64) {
-        SubtensorModule::set_min_burn(netuid, min_burn);
-    }
-
-    fn set_burn(netuid: u16, burn: u64) {
-        SubtensorModule::set_burn(netuid, burn);
-    }
-
-    fn set_max_difficulty(netuid: u16, max_diff: u64) {
-        SubtensorModule::set_max_difficulty(netuid, max_diff);
-    }
-
-    fn set_min_difficulty(netuid: u16, min_diff: u64) {
-        SubtensorModule::set_min_difficulty(netuid, min_diff);
-    }
-
-    fn set_difficulty(netuid: u16, diff: u64) {
-        SubtensorModule::set_difficulty(netuid, diff);
-    }
-
-    fn set_weights_rate_limit(netuid: u16, rate_limit: u64) {
-        SubtensorModule::set_weights_set_rate_limit(netuid, rate_limit);
-    }
-
-    fn set_weights_version_key(netuid: u16, version: u64) {
-        SubtensorModule::set_weights_version_key(netuid, version);
-    }
-
-    fn set_bonds_moving_average(netuid: u16, moving_average: u64) {
-        SubtensorModule::set_bonds_moving_average(netuid, moving_average);
-    }
-
-    fn set_max_allowed_validators(netuid: u16, max_validators: u16) {
-        SubtensorModule::set_max_allowed_validators(netuid, max_validators);
-    }
-
-    fn get_root_netuid() -> u16 {
-        SubtensorModule::get_root_netuid()
-    }
-
-    fn if_subnet_exist(netuid: u16) -> bool {
-        SubtensorModule::if_subnet_exist(netuid)
-    }
-
-    fn create_account_if_non_existent(coldkey: &AccountId, hotkey: &AccountId) {
-        SubtensorModule::create_account_if_non_existent(coldkey, hotkey)
-    }
-
-    fn coldkey_owns_hotkey(coldkey: &AccountId, hotkey: &AccountId) -> bool {
-        SubtensorModule::coldkey_owns_hotkey(coldkey, hotkey)
-    }
-
-    fn increase_stake_on_coldkey_hotkey_account(
-        coldkey: &AccountId,
-        hotkey: &AccountId,
-        increment: u64,
-    ) {
-        SubtensorModule::increase_stake_on_coldkey_hotkey_account(coldkey, hotkey, increment);
-    }
-
-    fn add_balance_to_coldkey_account(coldkey: &AccountId, amount: Balance) {
-        SubtensorModule::add_balance_to_coldkey_account(coldkey, amount);
-    }
-
-    fn get_current_block_as_u64() -> u64 {
-        SubtensorModule::get_current_block_as_u64()
-    }
-
-    fn get_subnetwork_n(netuid: u16) -> u16 {
-        SubtensorModule::get_subnetwork_n(netuid)
-    }
-
-    fn get_max_allowed_uids(netuid: u16) -> u16 {
-        SubtensorModule::get_max_allowed_uids(netuid)
-    }
-
-    fn append_neuron(netuid: u16, new_hotkey: &AccountId, block_number: u64) {
-        SubtensorModule::append_neuron(netuid, new_hotkey, block_number)
-    }
-
-    fn get_neuron_to_prune(netuid: u16) -> u16 {
-        SubtensorModule::get_neuron_to_prune(netuid)
-    }
-
-    fn replace_neuron(netuid: u16, uid_to_replace: u16, new_hotkey: &AccountId, block_number: u64) {
-        SubtensorModule::replace_neuron(netuid, uid_to_replace, new_hotkey, block_number);
-    }
-
-    fn set_total_issuance(total_issuance: u64) {
-        SubtensorModule::set_total_issuance(total_issuance);
-    }
-
-    fn set_network_immunity_period(net_immunity_period: u64) {
-        SubtensorModule::set_network_immunity_period(net_immunity_period);
-    }
-
-    fn set_network_min_lock(net_min_lock: u64) {
-        SubtensorModule::set_network_min_lock(net_min_lock);
-    }
-
-    fn set_subnet_limit(limit: u16) {
-        SubtensorModule::set_max_subnets(limit);
-    }
-
-    fn set_lock_reduction_interval(interval: u64) {
-        SubtensorModule::set_lock_reduction_interval(interval);
-    }
-
-    fn set_tempo(netuid: u16, tempo: u16) {
-        SubtensorModule::set_tempo(netuid, tempo);
-    }
-
-    fn set_subnet_owner_cut(subnet_owner_cut: u16) {
-        SubtensorModule::set_subnet_owner_cut(subnet_owner_cut);
-    }
-
-    fn set_network_rate_limit(limit: u64) {
-        SubtensorModule::set_network_rate_limit(limit);
-    }
-
-    fn set_max_registrations_per_block(netuid: u16, max_registrations_per_block: u16) {
-        SubtensorModule::set_max_registrations_per_block(netuid, max_registrations_per_block);
-    }
-
-    fn set_adjustment_alpha(netuid: u16, adjustment_alpha: u64) {
-        SubtensorModule::set_adjustment_alpha(netuid, adjustment_alpha);
-    }
-
-    fn set_target_registrations_per_interval(netuid: u16, target_registrations_per_interval: u16) {
-        SubtensorModule::set_target_registrations_per_interval(
-            netuid,
-            target_registrations_per_interval,
-        );
-    }
-
-    fn set_network_pow_registration_allowed(netuid: u16, registration_allowed: bool) {
-        SubtensorModule::set_network_pow_registration_allowed(netuid, registration_allowed);
-    }
-
-    fn set_network_registration_allowed(netuid: u16, registration_allowed: bool) {
-        SubtensorModule::set_network_pow_registration_allowed(netuid, registration_allowed);
-    }
-
-    fn set_activity_cutoff(netuid: u16, activity_cutoff: u16) {
-        SubtensorModule::set_activity_cutoff(netuid, activity_cutoff);
-    }
-
-    fn ensure_subnet_owner_or_root(o: RuntimeOrigin, netuid: u16) -> Result<(), DispatchError> {
-        SubtensorModule::ensure_subnet_owner_or_root(o, netuid)
-    }
-
-    fn set_rho(netuid: u16, rho: u16) {
-        SubtensorModule::set_rho(netuid, rho);
-    }
-
-    fn set_kappa(netuid: u16, kappa: u16) {
-        SubtensorModule::set_kappa(netuid, kappa);
-    }
-
-    fn set_max_allowed_uids(netuid: u16, max_allowed: u16) {
-        SubtensorModule::set_max_allowed_uids(netuid, max_allowed);
-    }
-
-    fn set_min_allowed_weights(netuid: u16, min_allowed_weights: u16) {
-        SubtensorModule::set_min_allowed_weights(netuid, min_allowed_weights);
-    }
-
-    fn set_immunity_period(netuid: u16, immunity_period: u16) {
-        SubtensorModule::set_immunity_period(netuid, immunity_period);
-    }
-
-    fn set_max_weight_limit(netuid: u16, max_weight_limit: u16) {
-        SubtensorModule::set_max_weight_limit(netuid, max_weight_limit);
-    }
-
-    fn set_scaling_law_power(netuid: u16, scaling_law_power: u16) {
-        SubtensorModule::set_scaling_law_power(netuid, scaling_law_power);
-    }
-
-    fn set_validator_prune_len(netuid: u16, validator_prune_len: u64) {
-        SubtensorModule::set_validator_prune_len(netuid, validator_prune_len);
-    }
-
-    fn set_adjustment_interval(netuid: u16, adjustment_interval: u16) {
-        SubtensorModule::set_adjustment_interval(netuid, adjustment_interval);
-    }
-
-    fn set_weights_set_rate_limit(netuid: u16, weights_set_rate_limit: u64) {
-        SubtensorModule::set_weights_set_rate_limit(netuid, weights_set_rate_limit);
-    }
-
-    fn set_rao_recycled(netuid: u16, rao_recycled: u64) {
-        SubtensorModule::set_rao_recycled(netuid, rao_recycled);
-    }
-
-    fn is_hotkey_registered_on_network(netuid: u16, hotkey: &AccountId) -> bool {
-        SubtensorModule::is_hotkey_registered_on_network(netuid, hotkey)
-    }
-
-    fn init_new_network(netuid: u16, tempo: u16) {
-        SubtensorModule::init_new_network(netuid, tempo);
-    }
-
-    fn set_weights_min_stake(min_stake: u64) {
-        SubtensorModule::set_weights_min_stake(min_stake);
-    }
-
-    fn set_nominator_min_required_stake(min_stake: u64) {
-        SubtensorModule::set_nominator_min_required_stake(min_stake);
-    }
-
-    fn get_nominator_min_required_stake() -> u64 {
-        SubtensorModule::get_nominator_min_required_stake()
-    }
-
-    fn clear_small_nominations() {
-        SubtensorModule::clear_small_nominations();
-    }
-
-    fn set_target_stakes_per_interval(target_stakes_per_interval: u64) {
-        SubtensorModule::set_target_stakes_per_interval(target_stakes_per_interval);
-    }
-
-    fn set_commit_reveal_weights_interval(netuid: u16, interval: u64) {
-        SubtensorModule::set_commit_reveal_weights_interval(netuid, interval);
-    }
-
-    fn set_commit_reveal_weights_enabled(netuid: u16, enabled: bool) {
-        SubtensorModule::set_commit_reveal_weights_enabled(netuid, enabled);
-    }
-
-<<<<<<< HEAD
-    fn set_liquid_alpha_enabled(netuid: u16, enabled: bool) {
-        SubtensorModule::set_liquid_alpha_enabled(netuid, enabled);
-    }
-    fn do_set_alpha_values(
-        origin: RuntimeOrigin,
-        netuid: u16,
-        alpha_low: u16,
-        alpha_high: u16,
-    ) -> Result<(), DispatchError> {
-        SubtensorModule::do_set_alpha_values(origin, netuid, alpha_low, alpha_high)
-    }
-=======
-    fn set_alpha_high(netuid: u16, alpha_high: u16) -> Result<(), DispatchError> {
-        SubtensorModule::set_alpha_high(netuid, alpha_high)
-    }
-
-    fn set_alpha_low(netuid: u16, alpha_low: u16) -> Result<(), DispatchError> {
-        SubtensorModule::set_alpha_low(netuid, alpha_low)
-    }
-
-    fn set_liquid_alpha_enabled(netuid: u16, enabled: bool) {
-        SubtensorModule::set_liquid_alpha_enabled(netuid, enabled);
-    }
->>>>>>> 7225af8f
-}
-
-impl pallet_admin_utils::Config for Test {
-    type RuntimeEvent = RuntimeEvent;
-    type AuthorityId = AuraId;
-    type MaxAuthorities = ConstU32<32>;
-    type Aura = ();
-    type Balance = Balance;
-    type Subtensor = SubtensorIntrf;
-    type WeightInfo = ();
-}
-
-// Build genesis storage according to the mock runtime.
-pub fn new_test_ext() -> sp_io::TestExternalities {
-    sp_tracing::try_init_simple();
-    let t = frame_system::GenesisConfig::<Test>::default()
-        .build_storage()
-        .unwrap();
-    let mut ext = sp_io::TestExternalities::new(t);
-    ext.execute_with(|| System::set_block_number(1));
-    ext
-}
-
-#[allow(dead_code)]
-pub(crate) fn run_to_block(n: u64) {
-    while System::block_number() < n {
-        SubtensorModule::on_finalize(System::block_number());
-        System::on_finalize(System::block_number());
-        System::set_block_number(System::block_number() + 1);
-        System::on_initialize(System::block_number());
-        SubtensorModule::on_initialize(System::block_number());
-    }
-}
-
-#[allow(dead_code)]
-pub fn register_ok_neuron(
-    netuid: u16,
-    hotkey_account_id: U256,
-    coldkey_account_id: U256,
-    start_nonce: u64,
-) {
-    let block_number: u64 = SubtensorModule::get_current_block_as_u64();
-    let (nonce, work): (u64, Vec<u8>) = SubtensorModule::create_work_for_block_number(
-        netuid,
-        block_number,
-        start_nonce,
-        &hotkey_account_id,
-    );
-    let result = SubtensorModule::register(
-        <<Test as frame_system::Config>::RuntimeOrigin>::signed(hotkey_account_id),
-        netuid,
-        block_number,
-        nonce,
-        work,
-        hotkey_account_id,
-        coldkey_account_id,
-    );
-    assert_ok!(result);
-    log::info!(
-        "Register ok neuron: netuid: {:?}, coldkey: {:?}, hotkey: {:?}",
-        netuid,
-        hotkey_account_id,
-        coldkey_account_id
-    );
-}
-
-#[allow(dead_code)]
-pub fn add_network(netuid: u16, tempo: u16) {
-    SubtensorModule::init_new_network(netuid, tempo);
-    SubtensorModule::set_network_registration_allowed(netuid, true);
-    SubtensorModule::set_network_pow_registration_allowed(netuid, true);
-}+name: Check Rust
+
+concurrency:
+  group: check-rust-${{ github.ref }}
+  cancel-in-progress: true
+
+on:
+  push:
+    branches: [main, devnet-ready, devnet, testnet, finney]
+
+  pull_request:
+
+  ## Allow running workflow manually from the Actions tab
+  workflow_dispatch:
+    inputs:
+      verbose:
+        description: "Output more information when triggered manually"
+        required: false
+        default: ""
+
+env:
+  CARGO_TERM_COLOR: always
+  VERBOSE: ${{ github.events.input.verbose }}
+
+jobs:
+  # runs cargo fmt
+  cargo-fmt:
+    name: cargo fmt
+    runs-on: SubtensorCI
+    strategy:
+      matrix:
+        rust-branch:
+          - nightly-2024-03-05
+        rust-target:
+          - x86_64-unknown-linux-gnu
+          # - x86_64-apple-darwin
+        os:
+          - ubuntu-latest
+          # - macos-latest
+        include:
+          - os: ubuntu-latest
+          # - os: macos-latest
+    env:
+      RELEASE_NAME: development
+      # RUSTFLAGS: -A warnings
+      RUSTV: ${{ matrix.rust-branch }}
+      RUST_BACKTRACE: full
+      RUST_BIN_DIR: target/${{ matrix.rust-target }}
+      SKIP_WASM_BUILD: 1
+      TARGET: ${{ matrix.rust-target }}
+    steps:
+      - name: Check-out repository under $GITHUB_WORKSPACE
+        uses: actions/checkout@v4
+
+      - name: Install dependencies
+        run: sudo apt-get update && sudo apt-get install -y build-essential
+
+      - name: Install Rust ${{ matrix.rust-branch }}
+        uses: actions-rs/toolchain@v1.0.6
+        with:
+          toolchain: ${{ matrix.rust-branch }}
+          components: rustfmt
+          profile: minimal
+
+      - name: cargo fmt
+        run: cargo fmt --check --all
+
+  cargo-clippy-default-features:
+    name: cargo clippy
+    runs-on: SubtensorCI
+    strategy:
+      matrix:
+        rust-branch:
+          - stable
+        rust-target:
+          - x86_64-unknown-linux-gnu
+          # - x86_64-apple-darwin
+        os:
+          - ubuntu-latest
+          # - macos-latest
+        include:
+          - os: ubuntu-latest
+          # - os: macos-latest
+    env:
+      RELEASE_NAME: development
+      # RUSTFLAGS: -A warnings
+      RUSTV: ${{ matrix.rust-branch }}
+      RUST_BACKTRACE: full
+      RUST_BIN_DIR: target/${{ matrix.rust-target }}
+      SKIP_WASM_BUILD: 1
+      TARGET: ${{ matrix.rust-target }}
+    steps:
+      - name: Check-out repository under $GITHUB_WORKSPACE
+        uses: actions/checkout@v4
+
+      - name: Install dependencies
+        run: |
+          sudo apt-get update &&
+          sudo apt-get install -y clang curl libssl-dev llvm libudev-dev protobuf-compiler
+
+      - name: Install Rust ${{ matrix.rust-branch }}
+        uses: actions-rs/toolchain@v1.0.6
+        with:
+          toolchain: ${{ matrix.rust-branch }}
+          components: rustfmt, clippy
+          profile: minimal
+
+      - name: Utilize Shared Rust Cache
+        uses: Swatinem/rust-cache@v2.2.1
+        with:
+          key: ${{ matrix.os }}-${{ env.RUST_BIN_DIR }}
+
+      - name: cargo clippy --workspace --all-targets -- -D warnings
+        run: cargo clippy --workspace --all-targets -- -D warnings
+
+  cargo-clippy-all-features:
+    name: cargo clippy --all-features
+    runs-on: SubtensorCI
+    strategy:
+      matrix:
+        rust-branch:
+          - stable
+        rust-target:
+          - x86_64-unknown-linux-gnu
+          # - x86_64-apple-darwin
+        os:
+          - ubuntu-latest
+          # - macos-latest
+        include:
+          - os: ubuntu-latest
+          # - os: macos-latest
+    env:
+      RELEASE_NAME: development
+      # RUSTFLAGS: -A warnings
+      RUSTV: ${{ matrix.rust-branch }}
+      RUST_BACKTRACE: full
+      RUST_BIN_DIR: target/${{ matrix.rust-target }}
+      SKIP_WASM_BUILD: 1
+      TARGET: ${{ matrix.rust-target }}
+    steps:
+      - name: Check-out repository under $GITHUB_WORKSPACE
+        uses: actions/checkout@v2
+
+      - name: Install dependencies
+        run: |
+          sudo apt-get update &&
+          sudo apt-get install -y clang curl libssl-dev llvm libudev-dev protobuf-compiler
+
+      - name: Install Rust ${{ matrix.rust-branch }}
+        uses: actions-rs/toolchain@v1.0.6
+        with:
+          toolchain: ${{ matrix.rust-branch }}
+          components: rustfmt, clippy
+          profile: minimal
+
+      - name: Utilize Shared Rust Cache
+        uses: Swatinem/rust-cache@v2.2.1
+        with:
+          key: ${{ matrix.os }}-${{ env.RUST_BIN_DIR }}
+
+      - name: cargo clippy --workspace --all-targets --all-features -- -D warnings
+        run: cargo clippy --workspace --all-targets --all-features -- -D warnings
+  # runs cargo test --workspace
+  cargo-test:
+    name: cargo test
+    runs-on: SubtensorCI
+    strategy:
+      matrix:
+        rust-branch:
+          - stable
+        rust-target:
+          - x86_64-unknown-linux-gnu
+          # - x86_64-apple-darwin
+        os:
+          - ubuntu-latest
+          # - macos-latest
+        include:
+          - os: ubuntu-latest
+          # - os: macos-latest
+    env:
+      RELEASE_NAME: development
+      # RUSTFLAGS: -A warnings
+      RUSTV: ${{ matrix.rust-branch }}
+      RUST_BACKTRACE: full
+      RUST_BIN_DIR: target/${{ matrix.rust-target }}
+      SKIP_WASM_BUILD: 1
+      TARGET: ${{ matrix.rust-target }}
+    steps:
+      - name: Check-out repository under $GITHUB_WORKSPACE
+        uses: actions/checkout@v4
+
+      - name: Install dependencies
+        run: |
+          sudo apt-get update &&
+          sudo apt-get install -y clang curl libssl-dev llvm libudev-dev protobuf-compiler
+
+      - name: Install Rust ${{ matrix.rust-branch }}
+        uses: actions-rs/toolchain@v1.0.6
+        with:
+          toolchain: ${{ matrix.rust-branch }}
+          components: rustfmt, clippy
+          profile: minimal
+
+      - name: Utilize Rust shared cached
+        uses: Swatinem/rust-cache@v2.2.1
+        with:
+          key: ${{ matrix.os }}-${{ env.RUST_BIN_DIR }}
+
+      - name: cargo test --workspace
+        run: cargo test --workspace
+
+  # runs cargo test --workspace --features=runtime-benchmarks
+  cargo-test-benchmarks:
+    name: cargo test w/benchmarks
+    runs-on: SubtensorCI
+    strategy:
+      matrix:
+        rust-branch:
+          - stable
+        rust-target:
+          - x86_64-unknown-linux-gnu
+          # - x86_64-apple-darwin
+        os:
+          - ubuntu-latest
+          # - macos-latest
+        include:
+          - os: ubuntu-latest
+          # - os: macos-latest
+    env:
+      RELEASE_NAME: development
+      # RUSTFLAGS: -A warnings
+      RUSTV: ${{ matrix.rust-branch }}
+      RUST_BACKTRACE: full
+      RUST_BIN_DIR: target/${{ matrix.rust-target }}
+      SKIP_WASM_BUILD: 1
+      TARGET: ${{ matrix.rust-target }}
+    steps:
+      - name: Check-out repository under $GITHUB_WORKSPACE
+        uses: actions/checkout@v4
+
+      - name: Install dependencies
+        run: |
+          sudo apt-get update &&
+          sudo apt-get install -y clang curl libssl-dev llvm libudev-dev protobuf-compiler
+
+      - name: Install Rust ${{ matrix.rust-branch }}
+        uses: actions-rs/toolchain@v1.0.6
+        with:
+          toolchain: ${{ matrix.rust-branch }}
+          components: rustfmt, clippy
+          profile: minimal
+
+      - name: Utilize Rust shared cached
+        uses: Swatinem/rust-cache@v2.2.1
+        with:
+          key: ${{ matrix.os }}-${{ env.RUST_BIN_DIR }}
+
+      - name: cargo test --workspace --features=runtime-benchmarks
+        run: cargo test --workspace --features=runtime-benchmarks
+
+  # ensures cargo fix has no trivial changes that can be applied
+  cargo-fix:
+    name: cargo fix
+    runs-on: SubtensorCI
+    strategy:
+      matrix:
+        rust-branch:
+          - stable
+        rust-target:
+          - x86_64-unknown-linux-gnu
+          # - x86_64-apple-darwin
+        os:
+          - ubuntu-latest
+          # - macos-latest
+        include:
+          - os: ubuntu-latest
+          # - os: macos-latest
+    env:
+      RELEASE_NAME: development
+      # RUSTFLAGS: -A warnings
+      RUSTV: ${{ matrix.rust-branch }}
+      RUST_BACKTRACE: full
+      RUST_BIN_DIR: target/${{ matrix.rust-target }}
+      SKIP_WASM_BUILD: 1
+      TARGET: ${{ matrix.rust-target }}
+    steps:
+      - name: Check-out repository under $GITHUB_WORKSPACE
+        uses: actions/checkout@v4
+
+      - name: Install dependencies
+        run: |
+          sudo apt-get update &&
+          sudo apt-get install -y clang curl libssl-dev llvm libudev-dev protobuf-compiler
+
+      - name: Install Rust ${{ matrix.rust-branch }}
+        uses: actions-rs/toolchain@v1.0.6
+        with:
+          toolchain: ${{ matrix.rust-branch }}
+          components: rustfmt, clippy
+          profile: minimal
+
+      - name: Utilize Rust shared cached
+        uses: Swatinem/rust-cache@v2.2.1
+        with:
+          key: ${{ matrix.os }}-${{ env.RUST_BIN_DIR }}
+
+      - name: cargo fix --workspace
+        run: |
+          # Run cargo fix on the project
+          cargo fix --workspace
+
+          # Check for local git changes
+          if ! git diff --exit-code; then
+              echo "There are local changes after running 'cargo fix --workspace' ❌"
+              exit 1
+          else
+              echo "No changes detected after running 'cargo fix --workspace' ✅"
+          fi
+
+  check-feature-propagation:
+    name: zepter run check
+    runs-on: SubtensorCI
+
+    steps:
+      - name: Install stable Rust
+        uses: actions-rs/toolchain@v1
+        with:
+          profile: minimal
+          toolchain: stable
+
+      - name: Install Zepter
+        run: cargo install --locked -q zepter && zepter --version
+
+      - name: Checkout
+        uses: actions/checkout@v4
+        with:
+          fetch-depth: 0 # Dont clone historic commits.
+
+      - name: Check features
+        run: zepter run check
