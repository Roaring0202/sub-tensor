--- conflicted
+++ resolved
@@ -1,1439 +1,340 @@
-use frame_support::sp_runtime::DispatchError;
-use frame_support::{
-    assert_err, assert_ok,
-    dispatch::{DispatchClass, GetDispatchInfo, Pays},
-};
-use frame_system::Config;
-use pallet_admin_utils::Error;
-use pallet_subtensor::Error as SubtensorError;
-use pallet_subtensor::{migration, Event};
-use sp_core::U256;
-use substrate_fixed::types::I32F32;
-
-mod mock;
-use mock::*;
-
-#[test]
-fn test_sudo_set_default_take() {
-    new_test_ext().execute_with(|| {
-        let to_be_set: u16 = 10;
-        let init_value: u16 = SubtensorModule::get_default_take();
-        assert_eq!(
-            AdminUtils::sudo_set_default_take(
-                <<Test as Config>::RuntimeOrigin>::signed(U256::from(0)),
-                to_be_set
-            ),
-            Err(DispatchError::BadOrigin)
-        );
-        assert_eq!(SubtensorModule::get_default_take(), init_value);
-        assert_ok!(AdminUtils::sudo_set_default_take(
-            <<Test as Config>::RuntimeOrigin>::root(),
-            to_be_set
-        ));
-        assert_eq!(SubtensorModule::get_default_take(), to_be_set);
-    });
-}
-
-#[test]
-fn test_sudo_set_serving_rate_limit() {
-    new_test_ext().execute_with(|| {
-        let netuid: u16 = 3;
-        let to_be_set: u64 = 10;
-        let init_value: u64 = SubtensorModule::get_serving_rate_limit(netuid);
-        assert_eq!(
-            AdminUtils::sudo_set_serving_rate_limit(
-                <<Test as Config>::RuntimeOrigin>::signed(U256::from(1)),
-                netuid,
-                to_be_set
-            ),
-            Err(DispatchError::BadOrigin)
-        );
-        assert_eq!(SubtensorModule::get_serving_rate_limit(netuid), init_value);
-        assert_ok!(AdminUtils::sudo_set_serving_rate_limit(
-            <<Test as Config>::RuntimeOrigin>::root(),
-            netuid,
-            to_be_set
-        ));
-        assert_eq!(SubtensorModule::get_serving_rate_limit(netuid), to_be_set);
-    });
-}
-
-#[test]
-fn test_sudo_set_min_difficulty() {
-    new_test_ext().execute_with(|| {
-        let netuid: u16 = 1;
-        let to_be_set: u64 = 10;
-        add_network(netuid, 10);
-        let init_value: u64 = SubtensorModule::get_min_difficulty(netuid);
-        assert_eq!(
-            AdminUtils::sudo_set_min_difficulty(
-                <<Test as Config>::RuntimeOrigin>::signed(U256::from(1)),
-                netuid,
-                to_be_set
-            ),
-            Err(DispatchError::BadOrigin)
-        );
-        assert_eq!(
-            AdminUtils::sudo_set_min_difficulty(
-                <<Test as Config>::RuntimeOrigin>::root(),
-                netuid + 1,
-                to_be_set
-            ),
-            Err(Error::<Test>::SubnetDoesNotExist.into())
-        );
-        assert_eq!(SubtensorModule::get_min_difficulty(netuid), init_value);
-        assert_ok!(AdminUtils::sudo_set_min_difficulty(
-            <<Test as Config>::RuntimeOrigin>::root(),
-            netuid,
-            to_be_set
-        ));
-        assert_eq!(SubtensorModule::get_min_difficulty(netuid), to_be_set);
-    });
-}
-
-#[test]
-fn test_sudo_set_max_difficulty() {
-    new_test_ext().execute_with(|| {
-        let netuid: u16 = 1;
-        let to_be_set: u64 = 10;
-        add_network(netuid, 10);
-        let init_value: u64 = SubtensorModule::get_max_difficulty(netuid);
-        assert_eq!(
-            AdminUtils::sudo_set_max_difficulty(
-                <<Test as Config>::RuntimeOrigin>::signed(U256::from(1)),
-                netuid,
-                to_be_set
-            ),
-            Err(DispatchError::BadOrigin)
-        );
-        assert_eq!(
-            AdminUtils::sudo_set_max_difficulty(
-                <<Test as Config>::RuntimeOrigin>::root(),
-                netuid + 1,
-                to_be_set
-            ),
-            Err(Error::<Test>::SubnetDoesNotExist.into())
-        );
-        assert_eq!(SubtensorModule::get_max_difficulty(netuid), init_value);
-        assert_ok!(AdminUtils::sudo_set_max_difficulty(
-            <<Test as Config>::RuntimeOrigin>::root(),
-            netuid,
-            to_be_set
-        ));
-        assert_eq!(SubtensorModule::get_max_difficulty(netuid), to_be_set);
-    });
-}
-
-#[test]
-fn test_sudo_set_weights_version_key() {
-    new_test_ext().execute_with(|| {
-        let netuid: u16 = 1;
-        let to_be_set: u64 = 10;
-        add_network(netuid, 10);
-        let init_value: u64 = SubtensorModule::get_weights_version_key(netuid);
-        assert_eq!(
-            AdminUtils::sudo_set_weights_version_key(
-                <<Test as Config>::RuntimeOrigin>::signed(U256::from(1)),
-                netuid,
-                to_be_set
-            ),
-            Err(DispatchError::BadOrigin)
-        );
-        assert_eq!(
-            AdminUtils::sudo_set_weights_version_key(
-                <<Test as Config>::RuntimeOrigin>::root(),
-                netuid + 1,
-                to_be_set
-            ),
-            Err(Error::<Test>::SubnetDoesNotExist.into())
-        );
-        assert_eq!(SubtensorModule::get_weights_version_key(netuid), init_value);
-        assert_ok!(AdminUtils::sudo_set_weights_version_key(
-            <<Test as Config>::RuntimeOrigin>::root(),
-            netuid,
-            to_be_set
-        ));
-        assert_eq!(SubtensorModule::get_weights_version_key(netuid), to_be_set);
-    });
-}
-
-#[test]
-fn test_sudo_set_weights_set_rate_limit() {
-    new_test_ext().execute_with(|| {
-        let netuid: u16 = 1;
-        let to_be_set: u64 = 10;
-        add_network(netuid, 10);
-        let init_value: u64 = SubtensorModule::get_weights_set_rate_limit(netuid);
-        assert_eq!(
-            AdminUtils::sudo_set_weights_set_rate_limit(
-                <<Test as Config>::RuntimeOrigin>::signed(U256::from(1)),
-                netuid,
-                to_be_set
-            ),
-            Err(DispatchError::BadOrigin)
-        );
-        assert_eq!(
-            AdminUtils::sudo_set_weights_set_rate_limit(
-                <<Test as Config>::RuntimeOrigin>::root(),
-                netuid + 1,
-                to_be_set
-            ),
-            Err(Error::<Test>::SubnetDoesNotExist.into())
-        );
-        assert_eq!(
-            SubtensorModule::get_weights_set_rate_limit(netuid),
-            init_value
-        );
-        assert_ok!(AdminUtils::sudo_set_weights_set_rate_limit(
-            <<Test as Config>::RuntimeOrigin>::root(),
-            netuid,
-            to_be_set
-        ));
-        assert_eq!(
-            SubtensorModule::get_weights_set_rate_limit(netuid),
-            to_be_set
-        );
-    });
-}
-
-#[test]
-fn test_sudo_set_adjustment_interval() {
-    new_test_ext().execute_with(|| {
-        let netuid: u16 = 1;
-        let to_be_set: u16 = 10;
-        add_network(netuid, 10);
-        let init_value: u16 = SubtensorModule::get_adjustment_interval(netuid);
-        assert_eq!(
-            AdminUtils::sudo_set_adjustment_interval(
-                <<Test as Config>::RuntimeOrigin>::signed(U256::from(1)),
-                netuid,
-                to_be_set
-            ),
-            Err(DispatchError::BadOrigin)
-        );
-        assert_eq!(
-            AdminUtils::sudo_set_adjustment_interval(
-                <<Test as Config>::RuntimeOrigin>::root(),
-                netuid + 1,
-                to_be_set
-            ),
-            Err(Error::<Test>::SubnetDoesNotExist.into())
-        );
-        assert_eq!(SubtensorModule::get_adjustment_interval(netuid), init_value);
-        assert_ok!(AdminUtils::sudo_set_adjustment_interval(
-            <<Test as Config>::RuntimeOrigin>::root(),
-            netuid,
-            to_be_set
-        ));
-        assert_eq!(SubtensorModule::get_adjustment_interval(netuid), to_be_set);
-    });
-}
-
-#[test]
-fn test_sudo_set_adjustment_alpha() {
-    new_test_ext().execute_with(|| {
-        let netuid: u16 = 1;
-        let to_be_set: u64 = 10;
-        add_network(netuid, 10);
-        let init_value: u64 = SubtensorModule::get_adjustment_alpha(netuid);
-        assert_eq!(
-            AdminUtils::sudo_set_adjustment_alpha(
-                <<Test as Config>::RuntimeOrigin>::signed(U256::from(1)),
-                netuid,
-                to_be_set
-            ),
-            Err(DispatchError::BadOrigin)
-        );
-        assert_eq!(
-            AdminUtils::sudo_set_adjustment_alpha(
-                <<Test as Config>::RuntimeOrigin>::root(),
-                netuid + 1,
-                to_be_set
-            ),
-            Err(Error::<Test>::SubnetDoesNotExist.into())
-        );
-        assert_eq!(SubtensorModule::get_adjustment_alpha(netuid), init_value);
-        assert_ok!(AdminUtils::sudo_set_adjustment_alpha(
-            <<Test as Config>::RuntimeOrigin>::root(),
-            netuid,
-            to_be_set
-        ));
-        assert_eq!(SubtensorModule::get_adjustment_alpha(netuid), to_be_set);
-    });
-}
-
-#[test]
-fn test_sudo_subnet_owner_cut() {
-    new_test_ext().execute_with(|| {
-        let to_be_set: u16 = 10;
-        let init_value: u16 = SubtensorModule::get_subnet_owner_cut();
-        assert_eq!(
-            AdminUtils::sudo_set_subnet_owner_cut(
-                <<Test as Config>::RuntimeOrigin>::signed(U256::from(0)),
-                to_be_set
-            ),
-            Err(DispatchError::BadOrigin)
-        );
-        assert_eq!(SubtensorModule::get_subnet_owner_cut(), init_value);
-        assert_ok!(AdminUtils::sudo_set_subnet_owner_cut(
-            <<Test as Config>::RuntimeOrigin>::root(),
-            to_be_set
-        ));
-        assert_eq!(SubtensorModule::get_subnet_owner_cut(), to_be_set);
-    });
-}
-
-#[test]
-fn test_sudo_set_max_weight_limit() {
-    new_test_ext().execute_with(|| {
-        let netuid: u16 = 1;
-        let to_be_set: u16 = 10;
-        add_network(netuid, 10);
-        let init_value: u16 = SubtensorModule::get_max_weight_limit(netuid);
-        assert_eq!(
-            AdminUtils::sudo_set_max_weight_limit(
-                <<Test as Config>::RuntimeOrigin>::signed(U256::from(1)),
-                netuid,
-                to_be_set
-            ),
-            Err(DispatchError::BadOrigin)
-        );
-        assert_eq!(
-            AdminUtils::sudo_set_max_weight_limit(
-                <<Test as Config>::RuntimeOrigin>::root(),
-                netuid + 1,
-                to_be_set
-            ),
-            Err(Error::<Test>::SubnetDoesNotExist.into())
-        );
-        assert_eq!(SubtensorModule::get_max_weight_limit(netuid), init_value);
-        assert_ok!(AdminUtils::sudo_set_max_weight_limit(
-            <<Test as Config>::RuntimeOrigin>::root(),
-            netuid,
-            to_be_set
-        ));
-        assert_eq!(SubtensorModule::get_max_weight_limit(netuid), to_be_set);
-    });
-}
-
-#[test]
-fn test_sudo_set_issuance() {
-    new_test_ext().execute_with(|| {
-        let to_be_set: u64 = 10;
-        assert_eq!(
-            AdminUtils::sudo_set_total_issuance(
-                <<Test as Config>::RuntimeOrigin>::signed(U256::from(0)),
-                to_be_set
-            ),
-            Err(DispatchError::BadOrigin)
-        );
-        assert_ok!(AdminUtils::sudo_set_total_issuance(
-            <<Test as Config>::RuntimeOrigin>::root(),
-            to_be_set
-        ));
-        assert_eq!(SubtensorModule::get_total_issuance(), to_be_set);
-    });
-}
-
-#[test]
-fn test_sudo_set_immunity_period() {
-    new_test_ext().execute_with(|| {
-        let netuid: u16 = 1;
-        let to_be_set: u16 = 10;
-        add_network(netuid, 10);
-        let init_value: u16 = SubtensorModule::get_immunity_period(netuid);
-        assert_eq!(
-            AdminUtils::sudo_set_immunity_period(
-                <<Test as Config>::RuntimeOrigin>::signed(U256::from(1)),
-                netuid,
-                to_be_set
-            ),
-            Err(DispatchError::BadOrigin)
-        );
-        assert_eq!(
-            AdminUtils::sudo_set_immunity_period(
-                <<Test as Config>::RuntimeOrigin>::root(),
-                netuid + 1,
-                to_be_set
-            ),
-            Err(Error::<Test>::SubnetDoesNotExist.into())
-        );
-        assert_eq!(SubtensorModule::get_immunity_period(netuid), init_value);
-        assert_ok!(AdminUtils::sudo_set_immunity_period(
-            <<Test as Config>::RuntimeOrigin>::root(),
-            netuid,
-            to_be_set
-        ));
-        assert_eq!(SubtensorModule::get_immunity_period(netuid), to_be_set);
-    });
-}
-
-#[test]
-fn test_sudo_set_min_allowed_weights() {
-    new_test_ext().execute_with(|| {
-        let netuid: u16 = 1;
-        let to_be_set: u16 = 10;
-        add_network(netuid, 10);
-        let init_value: u16 = SubtensorModule::get_min_allowed_weights(netuid);
-        assert_eq!(
-            AdminUtils::sudo_set_min_allowed_weights(
-                <<Test as Config>::RuntimeOrigin>::signed(U256::from(1)),
-                netuid,
-                to_be_set
-            ),
-            Err(DispatchError::BadOrigin)
-        );
-        assert_eq!(
-            AdminUtils::sudo_set_min_allowed_weights(
-                <<Test as Config>::RuntimeOrigin>::root(),
-                netuid + 1,
-                to_be_set
-            ),
-            Err(Error::<Test>::SubnetDoesNotExist.into())
-        );
-        assert_eq!(SubtensorModule::get_min_allowed_weights(netuid), init_value);
-        assert_ok!(AdminUtils::sudo_set_min_allowed_weights(
-            <<Test as Config>::RuntimeOrigin>::root(),
-            netuid,
-            to_be_set
-        ));
-        assert_eq!(SubtensorModule::get_min_allowed_weights(netuid), to_be_set);
-    });
-}
-
-#[test]
-fn test_sudo_set_max_allowed_uids() {
-    new_test_ext().execute_with(|| {
-        let netuid: u16 = 1;
-        let to_be_set: u16 = 10;
-        add_network(netuid, 10);
-        let init_value: u16 = SubtensorModule::get_max_allowed_uids(netuid);
-        assert_eq!(
-            AdminUtils::sudo_set_max_allowed_uids(
-                <<Test as Config>::RuntimeOrigin>::signed(U256::from(0)),
-                netuid,
-                to_be_set
-            ),
-            Err(DispatchError::BadOrigin)
-        );
-        assert_eq!(
-            AdminUtils::sudo_set_max_allowed_uids(
-                <<Test as Config>::RuntimeOrigin>::root(),
-                netuid + 1,
-                to_be_set
-            ),
-            Err(Error::<Test>::SubnetDoesNotExist.into())
-        );
-        assert_eq!(SubtensorModule::get_max_allowed_uids(netuid), init_value);
-        assert_ok!(AdminUtils::sudo_set_max_allowed_uids(
-            <<Test as Config>::RuntimeOrigin>::root(),
-            netuid,
-            to_be_set
-        ));
-        assert_eq!(SubtensorModule::get_max_allowed_uids(netuid), to_be_set);
-    });
-}
-
-#[test]
-fn test_sudo_set_and_decrease_max_allowed_uids() {
-    new_test_ext().execute_with(|| {
-        let netuid: u16 = 1;
-        let to_be_set: u16 = 10;
-        add_network(netuid, 10);
-        let init_value: u16 = SubtensorModule::get_max_allowed_uids(netuid);
-        assert_eq!(
-            AdminUtils::sudo_set_max_allowed_uids(
-                <<Test as Config>::RuntimeOrigin>::signed(U256::from(0)),
-                netuid,
-                to_be_set
-            ),
-            Err(DispatchError::BadOrigin)
-        );
-        assert_eq!(
-            AdminUtils::sudo_set_max_allowed_uids(
-                <<Test as Config>::RuntimeOrigin>::root(),
-                netuid + 1,
-                to_be_set
-            ),
-            Err(Error::<Test>::SubnetDoesNotExist.into())
-        );
-        assert_eq!(SubtensorModule::get_max_allowed_uids(netuid), init_value);
-        assert_ok!(AdminUtils::sudo_set_max_allowed_uids(
-            <<Test as Config>::RuntimeOrigin>::root(),
-            netuid,
-            to_be_set
-        ));
-        assert_ok!(AdminUtils::sudo_set_max_allowed_uids(
-            <<Test as Config>::RuntimeOrigin>::root(),
-            netuid,
-            to_be_set - 1
-        ));
-    });
-}
-
-#[test]
-fn test_sudo_set_kappa() {
-    new_test_ext().execute_with(|| {
-        let netuid: u16 = 1;
-        let to_be_set: u16 = 10;
-        add_network(netuid, 10);
-        let init_value: u16 = SubtensorModule::get_kappa(netuid);
-        assert_eq!(
-            AdminUtils::sudo_set_kappa(
-                <<Test as Config>::RuntimeOrigin>::signed(U256::from(1)),
-                netuid,
-                to_be_set
-            ),
-            Err(DispatchError::BadOrigin)
-        );
-        assert_eq!(
-            AdminUtils::sudo_set_kappa(
-                <<Test as Config>::RuntimeOrigin>::root(),
-                netuid + 1,
-                to_be_set
-            ),
-            Err(Error::<Test>::SubnetDoesNotExist.into())
-        );
-        assert_eq!(SubtensorModule::get_kappa(netuid), init_value);
-        assert_ok!(AdminUtils::sudo_set_kappa(
-            <<Test as Config>::RuntimeOrigin>::root(),
-            netuid,
-            to_be_set
-        ));
-        assert_eq!(SubtensorModule::get_kappa(netuid), to_be_set);
-    });
-}
-
-#[test]
-fn test_sudo_set_rho() {
-    new_test_ext().execute_with(|| {
-        let netuid: u16 = 1;
-        let to_be_set: u16 = 10;
-        add_network(netuid, 10);
-        let init_value: u16 = SubtensorModule::get_rho(netuid);
-        assert_eq!(
-            AdminUtils::sudo_set_rho(
-                <<Test as Config>::RuntimeOrigin>::signed(U256::from(1)),
-                netuid,
-                to_be_set
-            ),
-            Err(DispatchError::BadOrigin)
-        );
-        assert_eq!(
-            AdminUtils::sudo_set_rho(
-                <<Test as Config>::RuntimeOrigin>::root(),
-                netuid + 1,
-                to_be_set
-            ),
-            Err(Error::<Test>::SubnetDoesNotExist.into())
-        );
-        assert_eq!(SubtensorModule::get_rho(netuid), init_value);
-        assert_ok!(AdminUtils::sudo_set_rho(
-            <<Test as Config>::RuntimeOrigin>::root(),
-            netuid,
-            to_be_set
-        ));
-        assert_eq!(SubtensorModule::get_rho(netuid), to_be_set);
-    });
-}
-
-#[test]
-fn test_sudo_set_activity_cutoff() {
-    new_test_ext().execute_with(|| {
-        let netuid: u16 = 1;
-        let to_be_set: u16 = 10;
-        add_network(netuid, 10);
-        let init_value: u16 = SubtensorModule::get_activity_cutoff(netuid);
-        assert_eq!(
-            AdminUtils::sudo_set_activity_cutoff(
-                <<Test as Config>::RuntimeOrigin>::signed(U256::from(1)),
-                netuid,
-                to_be_set
-            ),
-            Err(DispatchError::BadOrigin)
-        );
-        assert_eq!(
-            AdminUtils::sudo_set_activity_cutoff(
-                <<Test as Config>::RuntimeOrigin>::root(),
-                netuid + 1,
-                to_be_set
-            ),
-            Err(Error::<Test>::SubnetDoesNotExist.into())
-        );
-        assert_eq!(SubtensorModule::get_activity_cutoff(netuid), init_value);
-        assert_ok!(AdminUtils::sudo_set_activity_cutoff(
-            <<Test as Config>::RuntimeOrigin>::root(),
-            netuid,
-            to_be_set
-        ));
-        assert_eq!(SubtensorModule::get_activity_cutoff(netuid), to_be_set);
-    });
-}
-
-#[test]
-fn test_sudo_set_target_registrations_per_interval() {
-    new_test_ext().execute_with(|| {
-        let netuid: u16 = 1;
-        let to_be_set: u16 = 10;
-        add_network(netuid, 10);
-        let init_value: u16 = SubtensorModule::get_target_registrations_per_interval(netuid);
-        assert_eq!(
-            AdminUtils::sudo_set_target_registrations_per_interval(
-                <<Test as Config>::RuntimeOrigin>::signed(U256::from(1)),
-                netuid,
-                to_be_set
-            ),
-            Err(DispatchError::BadOrigin)
-        );
-        assert_eq!(
-            AdminUtils::sudo_set_target_registrations_per_interval(
-                <<Test as Config>::RuntimeOrigin>::root(),
-                netuid + 1,
-                to_be_set
-            ),
-            Err(Error::<Test>::SubnetDoesNotExist.into())
-        );
-        assert_eq!(
-            SubtensorModule::get_target_registrations_per_interval(netuid),
-            init_value
-        );
-        assert_ok!(AdminUtils::sudo_set_target_registrations_per_interval(
-            <<Test as Config>::RuntimeOrigin>::root(),
-            netuid,
-            to_be_set
-        ));
-        assert_eq!(
-            SubtensorModule::get_target_registrations_per_interval(netuid),
-            to_be_set
-        );
-    });
-}
-
-#[test]
-fn test_sudo_set_difficulty() {
-    new_test_ext().execute_with(|| {
-        let netuid: u16 = 1;
-        let to_be_set: u64 = 10;
-        add_network(netuid, 10);
-        let init_value: u64 = SubtensorModule::get_difficulty_as_u64(netuid);
-        assert_eq!(
-            AdminUtils::sudo_set_difficulty(
-                <<Test as Config>::RuntimeOrigin>::signed(U256::from(1)),
-                netuid,
-                to_be_set
-            ),
-            Err(DispatchError::BadOrigin)
-        );
-        assert_eq!(
-            AdminUtils::sudo_set_difficulty(
-                <<Test as Config>::RuntimeOrigin>::root(),
-                netuid + 1,
-                to_be_set
-            ),
-            Err(Error::<Test>::SubnetDoesNotExist.into())
-        );
-        assert_eq!(SubtensorModule::get_difficulty_as_u64(netuid), init_value);
-        assert_ok!(AdminUtils::sudo_set_difficulty(
-            <<Test as Config>::RuntimeOrigin>::root(),
-            netuid,
-            to_be_set
-        ));
-        assert_eq!(SubtensorModule::get_difficulty_as_u64(netuid), to_be_set);
-    });
-}
-
-#[test]
-fn test_sudo_set_max_allowed_validators() {
-    new_test_ext().execute_with(|| {
-        let netuid: u16 = 1;
-        let to_be_set: u16 = 10;
-        add_network(netuid, 10);
-        let init_value: u16 = SubtensorModule::get_max_allowed_validators(netuid);
-        assert_eq!(
-            AdminUtils::sudo_set_max_allowed_validators(
-                <<Test as Config>::RuntimeOrigin>::signed(U256::from(1)),
-                netuid,
-                to_be_set
-            ),
-            Err(DispatchError::BadOrigin)
-        );
-        assert_eq!(
-            AdminUtils::sudo_set_max_allowed_validators(
-                <<Test as Config>::RuntimeOrigin>::root(),
-                netuid + 1,
-                to_be_set
-            ),
-            Err(Error::<Test>::SubnetDoesNotExist.into())
-        );
-        assert_eq!(
-            SubtensorModule::get_max_allowed_validators(netuid),
-            init_value
-        );
-        assert_ok!(AdminUtils::sudo_set_max_allowed_validators(
-            <<Test as Config>::RuntimeOrigin>::root(),
-            netuid,
-            to_be_set
-        ));
-        assert_eq!(
-            SubtensorModule::get_max_allowed_validators(netuid),
-            to_be_set
-        );
-    });
-}
-
-#[test]
-fn test_sudo_set_weights_min_stake() {
-    new_test_ext().execute_with(|| {
-        let to_be_set: u64 = 10;
-        let init_value: u64 = SubtensorModule::get_weights_min_stake();
-        assert_eq!(
-            AdminUtils::sudo_set_weights_min_stake(
-                <<Test as Config>::RuntimeOrigin>::signed(U256::from(1)),
-                to_be_set
-            ),
-            Err(DispatchError::BadOrigin)
-        );
-        assert_eq!(SubtensorModule::get_weights_min_stake(), init_value);
-        assert_ok!(AdminUtils::sudo_set_weights_min_stake(
-            <<Test as Config>::RuntimeOrigin>::root(),
-            to_be_set
-        ));
-        assert_eq!(SubtensorModule::get_weights_min_stake(), to_be_set);
-    });
-}
-
-#[test]
-fn test_sudo_set_bonds_moving_average() {
-    new_test_ext().execute_with(|| {
-        let netuid: u16 = 1;
-        let to_be_set: u64 = 10;
-        add_network(netuid, 10);
-        let init_value: u64 = SubtensorModule::get_bonds_moving_average(netuid);
-        assert_eq!(
-            AdminUtils::sudo_set_bonds_moving_average(
-                <<Test as Config>::RuntimeOrigin>::signed(U256::from(1)),
-                netuid,
-                to_be_set
-            ),
-            Err(DispatchError::BadOrigin)
-        );
-        assert_eq!(
-            AdminUtils::sudo_set_bonds_moving_average(
-                <<Test as Config>::RuntimeOrigin>::root(),
-                netuid + 1,
-                to_be_set
-            ),
-            Err(Error::<Test>::SubnetDoesNotExist.into())
-        );
-        assert_eq!(
-            SubtensorModule::get_bonds_moving_average(netuid),
-            init_value
-        );
-        assert_ok!(AdminUtils::sudo_set_bonds_moving_average(
-            <<Test as Config>::RuntimeOrigin>::root(),
-            netuid,
-            to_be_set
-        ));
-        assert_eq!(SubtensorModule::get_bonds_moving_average(netuid), to_be_set);
-    });
-}
-
-#[test]
-fn test_sudo_set_rao_recycled() {
-    new_test_ext().execute_with(|| {
-        let netuid: u16 = 1;
-        let to_be_set: u64 = 10;
-        add_network(netuid, 10);
-        let init_value: u64 = SubtensorModule::get_rao_recycled(netuid);
-
-        // Need to run from genesis block
-        run_to_block(1);
-
-        assert_eq!(
-            AdminUtils::sudo_set_rao_recycled(
-                <<Test as Config>::RuntimeOrigin>::signed(U256::from(0)),
-                netuid,
-                to_be_set
-            ),
-            Err(DispatchError::BadOrigin)
-        );
-        assert_eq!(
-            AdminUtils::sudo_set_rao_recycled(
-                <<Test as Config>::RuntimeOrigin>::root(),
-                netuid + 1,
-                to_be_set
-            ),
-            Err(Error::<Test>::SubnetDoesNotExist.into())
-        );
-        assert_eq!(SubtensorModule::get_rao_recycled(netuid), init_value);
-
-        // Verify no events emitted matching the expected event
-        assert_eq!(
-            System::events()
-                .iter()
-                .filter(|r| r.event
-                    == RuntimeEvent::SubtensorModule(Event::RAORecycledForRegistrationSet(
-                        netuid, to_be_set
-                    )))
-                .count(),
-            0
-        );
-
-        assert_ok!(AdminUtils::sudo_set_rao_recycled(
-            <<Test as Config>::RuntimeOrigin>::root(),
-            netuid,
-            to_be_set
-        ));
-        assert_eq!(SubtensorModule::get_rao_recycled(netuid), to_be_set);
-
-        // Verify event emitted with correct values
-        assert_eq!(
-            System::events()
-                .last()
-                .unwrap_or_else(|| panic!(
-                    "Expected there to be events: {:?}",
-                    System::events().to_vec()
-                ))
-                .event,
-            RuntimeEvent::SubtensorModule(Event::RAORecycledForRegistrationSet(netuid, to_be_set))
-        );
-    });
-}
-
-#[test]
-fn test_sudo_set_subnet_limit() {
-    new_test_ext().execute_with(|| {
-        let netuid: u16 = 1;
-        let to_be_set: u16 = 10;
-        add_network(netuid, 10);
-
-        let init_value: u16 = SubtensorModule::get_max_subnets();
-        assert_eq!(
-            AdminUtils::sudo_set_subnet_limit(
-                <<Test as Config>::RuntimeOrigin>::signed(U256::from(1)),
-                to_be_set
-            ),
-            Err(DispatchError::BadOrigin)
-        );
-        assert_eq!(SubtensorModule::get_max_subnets(), init_value);
-        assert_ok!(AdminUtils::sudo_set_subnet_limit(
-            <<Test as Config>::RuntimeOrigin>::root(),
-            to_be_set
-        ));
-        assert_eq!(SubtensorModule::get_max_subnets(), to_be_set);
-    });
-}
-
-#[test]
-fn test_sudo_set_network_lock_reduction_interval() {
-    new_test_ext().execute_with(|| {
-        let netuid: u16 = 1;
-        let to_be_set: u64 = 7200;
-        add_network(netuid, 10);
-
-        let init_value: u64 = SubtensorModule::get_lock_reduction_interval();
-        assert_eq!(
-            AdminUtils::sudo_set_lock_reduction_interval(
-                <<Test as Config>::RuntimeOrigin>::signed(U256::from(1)),
-                to_be_set
-            ),
-            Err(DispatchError::BadOrigin)
-        );
-        assert_eq!(SubtensorModule::get_lock_reduction_interval(), init_value);
-        assert_ok!(AdminUtils::sudo_set_lock_reduction_interval(
-            <<Test as Config>::RuntimeOrigin>::root(),
-            to_be_set
-        ));
-        assert_eq!(SubtensorModule::get_lock_reduction_interval(), to_be_set);
-    });
-}
-
-#[test]
-fn test_sudo_set_network_pow_registration_allowed() {
-    new_test_ext().execute_with(|| {
-        let netuid: u16 = 1;
-        let to_be_set: bool = true;
-        add_network(netuid, 10);
-
-        let init_value: bool = SubtensorModule::get_network_pow_registration_allowed(netuid);
-        assert_eq!(
-            AdminUtils::sudo_set_network_pow_registration_allowed(
-                <<Test as Config>::RuntimeOrigin>::signed(U256::from(1)),
-                netuid,
-                to_be_set
-            ),
-            Err(DispatchError::BadOrigin)
-        );
-        assert_eq!(
-            SubtensorModule::get_network_pow_registration_allowed(netuid),
-            init_value
-        );
-        assert_ok!(AdminUtils::sudo_set_network_pow_registration_allowed(
-            <<Test as Config>::RuntimeOrigin>::root(),
-            netuid,
-            to_be_set
-        ));
-        assert_eq!(
-            SubtensorModule::get_network_pow_registration_allowed(netuid),
-            to_be_set
-        );
-    });
-}
-
-mod sudo_set_nominator_min_required_stake {
-    use super::*;
-
-    #[test]
-    fn can_only_be_called_by_admin() {
-        new_test_ext().execute_with(|| {
-            let to_be_set: u64 = SubtensorModule::get_nominator_min_required_stake() + 5_u64;
-            assert_eq!(
-                AdminUtils::sudo_set_nominator_min_required_stake(
-                    <<Test as Config>::RuntimeOrigin>::signed(U256::from(0)),
-                    to_be_set
-                ),
-                Err(DispatchError::BadOrigin)
-            );
-        });
-    }
-
-    #[test]
-    fn sets_a_lower_value() {
-        new_test_ext().execute_with(|| {
-            assert_ok!(AdminUtils::sudo_set_nominator_min_required_stake(
-                <<Test as Config>::RuntimeOrigin>::root(),
-                10u64
-            ));
-            assert_eq!(SubtensorModule::get_nominator_min_required_stake(), 10u64);
-
-            assert_ok!(AdminUtils::sudo_set_nominator_min_required_stake(
-                <<Test as Config>::RuntimeOrigin>::root(),
-                5u64
-            ));
-            assert_eq!(SubtensorModule::get_nominator_min_required_stake(), 5u64);
-        });
-    }
-
-    #[test]
-    fn sets_a_higher_value() {
-        new_test_ext().execute_with(|| {
-            let to_be_set: u64 = SubtensorModule::get_nominator_min_required_stake() + 5_u64;
-            assert_ok!(AdminUtils::sudo_set_nominator_min_required_stake(
-                <<Test as Config>::RuntimeOrigin>::root(),
-                to_be_set
-            ));
-            assert_eq!(
-                SubtensorModule::get_nominator_min_required_stake(),
-                to_be_set
-            );
-        });
-    }
-
-    #[test]
-    fn clears_staker_nominations_below_min() {
-        new_test_ext().execute_with(|| {
-            System::set_block_number(1);
-
-            // Create accounts.
-            let netuid = 1;
-            let hot1 = U256::from(1);
-            let hot2 = U256::from(2);
-            let cold1 = U256::from(3);
-            let cold2 = U256::from(4);
-
-            SubtensorModule::set_target_stakes_per_interval(10);
-            // Register network.
-            add_network(netuid, 0);
-
-            // Register hot1.
-            register_ok_neuron(netuid, hot1, cold1, 0);
-            assert_ok!(SubtensorModule::do_become_delegate(
-                <<Test as Config>::RuntimeOrigin>::signed(cold1),
-                hot1,
-                u16::MAX / 10
-            ));
-            assert_eq!(SubtensorModule::get_owning_coldkey_for_hotkey(&hot1), cold1);
-
-            // Register hot2.
-            register_ok_neuron(netuid, hot2, cold2, 0);
-            assert_ok!(SubtensorModule::do_become_delegate(
-                <<Test as Config>::RuntimeOrigin>::signed(cold2),
-                hot2,
-                u16::MAX / 10
-            ));
-            assert_eq!(SubtensorModule::get_owning_coldkey_for_hotkey(&hot2), cold2);
-
-            // Add stake cold1 --> hot1 (non delegation.)
-            SubtensorModule::add_balance_to_coldkey_account(&cold1, 5);
-            assert_ok!(SubtensorModule::add_stake(
-                <<Test as Config>::RuntimeOrigin>::signed(cold1),
-                hot1,
-                1
-            ));
-            assert_eq!(
-                SubtensorModule::get_stake_for_coldkey_and_hotkey(&cold1, &hot1),
-                1
-            );
-            assert_eq!(Balances::free_balance(cold1), 4);
-
-            // Add stake cold2 --> hot1 (is delegation.)
-            SubtensorModule::add_balance_to_coldkey_account(&cold2, 5);
-            assert_ok!(SubtensorModule::add_stake(
-                <<Test as Config>::RuntimeOrigin>::signed(cold2),
-                hot1,
-                1
-            ));
-            assert_eq!(
-                SubtensorModule::get_stake_for_coldkey_and_hotkey(&cold2, &hot1),
-                1
-            );
-            assert_eq!(Balances::free_balance(cold2), 4);
-
-            // Add stake cold1 --> hot2 (non delegation.)
-            SubtensorModule::add_balance_to_coldkey_account(&cold1, 5);
-            assert_ok!(SubtensorModule::add_stake(
-                <<Test as Config>::RuntimeOrigin>::signed(cold1),
-                hot2,
-                1
-            ));
-            assert_eq!(
-                SubtensorModule::get_stake_for_coldkey_and_hotkey(&cold1, &hot2),
-                1
-            );
-            assert_eq!(Balances::free_balance(cold1), 8);
-
-            // Add stake cold2 --> hot2 (is delegation.)
-            SubtensorModule::add_balance_to_coldkey_account(&cold2, 5);
-            assert_ok!(SubtensorModule::add_stake(
-                <<Test as Config>::RuntimeOrigin>::signed(cold2),
-                hot2,
-                1
-            ));
-            assert_eq!(
-                SubtensorModule::get_stake_for_coldkey_and_hotkey(&cold2, &hot2),
-                1
-            );
-            assert_eq!(Balances::free_balance(cold2), 8);
-
-            // Set min stake to 0 (noop)
-            assert_ok!(AdminUtils::sudo_set_nominator_min_required_stake(
-                <<Test as Config>::RuntimeOrigin>::root(),
-                0u64
-            ));
-            assert_eq!(
-                SubtensorModule::get_stake_for_coldkey_and_hotkey(&cold1, &hot1),
-                1
-            );
-            assert_eq!(
-                SubtensorModule::get_stake_for_coldkey_and_hotkey(&cold1, &hot2),
-                1
-            );
-            assert_eq!(
-                SubtensorModule::get_stake_for_coldkey_and_hotkey(&cold2, &hot1),
-                1
-            );
-            assert_eq!(
-                SubtensorModule::get_stake_for_coldkey_and_hotkey(&cold2, &hot2),
-                1
-            );
-
-            // Set min nomination to 10: should clear (cold2, hot1) and (cold1, hot2).
-            assert_ok!(AdminUtils::sudo_set_nominator_min_required_stake(
-                <<Test as Config>::RuntimeOrigin>::root(),
-                10u64
-            ));
-            assert_eq!(
-                SubtensorModule::get_stake_for_coldkey_and_hotkey(&cold1, &hot1),
-                1
-            );
-            assert_eq!(
-                SubtensorModule::get_stake_for_coldkey_and_hotkey(&cold1, &hot2),
-                0
-            );
-            assert_eq!(
-                SubtensorModule::get_stake_for_coldkey_and_hotkey(&cold2, &hot1),
-                0
-            );
-            assert_eq!(
-                SubtensorModule::get_stake_for_coldkey_and_hotkey(&cold2, &hot2),
-                1
-            );
-
-            // Balances have been added back into accounts.
-            assert_eq!(Balances::free_balance(cold1), 9);
-            assert_eq!(Balances::free_balance(cold2), 9);
-        });
-    }
-}
-
-#[test]
-fn test_sudo_set_tx_delegate_take_rate_limit() {
-    new_test_ext().execute_with(|| {
-        let to_be_set: u64 = 10;
-        let init_value: u64 = SubtensorModule::get_tx_delegate_take_rate_limit();
-        assert_eq!(
-            AdminUtils::sudo_set_tx_delegate_take_rate_limit(
-                <<Test as Config>::RuntimeOrigin>::signed(U256::from(1)),
-                to_be_set
-            ),
-            Err(DispatchError::BadOrigin)
-        );
-        assert_eq!(
-            SubtensorModule::get_tx_delegate_take_rate_limit(),
-            init_value
-        );
-        assert_ok!(AdminUtils::sudo_set_tx_delegate_take_rate_limit(
-            <<Test as Config>::RuntimeOrigin>::root(),
-            to_be_set
-        ));
-        assert_eq!(
-            SubtensorModule::get_tx_delegate_take_rate_limit(),
-            to_be_set
-        );
-    });
-}
-
-#[test]
-fn test_sudo_set_min_delegate_take() {
-    new_test_ext().execute_with(|| {
-        let to_be_set = u16::MAX / 100;
-        let init_value = SubtensorModule::get_min_delegate_take();
-        assert_eq!(
-            AdminUtils::sudo_set_min_delegate_take(
-                <<Test as Config>::RuntimeOrigin>::signed(U256::from(1)),
-                to_be_set
-            ),
-            Err(DispatchError::BadOrigin)
-        );
-        assert_eq!(SubtensorModule::get_min_delegate_take(), init_value);
-        assert_ok!(AdminUtils::sudo_set_min_delegate_take(
-            <<Test as Config>::RuntimeOrigin>::root(),
-            to_be_set
-        ));
-        assert_eq!(SubtensorModule::get_min_delegate_take(), to_be_set);
-    });
-}
-
-#[test]
-fn test_sudo_set_weight_commit_interval() {
-    new_test_ext().execute_with(|| {
-        let netuid: u16 = 1;
-        add_network(netuid, 10);
-
-        let to_be_set = 55;
-        let init_value = SubtensorModule::get_commit_reveal_weights_interval(netuid);
-
-        assert_ok!(AdminUtils::sudo_set_commit_reveal_weights_interval(
-            <<Test as Config>::RuntimeOrigin>::root(),
-            netuid,
-            to_be_set
-        ));
-
-        assert!(init_value != to_be_set);
-        assert_eq!(
-            SubtensorModule::get_commit_reveal_weights_interval(netuid),
-            to_be_set
-        );
-    });
-}
-
-#[test]
-fn test_sudo_set_commit_reveal_weights_enabled() {
-    new_test_ext().execute_with(|| {
-        let netuid: u16 = 1;
-        add_network(netuid, 10);
-
-        let to_be_set: bool = true;
-        let init_value: bool = SubtensorModule::get_commit_reveal_weights_enabled(netuid);
-
-        assert_ok!(AdminUtils::sudo_set_commit_reveal_weights_enabled(
-            <<Test as Config>::RuntimeOrigin>::root(),
-            netuid,
-            to_be_set
-        ));
-
-        assert!(init_value != to_be_set);
-        assert_eq!(
-            SubtensorModule::get_commit_reveal_weights_enabled(netuid),
-            to_be_set
-        );
-    });
-}
-
-#[test]
-fn test_sudo_set_target_stakes_per_interval() {
-    new_test_ext().execute_with(|| {
-        let to_be_set = 100;
-        let init_value = SubtensorModule::get_target_stakes_per_interval();
-        assert_eq!(
-            AdminUtils::sudo_set_target_stakes_per_interval(
-                <<Test as Config>::RuntimeOrigin>::signed(U256::from(1)),
-                to_be_set
-            ),
-            Err(DispatchError::BadOrigin)
-        );
-        assert_eq!(
-            SubtensorModule::get_target_stakes_per_interval(),
-            init_value
-        );
-        assert_ok!(AdminUtils::sudo_set_target_stakes_per_interval(
-            <<Test as Config>::RuntimeOrigin>::root(),
-            to_be_set
-        ));
-        assert_eq!(SubtensorModule::get_target_stakes_per_interval(), to_be_set);
-    });
-}
-
-#[test]
-<<<<<<< HEAD
-fn test_sudo_set_liquid_alpha_enabled() {
-    new_test_ext().execute_with(|| {
-        let netuid: u16 = 1;
-        let enabled: bool = true;
-        assert_eq!(!enabled, SubtensorModule::get_liquid_alpha_enabled(netuid));
-
-        assert_ok!(AdminUtils::sudo_set_liquid_alpha_enabled(
-            <<Test as Config>::RuntimeOrigin>::root(),
-            netuid,
-            enabled
-        ));
-
-        assert_eq!(enabled, SubtensorModule::get_liquid_alpha_enabled(netuid));
-    });
-}
-
-#[test]
-fn test_set_alpha_values_dispatch_info_ok() {
-    new_test_ext().execute_with(|| {
-        let netuid: u16 = 1;
-        let alpha_low: u16 = 12_u16;
-        let alpha_high: u16 = u16::MAX - 10;
-        let call = RuntimeCall::AdminUtils(pallet_admin_utils::Call::sudo_set_alpha_values {
-            netuid,
-            alpha_low,
-            alpha_high,
-        });
-
-        let dispatch_info = call.get_dispatch_info();
-
-        assert_eq!(dispatch_info.class, DispatchClass::Operational);
-        assert_eq!(dispatch_info.pays_fee, Pays::No);
-=======
-fn test_sudo_set_alpha_high() {
-    new_test_ext().execute_with(|| {
-        let netuid: u16 = 1;
-        let to_be_set: u16 = 10;
-        let init_value = SubtensorModule::get_alpha_high(netuid);
-        assert_eq!(
-            AdminUtils::sudo_set_alpha_high(
-                <<Test as Config>::RuntimeOrigin>::signed(U256::from(1)),
-                netuid,
-                to_be_set
-            ),
-            Err(DispatchError::BadOrigin.into())
-        );
-        assert_eq!(SubtensorModule::get_alpha_high(netuid), init_value);
-        assert_ok!(AdminUtils::sudo_set_liquid_alpha_enabled(
-            <<Test as Config>::RuntimeOrigin>::root(),
-            netuid,
-            true,
-        ));
-        assert_ok!(AdminUtils::sudo_set_alpha_high(
-            <<Test as Config>::RuntimeOrigin>::root(),
-            netuid,
-            to_be_set
-        ));
-        let expected_value: I32F32 = I32F32::from_num(to_be_set as f64 / 1000.0);
-        assert_eq!(SubtensorModule::get_alpha_high(netuid), expected_value);
->>>>>>> 7225af8f
-    });
-}
-
-#[test]
-<<<<<<< HEAD
-fn test_sudo_get_set_alpha() {
-    new_test_ext().execute_with(|| {
-        let netuid: u16 = 1;
-        let alpha_low: u16 = 12_u16;
-        let alpha_high: u16 = u16::MAX - 10;
-
-        let hotkey: U256 = U256::from(1);
-        let coldkey: U256 = U256::from(1 + 456);
-        let signer = <<Test as Config>::RuntimeOrigin>::signed(coldkey);
-
-        // Enable Liquid Alpha and setup
-        SubtensorModule::set_liquid_alpha_enabled(netuid, true);
-        migration::migrate_create_root_network::<Test>();
-        SubtensorModule::add_balance_to_coldkey_account(&coldkey, 1_000_000_000_000_000);
-        assert_ok!(SubtensorModule::root_register(signer.clone(), hotkey,));
-        assert_ok!(SubtensorModule::add_stake(signer.clone(), hotkey, 1000));
-
-        // Should fail as signer does not own the subnet
-        assert_err!(
-            AdminUtils::sudo_set_alpha_values(signer.clone(), netuid, alpha_low, alpha_high),
-            DispatchError::BadOrigin
-        );
-
-        assert_ok!(SubtensorModule::register_network(signer.clone()));
-
-        assert_ok!(AdminUtils::sudo_set_alpha_values(
-            signer.clone(),
-            netuid,
-            alpha_low,
-            alpha_high
-        ));
-        let (grabbed_alpha_low, grabbed_alpha_high): (u16, u16) =
-            SubtensorModule::get_alpha_values(netuid);
-
-        log::info!(
-            "alpha_low: {:?} alpha_high: {:?}",
-            grabbed_alpha_low,
-            grabbed_alpha_high
-        );
-        assert_eq!(grabbed_alpha_low, alpha_low);
-        assert_eq!(grabbed_alpha_high, alpha_high);
-
-        // Convert the u16 values to decimal values
-        fn unnormalize_u16_to_float(normalized_value: u16) -> f32 {
-            const MAX_U16: u16 = 65535;
-            normalized_value as f32 / MAX_U16 as f32
-        }
-
-        let alpha_low_decimal = unnormalize_u16_to_float(alpha_low);
-        let alpha_high_decimal = unnormalize_u16_to_float(alpha_high);
-
-        let (alpha_low_32, alpha_high_32) = SubtensorModule::get_alpha_values_32(netuid);
-
-        let tolerance: f32 = 1e-6; // 0.000001
-
-        // Check if the values are equal to the sixth decimal
-        assert!(
-            (alpha_low_32.to_num::<f32>() - alpha_low_decimal).abs() < tolerance,
-            "alpha_low mismatch: {} != {}",
-            alpha_low_32.to_num::<f32>(),
-            alpha_low_decimal
-        );
-        assert!(
-            (alpha_high_32.to_num::<f32>() - alpha_high_decimal).abs() < tolerance,
-            "alpha_high mismatch: {} != {}",
-            alpha_high_32.to_num::<f32>(),
-            alpha_high_decimal
-        );
-
-        // 1. Liquid alpha disabled
-        SubtensorModule::set_liquid_alpha_enabled(netuid, false);
-        assert_err!(
-            AdminUtils::sudo_set_alpha_values(signer.clone(), netuid, alpha_low, alpha_high),
-            SubtensorError::<Test>::LiquidAlphaDisabled
-        );
-        // Correct scenario after error
-        SubtensorModule::set_liquid_alpha_enabled(netuid, true); // Re-enable for further tests
-        assert_ok!(AdminUtils::sudo_set_alpha_values(
-            signer.clone(),
-            netuid,
-            alpha_low,
-            alpha_high
-        ));
-
-        // 2. Alpha high too low
-        let alpha_high_too_low = (u16::MAX as u32 * 4 / 5) as u16 - 1; // One less than the minimum acceptable value
-        assert_err!(
-            AdminUtils::sudo_set_alpha_values(
-                signer.clone(),
-                netuid,
-                alpha_low,
-                alpha_high_too_low
-            ),
-            SubtensorError::<Test>::AlphaHighTooLow
-        );
-        // Correct scenario after error
-        assert_ok!(AdminUtils::sudo_set_alpha_values(
-            signer.clone(),
-            netuid,
-            alpha_low,
-            alpha_high
-        ));
-
-        // 3. Alpha low too low or too high
-        let alpha_low_too_low = 0_u16;
-        assert_err!(
-            AdminUtils::sudo_set_alpha_values(
-                signer.clone(),
-                netuid,
-                alpha_low_too_low,
-                alpha_high
-            ),
-            SubtensorError::<Test>::AlphaLowOutOfRange
-        );
-        // Correct scenario after error
-        assert_ok!(AdminUtils::sudo_set_alpha_values(
-            signer.clone(),
-            netuid,
-            alpha_low,
-            alpha_high
-        ));
-
-        let alpha_low_too_high = (u16::MAX as u32 * 4 / 5) as u16 + 1; // One more than the maximum acceptable value
-        assert_err!(
-            AdminUtils::sudo_set_alpha_values(
-                signer.clone(),
-                netuid,
-                alpha_low_too_high,
-                alpha_high
-            ),
-            SubtensorError::<Test>::AlphaLowOutOfRange
-        );
-        // Correct scenario after error
-        assert_ok!(AdminUtils::sudo_set_alpha_values(
-            signer.clone(),
-            netuid,
-            alpha_low,
-            alpha_high
-        ));
-=======
-fn test_sudo_set_alpha_low() {
-    new_test_ext().execute_with(|| {
-        let netuid: u16 = 1;
-        let to_be_set: u16 = 10;
-        let init_value = SubtensorModule::get_alpha_low(netuid);
-        assert_eq!(
-            AdminUtils::sudo_set_alpha_low(
-                <<Test as Config>::RuntimeOrigin>::signed(U256::from(1)),
-                netuid,
-                to_be_set
-            ),
-            Err(DispatchError::BadOrigin.into())
-        );
-        assert_eq!(SubtensorModule::get_alpha_low(netuid), init_value);
-        assert_ok!(AdminUtils::sudo_set_liquid_alpha_enabled(
-            <<Test as Config>::RuntimeOrigin>::root(),
-            netuid,
-            true,
-        ));
-        assert_ok!(AdminUtils::sudo_set_alpha_low(
-            <<Test as Config>::RuntimeOrigin>::root(),
-            netuid,
-            to_be_set
-        ));
-        let expected_value: I32F32 = I32F32::from_num(to_be_set as f64 / 1000.0);
-        assert_eq!(SubtensorModule::get_alpha_low(netuid), expected_value);
-    });
-}
-
-#[test]
-fn test_sudo_set_liquid_alpha_enabled() {
-    new_test_ext().execute_with(|| {
-        let netuid: u16 = 1;
-        let enabled: bool = true;
-        assert_eq!(!enabled, SubtensorModule::get_liquid_alpha_enabled(netuid));
-
-        assert_ok!(AdminUtils::sudo_set_liquid_alpha_enabled(
-            <<Test as Config>::RuntimeOrigin>::root(),
-            netuid,
-            enabled
-        ));
-
-        assert_eq!(enabled, SubtensorModule::get_liquid_alpha_enabled(netuid));
->>>>>>> 7225af8f
-    });
-}+name: Check Rust
+
+concurrency:
+  group: check-rust-${{ github.ref }}
+  cancel-in-progress: true
+
+on:
+  push:
+    branches: [main, devnet-ready, devnet, testnet, finney]
+
+  pull_request:
+
+  ## Allow running workflow manually from the Actions tab
+  workflow_dispatch:
+    inputs:
+      verbose:
+        description: "Output more information when triggered manually"
+        required: false
+        default: ""
+
+env:
+  CARGO_TERM_COLOR: always
+  VERBOSE: ${{ github.events.input.verbose }}
+
+jobs:
+  # runs cargo fmt
+  cargo-fmt:
+    name: cargo fmt
+    runs-on: SubtensorCI
+    strategy:
+      matrix:
+        rust-branch:
+          - nightly-2024-03-05
+        rust-target:
+          - x86_64-unknown-linux-gnu
+          # - x86_64-apple-darwin
+        os:
+          - ubuntu-latest
+          # - macos-latest
+        include:
+          - os: ubuntu-latest
+          # - os: macos-latest
+    env:
+      RELEASE_NAME: development
+      # RUSTFLAGS: -A warnings
+      RUSTV: ${{ matrix.rust-branch }}
+      RUST_BACKTRACE: full
+      RUST_BIN_DIR: target/${{ matrix.rust-target }}
+      SKIP_WASM_BUILD: 1
+      TARGET: ${{ matrix.rust-target }}
+    steps:
+      - name: Check-out repository under $GITHUB_WORKSPACE
+        uses: actions/checkout@v4
+
+      - name: Install dependencies
+        run: sudo apt-get update && sudo apt-get install -y build-essential
+
+      - name: Install Rust ${{ matrix.rust-branch }}
+        uses: actions-rs/toolchain@v1.0.6
+        with:
+          toolchain: ${{ matrix.rust-branch }}
+          components: rustfmt
+          profile: minimal
+
+      - name: cargo fmt
+        run: cargo fmt --check --all
+
+  cargo-clippy-default-features:
+    name: cargo clippy
+    runs-on: SubtensorCI
+    strategy:
+      matrix:
+        rust-branch:
+          - stable
+        rust-target:
+          - x86_64-unknown-linux-gnu
+          # - x86_64-apple-darwin
+        os:
+          - ubuntu-latest
+          # - macos-latest
+        include:
+          - os: ubuntu-latest
+          # - os: macos-latest
+    env:
+      RELEASE_NAME: development
+      # RUSTFLAGS: -A warnings
+      RUSTV: ${{ matrix.rust-branch }}
+      RUST_BACKTRACE: full
+      RUST_BIN_DIR: target/${{ matrix.rust-target }}
+      SKIP_WASM_BUILD: 1
+      TARGET: ${{ matrix.rust-target }}
+    steps:
+      - name: Check-out repository under $GITHUB_WORKSPACE
+        uses: actions/checkout@v4
+
+      - name: Install dependencies
+        run: |
+          sudo apt-get update &&
+          sudo apt-get install -y clang curl libssl-dev llvm libudev-dev protobuf-compiler
+
+      - name: Install Rust ${{ matrix.rust-branch }}
+        uses: actions-rs/toolchain@v1.0.6
+        with:
+          toolchain: ${{ matrix.rust-branch }}
+          components: rustfmt, clippy
+          profile: minimal
+
+      - name: Utilize Shared Rust Cache
+        uses: Swatinem/rust-cache@v2.2.1
+        with:
+          key: ${{ matrix.os }}-${{ env.RUST_BIN_DIR }}
+
+      - name: cargo clippy --workspace --all-targets -- -D warnings
+        run: cargo clippy --workspace --all-targets -- -D warnings
+
+  cargo-clippy-all-features:
+    name: cargo clippy --all-features
+    runs-on: SubtensorCI
+    strategy:
+      matrix:
+        rust-branch:
+          - stable
+        rust-target:
+          - x86_64-unknown-linux-gnu
+          # - x86_64-apple-darwin
+        os:
+          - ubuntu-latest
+          # - macos-latest
+        include:
+          - os: ubuntu-latest
+          # - os: macos-latest
+    env:
+      RELEASE_NAME: development
+      # RUSTFLAGS: -A warnings
+      RUSTV: ${{ matrix.rust-branch }}
+      RUST_BACKTRACE: full
+      RUST_BIN_DIR: target/${{ matrix.rust-target }}
+      SKIP_WASM_BUILD: 1
+      TARGET: ${{ matrix.rust-target }}
+    steps:
+      - name: Check-out repository under $GITHUB_WORKSPACE
+        uses: actions/checkout@v2
+
+      - name: Install dependencies
+        run: |
+          sudo apt-get update &&
+          sudo apt-get install -y clang curl libssl-dev llvm libudev-dev protobuf-compiler
+
+      - name: Install Rust ${{ matrix.rust-branch }}
+        uses: actions-rs/toolchain@v1.0.6
+        with:
+          toolchain: ${{ matrix.rust-branch }}
+          components: rustfmt, clippy
+          profile: minimal
+
+      - name: Utilize Shared Rust Cache
+        uses: Swatinem/rust-cache@v2.2.1
+        with:
+          key: ${{ matrix.os }}-${{ env.RUST_BIN_DIR }}
+
+      - name: cargo clippy --workspace --all-targets --all-features -- -D warnings
+        run: cargo clippy --workspace --all-targets --all-features -- -D warnings
+  # runs cargo test --workspace
+  cargo-test:
+    name: cargo test
+    runs-on: SubtensorCI
+    strategy:
+      matrix:
+        rust-branch:
+          - stable
+        rust-target:
+          - x86_64-unknown-linux-gnu
+          # - x86_64-apple-darwin
+        os:
+          - ubuntu-latest
+          # - macos-latest
+        include:
+          - os: ubuntu-latest
+          # - os: macos-latest
+    env:
+      RELEASE_NAME: development
+      # RUSTFLAGS: -A warnings
+      RUSTV: ${{ matrix.rust-branch }}
+      RUST_BACKTRACE: full
+      RUST_BIN_DIR: target/${{ matrix.rust-target }}
+      SKIP_WASM_BUILD: 1
+      TARGET: ${{ matrix.rust-target }}
+    steps:
+      - name: Check-out repository under $GITHUB_WORKSPACE
+        uses: actions/checkout@v4
+
+      - name: Install dependencies
+        run: |
+          sudo apt-get update &&
+          sudo apt-get install -y clang curl libssl-dev llvm libudev-dev protobuf-compiler
+
+      - name: Install Rust ${{ matrix.rust-branch }}
+        uses: actions-rs/toolchain@v1.0.6
+        with:
+          toolchain: ${{ matrix.rust-branch }}
+          components: rustfmt, clippy
+          profile: minimal
+
+      - name: Utilize Rust shared cached
+        uses: Swatinem/rust-cache@v2.2.1
+        with:
+          key: ${{ matrix.os }}-${{ env.RUST_BIN_DIR }}
+
+      - name: cargo test --workspace
+        run: cargo test --workspace
+
+  # runs cargo test --workspace --features=runtime-benchmarks
+  cargo-test-benchmarks:
+    name: cargo test w/benchmarks
+    runs-on: SubtensorCI
+    strategy:
+      matrix:
+        rust-branch:
+          - stable
+        rust-target:
+          - x86_64-unknown-linux-gnu
+          # - x86_64-apple-darwin
+        os:
+          - ubuntu-latest
+          # - macos-latest
+        include:
+          - os: ubuntu-latest
+          # - os: macos-latest
+    env:
+      RELEASE_NAME: development
+      # RUSTFLAGS: -A warnings
+      RUSTV: ${{ matrix.rust-branch }}
+      RUST_BACKTRACE: full
+      RUST_BIN_DIR: target/${{ matrix.rust-target }}
+      SKIP_WASM_BUILD: 1
+      TARGET: ${{ matrix.rust-target }}
+    steps:
+      - name: Check-out repository under $GITHUB_WORKSPACE
+        uses: actions/checkout@v4
+
+      - name: Install dependencies
+        run: |
+          sudo apt-get update &&
+          sudo apt-get install -y clang curl libssl-dev llvm libudev-dev protobuf-compiler
+
+      - name: Install Rust ${{ matrix.rust-branch }}
+        uses: actions-rs/toolchain@v1.0.6
+        with:
+          toolchain: ${{ matrix.rust-branch }}
+          components: rustfmt, clippy
+          profile: minimal
+
+      - name: Utilize Rust shared cached
+        uses: Swatinem/rust-cache@v2.2.1
+        with:
+          key: ${{ matrix.os }}-${{ env.RUST_BIN_DIR }}
+
+      - name: cargo test --workspace --features=runtime-benchmarks
+        run: cargo test --workspace --features=runtime-benchmarks
+
+  # ensures cargo fix has no trivial changes that can be applied
+  cargo-fix:
+    name: cargo fix
+    runs-on: SubtensorCI
+    strategy:
+      matrix:
+        rust-branch:
+          - stable
+        rust-target:
+          - x86_64-unknown-linux-gnu
+          # - x86_64-apple-darwin
+        os:
+          - ubuntu-latest
+          # - macos-latest
+        include:
+          - os: ubuntu-latest
+          # - os: macos-latest
+    env:
+      RELEASE_NAME: development
+      # RUSTFLAGS: -A warnings
+      RUSTV: ${{ matrix.rust-branch }}
+      RUST_BACKTRACE: full
+      RUST_BIN_DIR: target/${{ matrix.rust-target }}
+      SKIP_WASM_BUILD: 1
+      TARGET: ${{ matrix.rust-target }}
+    steps:
+      - name: Check-out repository under $GITHUB_WORKSPACE
+        uses: actions/checkout@v4
+
+      - name: Install dependencies
+        run: |
+          sudo apt-get update &&
+          sudo apt-get install -y clang curl libssl-dev llvm libudev-dev protobuf-compiler
+
+      - name: Install Rust ${{ matrix.rust-branch }}
+        uses: actions-rs/toolchain@v1.0.6
+        with:
+          toolchain: ${{ matrix.rust-branch }}
+          components: rustfmt, clippy
+          profile: minimal
+
+      - name: Utilize Rust shared cached
+        uses: Swatinem/rust-cache@v2.2.1
+        with:
+          key: ${{ matrix.os }}-${{ env.RUST_BIN_DIR }}
+
+      - name: cargo fix --workspace
+        run: |
+          # Run cargo fix on the project
+          cargo fix --workspace
+
+          # Check for local git changes
+          if ! git diff --exit-code; then
+              echo "There are local changes after running 'cargo fix --workspace' ❌"
+              exit 1
+          else
+              echo "No changes detected after running 'cargo fix --workspace' ✅"
+          fi
+
+  check-feature-propagation:
+    name: zepter run check
+    runs-on: SubtensorCI
+
+    steps:
+      - name: Install stable Rust
+        uses: actions-rs/toolchain@v1
+        with:
+          profile: minimal
+          toolchain: stable
+
+      - name: Install Zepter
+        run: cargo install --locked -q zepter && zepter --version
+
+      - name: Checkout
+        uses: actions/checkout@v4
+        with:
+          fetch-depth: 0 # Dont clone historic commits.
+
+      - name: Check features
+        run: zepter run check
