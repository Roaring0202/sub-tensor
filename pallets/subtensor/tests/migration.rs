--- conflicted
+++ resolved
@@ -151,11 +151,8 @@
 
         // Test the migration's effect on total issuance after adding balance to a coldkey account.
         let account_balance: u64 = 20000;
-<<<<<<< HEAD
-=======
         let _hotkey_account_id_1 = U256::from(1); // Define a hotkey account ID for further operations.
         let _coldkey_account_id_1 = U256::from(1); // Define a coldkey account ID for further operations.
->>>>>>> 4dbe0e35
         assert_eq!(SubtensorModule::get_total_issuance(), lockcost); // Ensure the total issuance starts at 0 before the migration.
         SubtensorModule::add_balance_to_coldkey_account(&coldkey, account_balance); // Add a balance of 20000 to the coldkey account.
         pallet_subtensor::migration::migration5_total_issuance::<Test>(true); // Execute the migration to update total issuance.
