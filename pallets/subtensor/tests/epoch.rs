--- conflicted
+++ resolved
@@ -1,3059 +1,340 @@
-#![allow(
-    clippy::arithmetic_side_effects,
-    clippy::indexing_slicing,
-    clippy::unwrap_used
-)]
-
-use crate::mock::*;
-use frame_support::{assert_err, assert_ok};
-use frame_system::Config;
-<<<<<<< HEAD
-use pallet_subtensor::math::safe_exp;
-=======
->>>>>>> 7225af8f
-use pallet_subtensor::*;
-use rand::{distributions::Uniform, rngs::StdRng, seq::SliceRandom, thread_rng, Rng, SeedableRng};
-use sp_core::U256;
-use sp_runtime::DispatchError;
-use std::time::Instant;
-use substrate_fixed::types::I32F32;
-
-mod mock;
-
-pub fn fixed(val: f32) -> I32F32 {
-    I32F32::from_num(val)
-}
-
-pub fn fixed_to_u16(x: I32F32) -> u16 {
-    x.to_num::<u16>()
-}
-
-pub fn fixed_proportion_to_u16(x: I32F32) -> u16 {
-    fixed_to_u16(x * I32F32::from_num(u16::MAX))
-}
-
-// Normalizes (sum to 1 except 0) the input vector directly in-place.
-#[allow(dead_code)]
-pub fn inplace_normalize(x: &mut [I32F32]) {
-    let x_sum: I32F32 = x.iter().sum();
-    if x_sum == I32F32::from_num(0.0_f32) {
-        return;
-    }
-    for i in x.iter_mut() {
-        *i /= x_sum;
-    }
-}
-
-// Inplace normalize the passed positive integer weights so that they sum to u16 max value.
-fn normalize_weights(mut weights: Vec<u16>) -> Vec<u16> {
-    let sum: u64 = weights.iter().map(|x| *x as u64).sum();
-    if sum == 0 {
-        return weights;
-    }
-    weights.iter_mut().for_each(|x| {
-        *x = (*x as u64 * u16::MAX as u64 / sum) as u16;
-    });
-    weights
-}
-
-// // Return as usize an I32F32 ratio of a usize input, avoiding the 0% and 100% extremes.
-// fn non_extreme_fixed_ratio(ratio: I32F32, total: usize) -> usize {
-//     if total == 0 {
-//         return total;
-//     }
-//     let mut subset: usize = (ratio * I32F32::from_num(total)).to_num::<usize>();
-//     if subset == 0 {
-//         subset = 1;
-//     } else if subset == total {
-//         subset = total - 1;
-//     }
-//     return subset;
-// }
-
-// // Box-Muller Transform converting two uniform random samples to a normal random sample.
-// fn normal(size: usize, rng: &mut StdRng, dist: &Uniform<u16>) -> Vec<I32F32> {
-//     let max: I32F32 = I32F32::from_num(u16::MAX);
-//     let two: I32F32 = I32F32::from_num(2);
-//     let eps: I32F32 = I32F32::from_num(0.000001);
-//     let pi: I32F32 = I32F32::from_num(PI);
-
-//     let uniform_u16: Vec<u16> = (0..(2 * size)).map(|_| rng.sample(&dist)).collect();
-//     let uniform: Vec<I32F32> = uniform_u16
-//         .iter()
-//         .map(|&x| I32F32::from_num(x) / max)
-//         .collect();
-//     let mut normal: Vec<I32F32> = vec![I32F32::from_num(0); size as usize];
-
-//     for i in 0..size {
-//         let u1: I32F32 = uniform[i] + eps;
-//         let u2: I32F32 = uniform[i + size] + eps;
-//         normal[i] = sqrt::<I32F32, I32F32>(-two * ln::<I32F32, I32F32>(u1).expect("")).expect("")
-//             * cos(two * pi * u2);
-//     }
-//     normal
-// }
-
-// Returns validators and servers uids with either blockwise, regular, or random interleaving.
-fn distribute_nodes(
-    validators_n: usize,
-    network_n: usize,
-    interleave: usize,
-) -> (Vec<u16>, Vec<u16>) {
-    let mut validators: Vec<u16> = vec![];
-    let mut servers: Vec<u16> = vec![];
-
-    if interleave == 0 {
-        // blockwise [validator_block, server_block]
-        validators = (0..validators_n as u16).collect();
-        servers = (validators_n as u16..network_n as u16).collect();
-    } else if interleave == 1 {
-        // regular interleaving [val, srv, srv, ..., srv, val, srv, srv, ..., srv, val, srv, ..., srv]
-        (validators, servers) = (0..network_n as u16)
-            .collect::<Vec<u16>>()
-            .iter()
-            .partition(|&i| *i as usize % (network_n / validators_n) == 0);
-    } else if interleave == 2 {
-        // random interleaving
-        let mut permuted_uids: Vec<u16> = (0..network_n as u16).collect();
-        permuted_uids.shuffle(&mut thread_rng());
-        validators = permuted_uids[0..validators_n].into();
-        servers = permuted_uids[validators_n..network_n].into();
-    }
-
-    (validators, servers)
-}
-
-#[allow(dead_code)]
-fn uid_stats(netuid: u16, uid: u16) {
-    log::info!(
-        "stake: {:?}",
-        SubtensorModule::get_total_stake_for_hotkey(&(U256::from(uid)))
-    );
-    log::info!("rank: {:?}", SubtensorModule::get_rank_for_uid(netuid, uid));
-    log::info!(
-        "trust: {:?}",
-        SubtensorModule::get_trust_for_uid(netuid, uid)
-    );
-    log::info!(
-        "consensus: {:?}",
-        SubtensorModule::get_consensus_for_uid(netuid, uid)
-    );
-    log::info!(
-        "incentive: {:?}",
-        SubtensorModule::get_incentive_for_uid(netuid, uid)
-    );
-    log::info!(
-        "dividend: {:?}",
-        SubtensorModule::get_dividends_for_uid(netuid, uid)
-    );
-    log::info!(
-        "emission: {:?}",
-        SubtensorModule::get_emission_for_uid(netuid, uid)
-    );
-}
-
-#[allow(clippy::too_many_arguments)]
-fn init_run_epochs(
-    netuid: u16,
-    n: u16,
-    validators: &[u16],
-    servers: &[u16],
-    epochs: u16,
-    stake_per_validator: u64,
-    server_self: bool,
-    input_stake: &[u64],
-    use_input_stake: bool,
-    input_weights: &[Vec<(u16, u16)>],
-    use_input_weights: bool,
-    random_weights: bool,
-    random_seed: u64,
-    sparse: bool,
-) {
-    // === Create the network
-    add_network(netuid, u16::MAX - 1, 0); // set higher tempo to avoid built-in epoch, then manual epoch instead
-
-    // === Register uids
-    SubtensorModule::set_max_allowed_uids(netuid, n);
-    for key in 0..n {
-        let stake = if use_input_stake {
-            input_stake[key as usize]
-        } else if validators.contains(&key) {
-            stake_per_validator
-        } else {
-            // only validators receive stake
-            0
-        };
-
-        // let stake: u64 = 1; // alternative test: all nodes receive stake, should be same outcome, except stake
-        SubtensorModule::add_balance_to_coldkey_account(&(U256::from(key)), stake);
-        SubtensorModule::append_neuron(netuid, &(U256::from(key)), 0);
-        SubtensorModule::increase_stake_on_coldkey_hotkey_account(
-            &U256::from(key),
-            &U256::from(key),
-            stake,
-        );
-    }
-    assert_eq!(SubtensorModule::get_subnetwork_n(netuid), n);
-
-    // === Issue validator permits
-    SubtensorModule::set_max_allowed_validators(netuid, validators.len() as u16);
-    assert_eq!(
-        SubtensorModule::get_max_allowed_validators(netuid),
-        validators.len() as u16
-    );
-    SubtensorModule::epoch(netuid, 1_000_000_000); // run first epoch to set allowed validators
-    run_to_block(1); // run to next block to ensure weights are set on nodes after their registration block
-
-    // === Set weights
-    let mut rng = StdRng::seed_from_u64(random_seed); // constant seed so weights over multiple runs are equal
-    let range = Uniform::new(0, u16::MAX);
-    let mut weights: Vec<u16> = vec![u16::MAX / n; servers.len()];
-    for uid in validators {
-        if random_weights {
-            weights = (0..servers.len()).map(|_| rng.sample(range)).collect();
-            weights = normalize_weights(weights);
-            // assert_eq!(weights.iter().map(|x| *x as u64).sum::<u64>(), u16::MAX as u64); // normalized weight sum not always u16::MAX
-        }
-        if use_input_weights {
-            let sparse_weights = input_weights[*uid as usize].clone();
-            weights = sparse_weights.iter().map(|(_, w)| *w).collect();
-            let srvs: Vec<u16> = sparse_weights.iter().map(|(s, _)| *s).collect();
-            assert_ok!(SubtensorModule::set_weights(
-                RuntimeOrigin::signed(U256::from(*uid as u64)),
-                netuid,
-                srvs,
-                weights.clone(),
-                0
-            ));
-        } else {
-            assert_ok!(SubtensorModule::set_weights(
-                RuntimeOrigin::signed(U256::from(*uid as u64)),
-                netuid,
-                servers.to_vec(),
-                weights.clone(),
-                0
-            ));
-        }
-    }
-    if server_self {
-        for uid in servers {
-            assert_ok!(SubtensorModule::set_weights(
-                RuntimeOrigin::signed(U256::from(*uid as u64)),
-                netuid,
-                vec![*uid],
-                vec![u16::MAX],
-                0
-            )); // server self-weight
-        }
-    }
-
-    // === Run the epochs.
-    log::info!("Start {epochs} epoch(s)");
-    let start = Instant::now();
-    for _ in 0..epochs {
-        if sparse {
-            SubtensorModule::epoch(netuid, 1_000_000_000);
-        } else {
-            SubtensorModule::epoch_dense(netuid, 1_000_000_000);
-        }
-    }
-    let duration = start.elapsed();
-    log::info!(
-        "Time elapsed in (sparse={sparse}) epoch() is: {:?}",
-        duration
-    );
-
-    // let bonds = SubtensorModule::get_bonds( netuid );
-    // for (uid, node) in vec![ (validators[0], "validator"), (servers[0], "server") ] {
-    // 	log::info!("\n{node}" );
-    // 	uid_stats(netuid, uid);
-    // 	log::info!("bonds: {:?} (on validator), {:?} (on server)", bonds[uid as usize][0], bonds[uid as usize][servers[0] as usize]);
-    // }
-}
-
-// // Generate a random graph that is split into a major and minor set, each setting specific weight on itself and the complement on the other.
-// fn split_graph(
-//     major_stake: I32F32,
-//     major_weight: I32F32,
-//     minor_weight: I32F32,
-//     weight_stddev: I32F32,
-//     validators_n: usize,
-//     network_n: usize,
-//     interleave: usize,
-// ) -> (
-//     Vec<u16>,
-//     Vec<u16>,
-//     Vec<u16>,
-//     Vec<u16>,
-//     Vec<u16>,
-//     Vec<u16>,
-//     Vec<u64>,
-//     Vec<Vec<(u16, u16)>>,
-//     I32F32,
-// ) {
-//     let servers_n: usize = network_n - validators_n;
-//     let major_servers_n: usize = non_extreme_fixed_ratio(major_stake, servers_n);
-//     let major_validators_n: usize = non_extreme_fixed_ratio(major_stake, validators_n);
-
-//     let (validators, servers) = distribute_nodes(validators_n, network_n, interleave as usize);
-//     let major_validators: Vec<u16> = (0..major_validators_n).map(|i| validators[i]).collect();
-//     let minor_validators: Vec<u16> = (major_validators_n..validators_n)
-//         .map(|i| validators[i])
-//         .collect();
-//     let major_servers: Vec<u16> = (0..major_servers_n).map(|i| servers[i]).collect();
-//     let minor_servers: Vec<u16> = (major_servers_n..servers_n).map(|i| servers[i]).collect();
-
-//     let zero: I32F32 = I32F32::from_num(0);
-//     let one: I32F32 = I32F32::from_num(1);
-//     let stddev: I32F32 = I32F32::from_num(0.3);
-//     let total_stake: I64F64 = I64F64::from_num(21_000_000_000_000_000 as u64);
-//     let mut rng = StdRng::seed_from_u64(0); // constant seed so weights over multiple runs are equal
-//     let dist = Uniform::new(0, u16::MAX);
-
-//     let mut stake: Vec<u64> = vec![0; network_n];
-//     let mut stake_fixed: Vec<I32F32> = vec![zero; network_n];
-//     for (ratio, vals) in vec![
-//         (major_stake, &major_validators),
-//         (one - major_stake, &minor_validators),
-//     ] {
-//         let mut sample = normal(vals.len(), &mut rng, &dist)
-//             .iter()
-//             .map(|x: &I32F32| {
-//                 let v: I32F32 = (stddev * x) + one;
-//                 if v < zero {
-//                     zero
-//                 } else {
-//                     v
-//                 }
-//             })
-//             .collect();
-//         inplace_normalize(&mut sample);
-//         for (i, &val) in vals.iter().enumerate() {
-//             stake[val as usize] =
-//                 (I64F64::from_num(ratio) * I64F64::from_num(sample[i]) * total_stake)
-//                     .to_num::<u64>();
-//             stake_fixed[val as usize] =
-//                 I32F32::from_num(I64F64::from_num(ratio) * I64F64::from_num(sample[i]));
-//         }
-//     }
-
-//     let mut weights: Vec<Vec<(u16, u16)>> = vec![vec![]; network_n as usize];
-//     let mut weights_fixed: Vec<Vec<I32F32>> = vec![vec![zero; network_n]; network_n];
-//     for (first, second, vals) in vec![
-//         (major_weight, one - major_weight, &major_validators),
-//         (one - minor_weight, minor_weight, &minor_validators),
-//     ] {
-//         for &val in vals {
-//             for (weight, srvs) in vec![(first, &major_servers), (second, &minor_servers)] {
-//                 let mut sample: Vec<I32F32> = normal(srvs.len(), &mut rng, &dist)
-//                     .iter()
-//                     .map(|x: &I32F32| {
-//                         let v: I32F32 = (weight_stddev * x) + one;
-//                         if v < zero {
-//                             zero
-//                         } else {
-//                             v
-//                         }
-//                     })
-//                     .collect();
-//                 inplace_normalize(&mut sample);
-
-//                 for (i, &srv) in srvs.iter().enumerate() {
-//                     weights[val as usize].push((srv, fixed_proportion_to_u16(weight * sample[i])));
-//                     weights_fixed[val as usize][srv as usize] = weight * sample[i];
-//                 }
-//             }
-//             inplace_normalize(&mut weights_fixed[val as usize]);
-//         }
-//     }
-
-//     inplace_normalize(&mut stake_fixed);
-
-//     // Calculate stake-weighted mean per server
-//     let mut weight_mean: Vec<I32F32> = vec![zero; network_n];
-//     for val in 0..network_n {
-//         if stake_fixed[val] > zero {
-//             for srv in 0..network_n {
-//                 weight_mean[srv] += stake_fixed[val] * weights_fixed[val][srv];
-//             }
-//         }
-//     }
-
-//     // Calculate stake-weighted absolute standard deviation
-//     let mut weight_dev: Vec<I32F32> = vec![zero; network_n];
-//     for val in 0..network_n {
-//         if stake_fixed[val] > zero {
-//             for srv in 0..network_n {
-//                 weight_dev[srv] +=
-//                     stake_fixed[val] * (weight_mean[srv] - weights_fixed[val][srv]).abs();
-//             }
-//         }
-//     }
-
-//     // Calculate rank-weighted mean of weight_dev
-//     let avg_weight_dev: I32F32 =
-//         weight_dev.iter().sum::<I32F32>() / weight_mean.iter().sum::<I32F32>();
-
-//     (
-//         validators,
-//         servers,
-//         major_validators,
-//         minor_validators,
-//         major_servers,
-//         minor_servers,
-//         stake,
-//         weights,
-//         avg_weight_dev,
-//     )
-// }
-
-// Test consensus guarantees with an epoch on a graph with 4096 nodes, of which the first 128 are validators, the graph is split into a major and minor set, each setting specific weight on itself and the complement on the other. Asserts that the major emission ratio >= major stake ratio.
-// #[test]
-// fn test_consensus_guarantees() {
-//     let netuid: u16 = 0;
-//     let network_n: u16 = 512;
-//     let validators_n: u16 = 64;
-//     let epochs: u16 = 1;
-//     let interleave = 2;
-//     log::info!("test_consensus_guarantees ({network_n:?}, {validators_n:?} validators)");
-//     for (major_stake, major_weight, minor_weight, weight_stddev) in vec![
-//         (0.51, 1., 1., 0.001),
-//         (0.51, 0.03, 0., 0.001),
-//         (0.51, 0.51, 0.49, 0.001),
-//         (0.51, 0.51, 1., 0.001),
-//         (0.51, 0.61, 0.8, 0.1),
-//         (0.6, 0.67, 0.65, 0.2),
-//         (0.6, 0.74, 0.77, 0.4),
-//         (0.6, 0.76, 0.8, 0.4),
-//         (0.6, 0.76, 1., 0.4),
-//         (0.6, 0.92, 1., 0.4),
-//         (0.6, 0.94, 1., 0.4),
-//         (0.65, 0.78, 0.85, 0.6),
-//         (0.7, 0.81, 0.85, 0.8),
-//         (0.7, 0.83, 0.85, 1.),
-//     ] {
-//         let (
-//             validators,
-//             servers,
-//             major_validators,
-//             minor_validators,
-//             major_servers,
-//             minor_servers,
-//             stake,
-//             weights,
-//             _avg_weight_dev,
-//         ) = split_graph(
-//             fixed(major_stake),
-//             fixed(major_weight),
-//             fixed(minor_weight),
-//             fixed(weight_stddev),
-//             validators_n as usize,
-//             network_n as usize,
-//             interleave as usize,
-//         );
-
-//         new_test_ext(1).execute_with(|| {
-//             init_run_epochs(
-//                 netuid,
-//                 network_n,
-//                 &validators,
-//                 &servers,
-//                 epochs,
-//                 1,
-//                 true,
-//                 &stake,
-//                 true,
-//                 &weights,
-//                 true,
-//                 false,
-//                 0,
-//                 false,
-//             );
-
-//             let mut major_emission: I64F64 = I64F64::from_num(0);
-//             let mut minor_emission: I64F64 = I64F64::from_num(0);
-//             for set in vec![major_validators, major_servers] {
-//                 for uid in set {
-//                     major_emission +=
-//                         I64F64::from_num(SubtensorModule::get_emission_for_uid(netuid, uid));
-//                 }
-//             }
-//             for set in vec![minor_validators, minor_servers] {
-//                 for uid in set {
-//                     minor_emission +=
-//                         I64F64::from_num(SubtensorModule::get_emission_for_uid(netuid, uid));
-//                 }
-//             }
-//             let major_ratio: I32F32 =
-//                 I32F32::from_num(major_emission / (major_emission + minor_emission));
-//             assert!(major_stake <= major_ratio);
-//         });
-//     }
-// }
-
-// Test an epoch on an empty graph.
-// #[test]
-// fn test_overflow() {
-//     new_test_ext(1).execute_with(|| {
-//         log::info!("test_overflow:");
-//         let netuid: u16 = 1;
-//         add_network(netuid, 0, 0);
-//         SubtensorModule::set_max_allowed_uids(netuid, 3);
-//         SubtensorModule::increase_stake_on_coldkey_hotkey_account(
-//             &U256::from(0),
-//             &U256::from(0),
-//             10,
-//         );
-//         SubtensorModule::increase_stake_on_coldkey_hotkey_account(
-//             &U256::from(1),
-//             &U256::from(1),
-//             10,
-//         );
-//         SubtensorModule::increase_stake_on_coldkey_hotkey_account(
-//             &U256::from(2),
-//             &U256::from(2),
-//             10,
-//         );
-//         SubtensorModule::append_neuron(netuid, &U256::from(0), 0);
-//         SubtensorModule::append_neuron(netuid, &U256::from(1), 0);
-//         SubtensorModule::append_neuron(netuid, &U256::from(2), 0);
-//         SubtensorModule::set_validator_permit_for_uid(0, 0, true);
-//         SubtensorModule::set_validator_permit_for_uid(0, 1, true);
-//         SubtensorModule::set_validator_permit_for_uid(0, 2, true);
-//         assert_ok!(SubtensorModule::set_weights(
-//             RuntimeOrigin::signed(U256::from(0)),
-//             netuid,
-//             vec![0, 1, 2],
-//             vec![u16::MAX / 3, u16::MAX / 3, u16::MAX],
-//             0
-//         ));
-//         assert_ok!(SubtensorModule::set_weights(
-//             RuntimeOrigin::signed(U256::from(1)),
-//             netuid,
-//             vec![1, 2],
-//             vec![u16::MAX / 2, u16::MAX / 2],
-//             0
-//         ));
-//         assert_ok!(SubtensorModule::set_weights(
-//             RuntimeOrigin::signed(U256::from(2)),
-//             netuid,
-//             vec![2],
-//             vec![u16::MAX],
-//             0
-//         ));
-//         SubtensorModule::epoch(0, u64::MAX);
-//     });
-// }
-
-// Test an epoch on an empty graph.
-// #[test]
-// fn test_nill_epoch_subtensor() {
-//     new_test_ext(1).execute_with(|| {
-//         log::info!("test_nill_epoch:");
-//         SubtensorModule::epoch(0, 0);
-//     });
-// }
-
-// Test an epoch on a graph with a single item.
-#[test]
-fn test_1_graph() {
-    new_test_ext(1).execute_with(|| {
-        log::info!("test_1_graph:");
-        let netuid: u16 = 1;
-        let coldkey = U256::from(0);
-        let hotkey = U256::from(0);
-        let uid: u16 = 0;
-        let stake_amount: u64 = 1;
-        add_network(netuid, u16::MAX - 1, 0); // set higher tempo to avoid built-in epoch, then manual epoch instead
-        SubtensorModule::set_max_allowed_uids(netuid, 1);
-        SubtensorModule::add_balance_to_coldkey_account(&coldkey, stake_amount);
-        SubtensorModule::increase_stake_on_coldkey_hotkey_account(&coldkey, &hotkey, stake_amount);
-        SubtensorModule::append_neuron(netuid, &hotkey, 0);
-        assert_eq!(SubtensorModule::get_subnetwork_n(netuid), 1);
-        run_to_block(1); // run to next block to ensure weights are set on nodes after their registration block
-        assert_ok!(SubtensorModule::set_weights(
-            RuntimeOrigin::signed(U256::from(uid)),
-            netuid,
-            vec![uid],
-            vec![u16::MAX],
-            0
-        ));
-        // SubtensorModule::set_weights_for_testing( netuid, i as u16, vec![ ( 0, u16::MAX )]); // doesn't set update status
-        // SubtensorModule::set_bonds_for_testing( netuid, uid, vec![ ( 0, u16::MAX )]); // rather, bonds are calculated in epoch
-        SubtensorModule::set_emission_values(&[netuid], vec![1_000_000_000]).unwrap();
-        assert_eq!(
-            SubtensorModule::get_subnet_emission_value(netuid),
-            1_000_000_000
-        );
-        SubtensorModule::epoch(netuid, 1_000_000_000);
-        assert_eq!(
-            SubtensorModule::get_total_stake_for_hotkey(&hotkey),
-            stake_amount
-        );
-        assert_eq!(SubtensorModule::get_rank_for_uid(netuid, uid), 0);
-        assert_eq!(SubtensorModule::get_trust_for_uid(netuid, uid), 0);
-        assert_eq!(SubtensorModule::get_consensus_for_uid(netuid, uid), 0);
-        assert_eq!(SubtensorModule::get_incentive_for_uid(netuid, uid), 0);
-        assert_eq!(SubtensorModule::get_dividends_for_uid(netuid, uid), 0);
-        assert_eq!(
-            SubtensorModule::get_emission_for_uid(netuid, uid),
-            1_000_000_000
-        );
-    });
-}
-
-// Test an epoch on a graph with two items.
-#[test]
-fn test_10_graph() {
-    new_test_ext(1).execute_with(|| {
-        log::info!("test_10_graph");
-        // Function for adding a nodes to the graph.
-        pub fn add_node(netuid: u16, coldkey: U256, hotkey: U256, uid: u16, stake_amount: u64) {
-            log::info!(
-                "+Add net:{:?} coldkey:{:?} hotkey:{:?} uid:{:?} stake_amount: {:?} subn: {:?}",
-                netuid,
-                coldkey,
-                hotkey,
-                uid,
-                stake_amount,
-                SubtensorModule::get_subnetwork_n(netuid),
-            );
-            SubtensorModule::increase_stake_on_coldkey_hotkey_account(
-                &coldkey,
-                &hotkey,
-                stake_amount,
-            );
-            SubtensorModule::append_neuron(netuid, &hotkey, 0);
-            assert_eq!(SubtensorModule::get_subnetwork_n(netuid) - 1, uid);
-        }
-        // Build the graph with 10 items
-        // each with 1 stake and self weights.
-        let n: usize = 10;
-        let netuid: u16 = 1;
-        add_network(netuid, u16::MAX - 1, 0); // set higher tempo to avoid built-in epoch, then manual epoch instead
-        SubtensorModule::set_max_allowed_uids(netuid, n as u16);
-        for i in 0..10 {
-            add_node(netuid, U256::from(i), U256::from(i), i as u16, 1)
-        }
-        assert_eq!(SubtensorModule::get_subnetwork_n(netuid), 10);
-        run_to_block(1); // run to next block to ensure weights are set on nodes after their registration block
-        for i in 0..10 {
-            assert_ok!(SubtensorModule::set_weights(
-                RuntimeOrigin::signed(U256::from(i)),
-                netuid,
-                vec![i as u16],
-                vec![u16::MAX],
-                0
-            ));
-        }
-        // Run the epoch.
-        SubtensorModule::epoch(netuid, 1_000_000_000);
-        // Check return values.
-        for i in 0..n {
-            assert_eq!(
-                SubtensorModule::get_total_stake_for_hotkey(&(U256::from(i))),
-                1
-            );
-            assert_eq!(SubtensorModule::get_rank_for_uid(netuid, i as u16), 0);
-            assert_eq!(SubtensorModule::get_trust_for_uid(netuid, i as u16), 0);
-            assert_eq!(SubtensorModule::get_consensus_for_uid(netuid, i as u16), 0);
-            assert_eq!(SubtensorModule::get_incentive_for_uid(netuid, i as u16), 0);
-            assert_eq!(SubtensorModule::get_dividends_for_uid(netuid, i as u16), 0);
-            assert_eq!(
-                SubtensorModule::get_emission_for_uid(netuid, i as u16),
-                99999999
-            );
-        }
-    });
-}
-
-// Test an epoch on a graph with 512 nodes, of which the first 64 are validators setting non-self weights, and the rest servers setting only self-weights.
-#[test]
-fn test_512_graph() {
-    let netuid: u16 = 1;
-    let network_n: u16 = 512;
-    let validators_n: u16 = 64;
-    let max_stake_per_validator: u64 = 328_125_000_000_000; // 21_000_000_000_000_000 / 64
-    let epochs: u16 = 3;
-    log::info!("test_{network_n:?}_graph ({validators_n:?} validators)");
-    for interleave in 0..3 {
-        for server_self in [false, true] {
-            // server-self weight off/on
-            let (validators, servers) = distribute_nodes(
-                validators_n as usize,
-                network_n as usize,
-                interleave as usize,
-            );
-            let server: usize = servers[0] as usize;
-            let validator: usize = validators[0] as usize;
-            new_test_ext(1).execute_with(|| {
-                init_run_epochs(
-                    netuid,
-                    network_n,
-                    &validators,
-                    &servers,
-                    epochs,
-                    max_stake_per_validator,
-                    server_self,
-                    &[],
-                    false,
-                    &[],
-                    false,
-                    false,
-                    0,
-                    false,
-                );
-                let bonds = SubtensorModule::get_bonds(netuid);
-                for uid in validators {
-                    assert_eq!(
-                        SubtensorModule::get_total_stake_for_hotkey(&(U256::from(uid))),
-                        max_stake_per_validator
-                    );
-                    assert_eq!(SubtensorModule::get_rank_for_uid(netuid, uid), 0);
-                    assert_eq!(SubtensorModule::get_trust_for_uid(netuid, uid), 0);
-                    assert_eq!(SubtensorModule::get_consensus_for_uid(netuid, uid), 0);
-                    assert_eq!(SubtensorModule::get_incentive_for_uid(netuid, uid), 0);
-                    assert_eq!(SubtensorModule::get_dividends_for_uid(netuid, uid), 1023); // Note D = floor(1 / 64 * 65_535) = 1023
-                    assert_eq!(SubtensorModule::get_emission_for_uid(netuid, uid), 7812500); // Note E = 0.5 / 200 * 1_000_000_000 = 7_812_500
-                    assert_eq!(bonds[uid as usize][validator], 0.0);
-                    assert_eq!(bonds[uid as usize][server], I32F32::from_num(65_535));
-                    // Note B_ij = floor(1 / 64 * 65_535) / 65_535 = 1023 / 65_535, then max-upscaled to 65_535
-                }
-                for uid in servers {
-                    assert_eq!(
-                        SubtensorModule::get_total_stake_for_hotkey(&(U256::from(uid))),
-                        0
-                    );
-                    assert_eq!(SubtensorModule::get_rank_for_uid(netuid, uid), 146); // Note R = floor(1 / (512 - 64) * 65_535) = 146
-                    assert_eq!(SubtensorModule::get_trust_for_uid(netuid, uid), 65535);
-                    assert_eq!(SubtensorModule::get_consensus_for_uid(netuid, uid), 146); // Note C = floor(1 / (512 - 64) * 65_535) = 146
-                    assert_eq!(SubtensorModule::get_incentive_for_uid(netuid, uid), 146); // Note I = floor(1 / (512 - 64) * 65_535) = 146
-                    assert_eq!(SubtensorModule::get_dividends_for_uid(netuid, uid), 0);
-                    assert_eq!(SubtensorModule::get_emission_for_uid(netuid, uid), 1116071); // Note E = floor(0.5 / (512 - 64) * 1_000_000_000) = 1_116_071
-                    assert_eq!(bonds[uid as usize][validator], 0.0);
-                    assert_eq!(bonds[uid as usize][server], 0.0);
-                }
-            });
-        }
-    }
-}
-
-// Test an epoch on a graph with 4096 nodes, of which the first 256 are validators setting random non-self weights, and the rest servers setting only self-weights.
-#[test]
-fn test_512_graph_random_weights() {
-    let netuid: u16 = 1;
-    let network_n: u16 = 512;
-    let validators_n: u16 = 64;
-    let epochs: u16 = 1;
-    log::info!("test_{network_n:?}_graph_random_weights ({validators_n:?} validators)");
-    for interleave in 0..3 {
-        for server_self in [false, true] {
-            // server-self weight off/on
-            let (validators, servers) = distribute_nodes(
-                validators_n as usize,
-                network_n as usize,
-                interleave as usize,
-            );
-            let server: usize = servers[0] as usize;
-            let validator: usize = validators[0] as usize;
-            #[allow(clippy::type_complexity)]
-            let (mut rank, mut incentive, mut dividend, mut emission, mut bondv, mut bonds): (
-                Vec<u16>,
-                Vec<u16>,
-                Vec<u16>,
-                Vec<u64>,
-                Vec<I32F32>,
-                Vec<I32F32>,
-            ) = (vec![], vec![], vec![], vec![], vec![], vec![]);
-
-            // Dense epoch
-            new_test_ext(1).execute_with(|| {
-                init_run_epochs(
-                    netuid,
-                    network_n,
-                    &validators,
-                    &servers,
-                    epochs,
-                    1,
-                    server_self,
-                    &[],
-                    false,
-                    &[],
-                    false,
-                    true,
-                    interleave as u64,
-                    false,
-                );
-
-                let bond = SubtensorModule::get_bonds(netuid);
-                for uid in 0..network_n {
-                    rank.push(SubtensorModule::get_rank_for_uid(netuid, uid));
-                    incentive.push(SubtensorModule::get_incentive_for_uid(netuid, uid));
-                    dividend.push(SubtensorModule::get_dividends_for_uid(netuid, uid));
-                    emission.push(SubtensorModule::get_emission_for_uid(netuid, uid));
-                    bondv.push(bond[uid as usize][validator]);
-                    bonds.push(bond[uid as usize][server]);
-                }
-            });
-
-            // Sparse epoch (same random seed as dense)
-            new_test_ext(1).execute_with(|| {
-                init_run_epochs(
-                    netuid,
-                    network_n,
-                    &validators,
-                    &servers,
-                    epochs,
-                    1,
-                    server_self,
-                    &[],
-                    false,
-                    &[],
-                    false,
-                    true,
-                    interleave as u64,
-                    true,
-                );
-                // Assert that dense and sparse epoch results are equal
-                let bond = SubtensorModule::get_bonds(netuid);
-                for uid in 0..network_n {
-                    assert_eq!(
-                        SubtensorModule::get_rank_for_uid(netuid, uid),
-                        rank[uid as usize]
-                    );
-                    assert_eq!(
-                        SubtensorModule::get_incentive_for_uid(netuid, uid),
-                        incentive[uid as usize]
-                    );
-                    assert_eq!(
-                        SubtensorModule::get_dividends_for_uid(netuid, uid),
-                        dividend[uid as usize]
-                    );
-                    assert_eq!(
-                        SubtensorModule::get_emission_for_uid(netuid, uid),
-                        emission[uid as usize]
-                    );
-                    assert_eq!(bond[uid as usize][validator], bondv[uid as usize]);
-                    assert_eq!(bond[uid as usize][server], bonds[uid as usize]);
-                }
-            });
-        }
-    }
-}
-
-// Test an epoch on a graph with 4096 nodes, of which the first 256 are validators setting non-self weights, and the rest servers setting only self-weights.
-// #[test]
-#[allow(dead_code)]
-fn test_4096_graph() {
-    let netuid: u16 = 1;
-    let network_n: u16 = 4096;
-    let validators_n: u16 = 256;
-    let epochs: u16 = 1;
-    let max_stake_per_validator: u64 = 82_031_250_000_000; // 21_000_000_000_000_000 / 256
-    log::info!("test_{network_n:?}_graph ({validators_n:?} validators)");
-    for interleave in 0..3 {
-        let (validators, servers) = distribute_nodes(
-            validators_n as usize,
-            network_n as usize,
-            interleave as usize,
-        );
-        let server: usize = servers[0] as usize;
-        let validator: usize = validators[0] as usize;
-        for server_self in [false, true] {
-            // server-self weight off/on
-            new_test_ext(1).execute_with(|| {
-                init_run_epochs(
-                    netuid,
-                    network_n,
-                    &validators,
-                    &servers,
-                    epochs,
-                    max_stake_per_validator,
-                    server_self,
-                    &[],
-                    false,
-                    &[],
-                    false,
-                    false,
-                    0,
-                    true,
-                );
-                assert_eq!(SubtensorModule::get_total_stake(), 21_000_000_000_000_000);
-                let bonds = SubtensorModule::get_bonds(netuid);
-                for uid in &validators {
-                    assert_eq!(
-                        SubtensorModule::get_total_stake_for_hotkey(&(U256::from(*uid as u64))),
-                        max_stake_per_validator
-                    );
-                    assert_eq!(SubtensorModule::get_rank_for_uid(netuid, *uid), 0);
-                    assert_eq!(SubtensorModule::get_trust_for_uid(netuid, *uid), 0);
-                    assert_eq!(SubtensorModule::get_consensus_for_uid(netuid, *uid), 0);
-                    assert_eq!(SubtensorModule::get_incentive_for_uid(netuid, *uid), 0);
-                    assert_eq!(SubtensorModule::get_dividends_for_uid(netuid, *uid), 255); // Note D = floor(1 / 256 * 65_535)
-                    assert_eq!(SubtensorModule::get_emission_for_uid(netuid, *uid), 1953125); // Note E = 0.5 / 256 * 1_000_000_000 = 1953125
-                    assert_eq!(bonds[*uid as usize][validator], 0.0);
-                    assert_eq!(
-                        bonds[*uid as usize][server],
-                        I32F32::from_num(255) / I32F32::from_num(65_535)
-                    ); // Note B_ij = floor(1 / 256 * 65_535) / 65_535
-                }
-                for uid in &servers {
-                    assert_eq!(
-                        SubtensorModule::get_total_stake_for_hotkey(&(U256::from(*uid as u64))),
-                        0
-                    );
-                    assert_eq!(SubtensorModule::get_rank_for_uid(netuid, *uid), 17); // Note R = floor(1 / (4096 - 256) * 65_535) = 17
-                    assert_eq!(SubtensorModule::get_trust_for_uid(netuid, *uid), 65535);
-                    assert_eq!(SubtensorModule::get_consensus_for_uid(netuid, *uid), 17); // Note C = floor(1 / (4096 - 256) * 65_535) = 17
-                    assert_eq!(SubtensorModule::get_incentive_for_uid(netuid, *uid), 17); // Note I = floor(1 / (4096 - 256) * 65_535) = 17
-                    assert_eq!(SubtensorModule::get_dividends_for_uid(netuid, *uid), 0);
-                    assert_eq!(SubtensorModule::get_emission_for_uid(netuid, *uid), 130208); // Note E = floor(0.5 / (4096 - 256) * 1_000_000_000) = 130208
-                    assert_eq!(bonds[*uid as usize][validator], 0.0);
-                    assert_eq!(bonds[*uid as usize][server], 0.0);
-                }
-            });
-        }
-    }
-}
-
-// Test an epoch_sparse on a graph with 16384 nodes, of which the first 512 are validators setting non-self weights, and the rest servers setting only self-weights.
-// #[test]
-#[allow(dead_code)]
-fn test_16384_graph_sparse() {
-    new_test_ext(1).execute_with(|| {
-        let netuid: u16 = 1;
-        let n: u16 = 16384;
-        let validators_n: u16 = 512;
-        let validators: Vec<u16> = (0..validators_n).collect();
-        let servers: Vec<u16> = (validators_n..n).collect();
-        let server: u16 = servers[0];
-        let epochs: u16 = 1;
-        log::info!("test_{n:?}_graph ({validators_n:?} validators)");
-        init_run_epochs(
-            netuid,
-            n,
-            &validators,
-            &servers,
-            epochs,
-            1,
-            false,
-            &[],
-            false,
-            &[],
-            false,
-            false,
-            0,
-            true,
-        );
-        let bonds = SubtensorModule::get_bonds(netuid);
-        for uid in validators {
-            assert_eq!(
-                SubtensorModule::get_total_stake_for_hotkey(&(U256::from(uid))),
-                1
-            );
-            assert_eq!(SubtensorModule::get_rank_for_uid(netuid, uid), 0);
-            assert_eq!(SubtensorModule::get_trust_for_uid(netuid, uid), 0);
-            assert_eq!(SubtensorModule::get_consensus_for_uid(netuid, uid), 438); // Note C = 0.0066928507 = (0.0066928507*65_535) = floor( 438.6159706245 )
-            assert_eq!(SubtensorModule::get_incentive_for_uid(netuid, uid), 0);
-            assert_eq!(SubtensorModule::get_dividends_for_uid(netuid, uid), 127); // Note D = floor(1 / 512 * 65_535) = 127
-            assert_eq!(SubtensorModule::get_emission_for_uid(netuid, uid), 976085); // Note E = 0.5 / 512 * 1_000_000_000 = 976_562 (discrepancy)
-            assert_eq!(bonds[uid as usize][0], 0.0);
-            assert_eq!(
-                bonds[uid as usize][server as usize],
-                I32F32::from_num(127) / I32F32::from_num(65_535)
-            ); // Note B_ij = floor(1 / 512 * 65_535) / 65_535 = 127 / 65_535
-        }
-        for uid in servers {
-            assert_eq!(
-                SubtensorModule::get_total_stake_for_hotkey(&(U256::from(uid))),
-                0
-            );
-            assert_eq!(SubtensorModule::get_rank_for_uid(netuid, uid), 4); // Note R = floor(1 / (16384 - 512) * 65_535) = 4
-            assert_eq!(SubtensorModule::get_trust_for_uid(netuid, uid), 65535);
-            assert_eq!(SubtensorModule::get_consensus_for_uid(netuid, uid), 4); // Note C = floor(1 / (16384 - 512) * 65_535) = 4
-            assert_eq!(SubtensorModule::get_incentive_for_uid(netuid, uid), 4); // Note I = floor(1 / (16384 - 512) * 65_535) = 4
-            assert_eq!(SubtensorModule::get_dividends_for_uid(netuid, uid), 0);
-            assert_eq!(SubtensorModule::get_emission_for_uid(netuid, uid), 31517); // Note E = floor(0.5 / (16384 - 512) * 1_000_000_000) = 31502 (discrepancy)
-            assert_eq!(bonds[uid as usize][0], 0.0);
-            assert_eq!(bonds[uid as usize][server as usize], 0.0);
-        }
-    });
-}
-
-// Test bonds exponential moving average over a sequence of epochs.
-#[test]
-fn test_bonds() {
-    new_test_ext(1).execute_with(|| {
-		let sparse: bool = true;
-		let n: u16 = 8;
-		let netuid: u16 = 1;
-		let tempo: u16 = u16::MAX - 1;  // high tempo to skip automatic epochs in on_initialize, use manual epochs instead
-		let max_stake: u64 = 4;
-		let stakes: Vec<u64> = vec![1, 2, 3, 4, 0, 0, 0, 0];
-        let block_number = System::block_number();
-		add_network(netuid, tempo, 0);
-		SubtensorModule::set_max_allowed_uids( netuid, n );
-		assert_eq!(SubtensorModule::get_max_allowed_uids(netuid), n);
-		SubtensorModule::set_max_registrations_per_block( netuid, n );
-		SubtensorModule::set_target_registrations_per_interval(netuid, n);
-		SubtensorModule::set_weights_set_rate_limit( netuid, 0 );
-        SubtensorModule::set_min_allowed_weights( netuid, 1 );
-        SubtensorModule::set_max_weight_limit( netuid, u16::MAX );
-
-		// === Register [validator1, validator2, validator3, validator4, server1, server2, server3, server4]
-		for key in 0..n as u64 {
-			SubtensorModule::add_balance_to_coldkey_account( &U256::from(key), max_stake );
-			let (nonce, work): (u64, Vec<u8>) = SubtensorModule::create_work_for_block_number( netuid, block_number, key * 1_000_000, &U256::from(key));
-			assert_ok!(SubtensorModule::register(<<Test as Config>::RuntimeOrigin>::signed(U256::from(key)), netuid, block_number, nonce, work, U256::from(key), U256::from(key)));
-			SubtensorModule::increase_stake_on_coldkey_hotkey_account( &U256::from(key), &U256::from(key), stakes[key as usize] );
-		}
-		assert_eq!(SubtensorModule::get_max_allowed_uids(netuid), n);
-		assert_eq!(SubtensorModule::get_subnetwork_n(netuid), n);
-
-		// === Issue validator permits
-		SubtensorModule::set_max_allowed_validators(netuid, n);
-		assert_eq!( SubtensorModule::get_max_allowed_validators(netuid), n);
-		SubtensorModule::epoch( netuid, 1_000_000_000 ); // run first epoch to set allowed validators
-        next_block(); // run to next block to ensure weights are set on nodes after their registration block
-
-		// === Set weights [val->srv1: 0.1, val->srv2: 0.2, val->srv3: 0.3, val->srv4: 0.4]
-		for uid in 0..(n/2) as u64 {
-			assert_ok!(SubtensorModule::set_weights(RuntimeOrigin::signed(U256::from(uid)), netuid, ((n/2)..n).collect(), vec![ u16::MAX/4, u16::MAX/2, (u16::MAX/4)*3, u16::MAX], 0));
-		}
-		if sparse { SubtensorModule::epoch( netuid, 1_000_000_000 ); }
-		else { SubtensorModule::epoch_dense( netuid, 1_000_000_000 ); }
-		/*  n: 8
-			current_block: 1; activity_cutoff: 5000; Last update: [1, 1, 1, 1, 0, 0, 0, 0]
-			Inactive: [false, false, false, false, false, false, false, false]
-			Block at registration: [0, 0, 0, 0, 0, 0, 0, 0]
-			hotkeys: [(0, 0), (1, 1), (2, 2), (3, 3), (4, 4), (5, 5), (6, 6), (7, 7)]
-			S: [0.0999999999, 0.2, 0.2999999998, 0.4, 0, 0, 0, 0]
-			validator_permits: [true, true, true, true, true, true, true, true]
-			max_allowed_validators: 8
-			new_validator_permits: [true, true, true, true, true, true, true, true]
-			S: [0.0999999999, 0.2, 0.2999999998, 0.4, 0, 0, 0, 0]
-			W: [[(4, 16383), (5, 32767), (6, 49149), (7, 65535)], [(4, 16383), (5, 32767), (6, 49149), (7, 65535)], [(4, 16383), (5, 32767), (6, 49149), (7, 65535)], [(4, 16383), (5, 32767), (6, 49149), (7, 65535)], [], [], [], []]
-			W (permit): [[(4, 16383), (5, 32767), (6, 49149), (7, 65535)], [(4, 16383), (5, 32767), (6, 49149), (7, 65535)], [(4, 16383), (5, 32767), (6, 49149), (7, 65535)], [(4, 16383), (5, 32767), (6, 49149), (7, 65535)], [], [], [], []]
-			W (permit+diag): [[(4, 16383), (5, 32767), (6, 49149), (7, 65535)], [(4, 16383), (5, 32767), (6, 49149), (7, 65535)], [(4, 16383), (5, 32767), (6, 49149), (7, 65535)], [(4, 16383), (5, 32767), (6, 49149), (7, 65535)], [], [], [], []]
-			W (permit+diag+outdate): [[(4, 16383), (5, 32767), (6, 49149), (7, 65535)], [(4, 16383), (5, 32767), (6, 49149), (7, 65535)], [(4, 16383), (5, 32767), (6, 49149), (7, 65535)], [(4, 16383), (5, 32767), (6, 49149), (7, 65535)], [], [], [], []]
-			W (mask+norm): [[(4, 0.0999975584), (5, 0.2000012207), (6, 0.2999926754), (7, 0.400008545)], [(4, 0.0999975584), (5, 0.2000012207), (6, 0.2999926754), (7, 0.400008545)], [(4, 0.0999975584), (5, 0.2000012207), (6, 0.2999926754), (7, 0.400008545)], [(4, 0.0999975584), (5, 0.2000012207), (6, 0.2999926754), (7, 0.400008545)], [], [], [], []]
-			R (before): [0, 0, 0, 0, 0.099997558, 0.2000012202, 0.2999926745, 0.4000085443]
-			C: [0, 0, 0, 0, 0.0999975584, 0.2000012207, 0.2999926754, 0.400008545]
-			W: [[(4, 0.0999975584), (5, 0.2000012207), (6, 0.2999926754), (7, 0.400008545)], [(4, 0.0999975584), (5, 0.2000012207), (6, 0.2999926754), (7, 0.400008545)], [(4, 0.0999975584), (5, 0.2000012207), (6, 0.2999926754), (7, 0.400008545)], [(4, 0.0999975584), (5, 0.2000012207), (6, 0.2999926754), (7, 0.400008545)], [], [], [], []]
-			Tv: [0.9999999995, 0.9999999995, 0.9999999995, 0.9999999995, 0, 0, 0, 0]
-			R (after): [0, 0, 0, 0, 0.099997558, 0.2000012202, 0.2999926745, 0.4000085443]
-			T: [0, 0, 0, 0, 1, 1, 1, 1]
-			I (=R): [0, 0, 0, 0, 0.0999975582, 0.2000012207, 0.2999926752, 0.4000085455]
-			B: [[], [], [], [], [], [], [], []]
-			B (outdatedmask): [[], [], [], [], [], [], [], []]
-			B (mask+norm): [[], [], [], [], [], [], [], []]
-			ΔB: [[(4, 0.0099997558), (5, 0.020000122), (6, 0.0299992673), (7, 0.0400008543)], [(4, 0.0199995115), (5, 0.040000244), (6, 0.0599985349), (7, 0.0800017088)], [(4, 0.0299992673), (5, 0.060000366), (6, 0.0899978024), (7, 0.1200025633)], [(4, 0.0399990233), (5, 0.080000488), (6, 0.11999707), (7, 0.1600034179)], [], [], [], []]
-			ΔB (norm): [[(4, 0.0999999996), (5, 0.0999999999), (6, 0.0999999994), (7, 0.0999999996)], [(4, 0.1999999995), (5, 0.2), (6, 0.1999999997), (7, 0.1999999997)], [(4, 0.299999999), (5, 0.2999999998), (6, 0.3), (7, 0.3)], [(4, 0.4000000013), (5, 0.4), (6, 0.4000000004), (7, 0.4000000001)], [], [], [], []]
-			emaB: [[(4, 0.0999999982), (5, 0.0999999985), (6, 0.099999998), (7, 0.099999998)], [(4, 0.199999999), (5, 0.1999999995), (6, 0.1999999986), (7, 0.1999999986)], [(4, 0.2999999996), (5, 0.3000000003), (6, 0.3000000012), (7, 0.3000000012)], [(4, 0.4000000027), (5, 0.4000000013), (6, 0.4000000018), (7, 0.4000000018)], [], [], [], []]
-			D: [0.0999999978, 0.1999999983, 0.3000000012, 0.4000000022, 0, 0, 0, 0]
-			nE: [0.0499999989, 0.0999999992, 0.1500000006, 0.2000000011, 0.049998779, 0.1000006103, 0.1499963375, 0.2000042726]
-			E: [49999998, 99999999, 150000000, 200000001, 49998779, 100000610, 149996337, 200004272]
-			P: [0.0499999989, 0.0999999992, 0.1500000006, 0.2000000011, 0.049998779, 0.1000006103, 0.1499963375, 0.2000042726]
-			emaB: [[(4, 0.2499999937), (5, 0.2499999953), (6, 0.2499999937), (7, 0.2499999937)], [(4, 0.4999999942), (5, 0.499999997), (6, 0.4999999942), (7, 0.4999999942)], [(4, 0.7499999937), (5, 0.7499999981), (6, 0.7499999995), (7, 0.7499999995)], [(4, 1), (5, 1), (6, 1), (7, 1)], [], [], [], []] */
-		let bonds = SubtensorModule::get_bonds( netuid );
-		assert_eq!(bonds[0][4], 16383);
-		assert_eq!(bonds[1][4], 32767);
-		assert_eq!(bonds[2][4], 49151);
-		assert_eq!(bonds[3][4], 65535);
-
-		// === Set self-weight only on val1
-		let uid = 0;
-		assert_ok!(SubtensorModule::set_weights(RuntimeOrigin::signed(U256::from(uid)), netuid, vec![uid], vec![u16::MAX], 0));
-        next_block();
-		if sparse { SubtensorModule::epoch( netuid, 1_000_000_000 ); }
-		else { SubtensorModule::epoch_dense( netuid, 1_000_000_000 ); }
-		/*  n: 8
-			current_block: 2
-			activity_cutoff: 5000
-			Last update: [1, 1, 1, 1, 0, 0, 0, 0]
-			Inactive: [false, false, false, false, false, false, false, false]
-			Block at registration: [0, 0, 0, 0, 0, 0, 0, 0]
-			hotkeys: [(0, 0), (1, 1), (2, 2), (3, 3), (4, 4), (5, 5), (6, 6), (7, 7)]
-			S: [0.0999999999, 0.2, 0.2999999998, 0.4, 0, 0, 0, 0]
-			validator_permits: [true, true, true, true, true, true, true, true]
-			max_allowed_validators: 8
-			new_validator_permits: [true, true, true, true, true, true, true, true]
-			S: [0.0999999999, 0.2, 0.2999999998, 0.4, 0, 0, 0, 0]
-			W: [[(0, 65535)], [(4, 16383), (5, 32767), (6, 49149), (7, 65535)], [(4, 16383), (5, 32767), (6, 49149), (7, 65535)], [(4, 16383), (5, 32767), (6, 49149), (7, 65535)], [], [], [], []]
-			W (permit): [[(0, 65535)], [(4, 16383), (5, 32767), (6, 49149), (7, 65535)], [(4, 16383), (5, 32767), (6, 49149), (7, 65535)], [(4, 16383), (5, 32767), (6, 49149), (7, 65535)], [], [], [], []]
-			W (permit+diag): [[], [(4, 16383), (5, 32767), (6, 49149), (7, 65535)], [(4, 16383), (5, 32767), (6, 49149), (7, 65535)], [(4, 16383), (5, 32767), (6, 49149), (7, 65535)], [], [], [], []]
-			W (permit+diag+outdate): [[], [(4, 16383), (5, 32767), (6, 49149), (7, 65535)], [(4, 16383), (5, 32767), (6, 49149), (7, 65535)], [(4, 16383), (5, 32767), (6, 49149), (7, 65535)], [], [], [], []]
-			W (mask+norm): [[], [(4, 0.0999975584), (5, 0.2000012207), (6, 0.2999926754), (7, 0.400008545)], [(4, 0.0999975584), (5, 0.2000012207), (6, 0.2999926754), (7, 0.400008545)], [(4, 0.0999975584), (5, 0.2000012207), (6, 0.2999926754), (7, 0.400008545)], [], [], [], []]
-			R (before): [0, 0, 0, 0, 0.0899978022, 0.1800010982, 0.2699934072, 0.36000769]
-			C: [0, 0, 0, 0, 0.0999975584, 0.2000012207, 0.2999926754, 0.400008545]
-			W: [[], [(4, 0.0999975584), (5, 0.2000012207), (6, 0.2999926754), (7, 0.400008545)], [(4, 0.0999975584), (5, 0.2000012207), (6, 0.2999926754), (7, 0.400008545)], [(4, 0.0999975584), (5, 0.2000012207), (6, 0.2999926754), (7, 0.400008545)], [], [], [], []]
-			Tv: [0, 0.9999999995, 0.9999999995, 0.9999999995, 0, 0, 0, 0]
-			R (after): [0, 0, 0, 0, 0.0899978022, 0.1800010982, 0.2699934072, 0.36000769]
-			T: [0, 0, 0, 0, 1, 1, 1, 1]
-			I (=R): [0, 0, 0, 0, 0.0999975582, 0.2000012207, 0.2999926754, 0.4000085455]
-			B: [[(4, 16383), (5, 16383), (6, 16383), (7, 16383)], [(4, 32767), (5, 32767), (6, 32767), (7, 32767)], [(4, 49151), (5, 49151), (6, 49151), (7, 49151)], [(4, 65535), (5, 65535), (6, 65535), (7, 65535)], [], [], [], []]
-			B (outdatedmask): [[(4, 16383), (5, 16383), (6, 16383), (7, 16383)], [(4, 32767), (5, 32767), (6, 32767), (7, 32767)], [(4, 49151), (5, 49151), (6, 49151), (7, 49151)], [(4, 65535), (5, 65535), (6, 65535), (7, 65535)], [], [], [], []]
-			B (mask+norm): [[(4, 0.0999963377), (5, 0.0999963377), (6, 0.0999963377), (7, 0.0999963377)], [(4, 0.1999987792), (5, 0.1999987792), (6, 0.1999987792), (7, 0.1999987792)], [(4, 0.3000012205), (5, 0.3000012205), (6, 0.3000012205), (7, 0.3000012205)], [(4, 0.400003662), (5, 0.400003662), (6, 0.400003662), (7, 0.400003662)], [], [], [], []]
-			ΔB: [[], [(4, 0.0199995115), (5, 0.040000244), (6, 0.0599985349), (7, 0.0800017088)], [(4, 0.0299992673), (5, 0.060000366), (6, 0.0899978024), (7, 0.1200025633)], [(4, 0.0399990233), (5, 0.080000488), (6, 0.11999707), (7, 0.1600034179)], [], [], [], []]
-			ΔB (norm): [[], [(4, 0.2222222215), (5, 0.222222222), (6, 0.2222222218), (7, 0.2222222218)], [(4, 0.3333333323), (5, 0.3333333333), (6, 0.3333333333), (7, 0.3333333333)], [(4, 0.4444444457), (5, 0.4444444443), (6, 0.4444444447), (7, 0.4444444445)], [], [], [], []]
-			emaB: [[(4, 0.0899967037), (5, 0.0899967037), (6, 0.0899967037), (7, 0.0899967037)], [(4, 0.2022211235), (5, 0.2022211235), (6, 0.2022211235), (7, 0.2022211235)], [(4, 0.3033344317), (5, 0.3033344317), (6, 0.3033344317), (7, 0.3033344317)], [(4, 0.4044477409), (5, 0.4044477406), (6, 0.4044477406), (7, 0.4044477406)], [], [], [], []]
-			D: [0.0899967032, 0.2022211233, 0.303334432, 0.404447741, 0, 0, 0, 0]
-			nE: [0.0449983515, 0.1011105615, 0.1516672159, 0.2022238704, 0.049998779, 0.1000006103, 0.1499963377, 0.2000042726]
-			E: [44998351, 101110561, 151667215, 202223870, 49998779, 100000610, 149996337, 200004272]
-			P: [0.0449983515, 0.1011105615, 0.1516672159, 0.2022238704, 0.049998779, 0.1000006103, 0.1499963377, 0.2000042726]
-			emaB: [[(4, 0.2225175085), (5, 0.2225175085), (6, 0.2225175085), (7, 0.2225175085)], [(4, 0.499993208), (5, 0.4999932083), (6, 0.4999932083), (7, 0.4999932083)], [(4, 0.7499966028), (5, 0.7499966032), (6, 0.7499966032), (7, 0.7499966032)], [(4, 1), (5, 1), (6, 1), (7, 1)], [], [], [], []] */
-		let bonds = SubtensorModule::get_bonds( netuid );
-		assert_eq!(bonds[0][4], 14582);
-		assert_eq!(bonds[1][4], 32767);
-		assert_eq!(bonds[2][4], 49151);
-		assert_eq!(bonds[3][4], 65535);
-
-		// === Set self-weight only on val2
-		let uid = 1;
-		assert_ok!(SubtensorModule::set_weights(RuntimeOrigin::signed(U256::from(uid)), netuid, vec![uid], vec![u16::MAX], 0));
-        next_block();
-		if sparse { SubtensorModule::epoch( netuid, 1_000_000_000 ); }
-		else { SubtensorModule::epoch_dense( netuid, 1_000_000_000 ); }
-		/*  current_block: 3
-			W: [[(0, 65535)], [(1, 65535)], [(4, 16383), (5, 32767), (6, 49149), (7, 65535)], [(4, 16383), (5, 32767), (6, 49149), (7, 65535)], [], [], [], []]
-			W (permit): [[(0, 65535)], [(1, 65535)], [(4, 16383), (5, 32767), (6, 49149), (7, 65535)], [(4, 16383), (5, 32767), (6, 49149), (7, 65535)], [], [], [], []]
-			W (permit+diag): [[], [], [(4, 16383), (5, 32767), (6, 49149), (7, 65535)], [(4, 16383), (5, 32767), (6, 49149), (7, 65535)], [], [], [], []]
-			W (permit+diag+outdate): [[], [], [(4, 16383), (5, 32767), (6, 49149), (7, 65535)], [(4, 16383), (5, 32767), (6, 49149), (7, 65535)], [], [], [], []]
-			W (mask+norm): [[], [], [(4, 0.0999975584), (5, 0.2000012207), (6, 0.2999926754), (7, 0.400008545)], [(4, 0.0999975584), (5, 0.2000012207), (6, 0.2999926754), (7, 0.400008545)], [], [], [], []]
-			R (before): [0, 0, 0, 0, 0.0699982906, 0.1400008542, 0.2099948723, 0.2800059812]
-			C: [0, 0, 0, 0, 0.0999975584, 0.2000012207, 0.2999926754, 0.400008545]
-			W: [[], [], [(4, 0.0999975584), (5, 0.2000012207), (6, 0.2999926754), (7, 0.400008545)], [(4, 0.0999975584), (5, 0.2000012207), (6, 0.2999926754), (7, 0.400008545)], [], [], [], []]
-			Tv: [0, 0, 0.9999999995, 0.9999999995, 0, 0, 0, 0]
-			R (after): [0, 0, 0, 0, 0.0699982906, 0.1400008542, 0.2099948723, 0.2800059812]
-			T: [0, 0, 0, 0, 1, 1, 1, 1]
-			I (=R): [0, 0, 0, 0, 0.0999975582, 0.2000012207, 0.2999926754, 0.4000085455]
-			B: [[(4, 14582), (5, 14582), (6, 14582), (7, 14582)], [(4, 32767), (5, 32767), (6, 32767), (7, 32767)], [(4, 49151), (5, 49151), (6, 49151), (7, 49151)], [(4, 65535), (5, 65535), (6, 65535), (7, 65535)], [], [], [], []]
-			B (outdatedmask): [[(4, 14582), (5, 14582), (6, 14582), (7, 14582)], [(4, 32767), (5, 32767), (6, 32767), (7, 32767)], [(4, 49151), (5, 49151), (6, 49151), (7, 49151)], [(4, 65535), (5, 65535), (6, 65535), (7, 65535)], [], [], [], []]
-			B (mask+norm): [[(4, 0.0899929027), (5, 0.0899929027), (6, 0.0899929027), (7, 0.0899929027)], [(4, 0.2022217421), (5, 0.2022217421), (6, 0.2022217421), (7, 0.2022217421)], [(4, 0.303335699), (5, 0.303335699), (6, 0.303335699), (7, 0.303335699)], [(4, 0.404449656), (5, 0.404449656), (6, 0.404449656), (7, 0.404449656)], [], [], [], []]
-			ΔB: [[], [], [(4, 0.0299992673), (5, 0.060000366), (6, 0.0899978024), (7, 0.1200025633)], [(4, 0.0399990233), (5, 0.080000488), (6, 0.11999707), (7, 0.1600034179)], [], [], [], []]
-			ΔB (norm): [[], [], [(4, 0.428571427), (5, 0.4285714284), (6, 0.4285714284), (7, 0.4285714284)], [(4, 0.5714285728), (5, 0.5714285714), (6, 0.5714285714), (7, 0.5714285714)], [], [], [], []]
-			emaB: [[(4, 0.0809936123), (5, 0.0809936123), (6, 0.0809936123), (7, 0.0809936123)], [(4, 0.181999568), (5, 0.181999568), (6, 0.181999568), (7, 0.181999568)], [(4, 0.3158592717), (5, 0.315859272), (6, 0.315859272), (7, 0.315859272)], [(4, 0.4211475477), (5, 0.4211475474), (6, 0.4211475474), (7, 0.4211475474)], [], [], [], []]
-			D: [0.0809936118, 0.1819995677, 0.3158592721, 0.421147548, 0, 0, 0, 0]
-			nE: [0.040496806, 0.0909997837, 0.157929636, 0.2105737738, 0.049998779, 0.1000006103, 0.1499963377, 0.2000042726]
-			E: [40496805, 90999783, 157929636, 210573773, 49998779, 100000610, 149996337, 200004272]
-			P: [0.040496806, 0.0909997837, 0.157929636, 0.2105737738, 0.049998779, 0.1000006103, 0.1499963377, 0.2000042726]
-			emaB: [[(4, 0.192316476), (5, 0.192316476), (6, 0.192316476), (7, 0.192316476)], [(4, 0.4321515555), (5, 0.4321515558), (6, 0.4321515558), (7, 0.4321515558)], [(4, 0.7499967015), (5, 0.7499967027), (6, 0.7499967027), (7, 0.7499967027)], [(4, 1), (5, 1), (6, 1), (7, 1)], [], [], [], []] */
-		let bonds = SubtensorModule::get_bonds( netuid );
-		assert_eq!(bonds[0][4], 12603);
-		assert_eq!(bonds[1][4], 28321);
-		assert_eq!(bonds[2][4], 49151);
-		assert_eq!(bonds[3][4], 65535);
-
-		// === Set self-weight only on val3
-		let uid = 2;
-		assert_ok!(SubtensorModule::set_weights(RuntimeOrigin::signed(U256::from(uid)), netuid, vec![uid], vec![u16::MAX], 0));
-        next_block();
-		if sparse { SubtensorModule::epoch( netuid, 1_000_000_000 ); }
-		else { SubtensorModule::epoch_dense( netuid, 1_000_000_000 ); }
-		/*  current_block: 4
-			W: [[(0, 65535)], [(1, 65535)], [(2, 65535)], [(4, 16383), (5, 32767), (6, 49149), (7, 65535)], [], [], [], []]
-			W (permit): [[(0, 65535)], [(1, 65535)], [(2, 65535)], [(4, 16383), (5, 32767), (6, 49149), (7, 65535)], [], [], [], []]
-			W (permit+diag): [[], [], [], [(4, 16383), (5, 32767), (6, 49149), (7, 65535)], [], [], [], []]
-			W (permit+diag+outdate): [[], [], [], [(4, 16383), (5, 32767), (6, 49149), (7, 65535)], [], [], [], []]
-			W (mask+norm): [[], [], [], [(4, 0.0999975584), (5, 0.2000012207), (6, 0.2999926754), (7, 0.400008545)], [], [], [], []]
-			R (before): [0, 0, 0, 0, 0.0399990233, 0.080000488, 0.11999707, 0.1600034179]
-			C: [0, 0, 0, 0, 0, 0, 0, 0]
-			W: [[], [], [], [], [], [], [], []]
-			Tv: [0, 0, 0, 0, 0, 0, 0, 0]
-			R (after): [0, 0, 0, 0, 0, 0, 0, 0]
-			T: [0, 0, 0, 0, 0, 0, 0, 0]
-			I (=R): [0, 0, 0, 0, 0, 0, 0, 0]
-			B: [[(4, 12603), (5, 12603), (6, 12603), (7, 12603)], [(4, 28321), (5, 28321), (6, 28321), (7, 28321)], [(4, 49151), (5, 49151), (6, 49151), (7, 49151)], [(4, 65535), (5, 65535), (6, 65535), (7, 65535)], [], [], [], []]
-			B (outdatedmask): [[(4, 12603), (5, 12603), (6, 12603), (7, 12603)], [(4, 28321), (5, 28321), (6, 28321), (7, 28321)], [(4, 49151), (5, 49151), (6, 49151), (7, 49151)], [(4, 65535), (5, 65535), (6, 65535), (7, 65535)], [], [], [], []]
-			B (mask+norm): [[(4, 0.0809909387), (5, 0.0809909387), (6, 0.0809909387), (7, 0.0809909387)], [(4, 0.1819998713), (5, 0.1819998713), (6, 0.1819998713), (7, 0.1819998713)], [(4, 0.3158601632), (5, 0.3158601632), (6, 0.3158601632), (7, 0.3158601632)], [(4, 0.4211490264), (5, 0.4211490264), (6, 0.4211490264), (7, 0.4211490264)], [], [], [], []]
-			ΔB: [[], [], [], [], [], [], [], []]
-			ΔB (norm): [[], [], [], [], [], [], [], []]
-			emaB: [[(4, 0.0809909385), (5, 0.0809909385), (6, 0.0809909385), (7, 0.0809909385)], [(4, 0.1819998713), (5, 0.1819998713), (6, 0.1819998713), (7, 0.1819998713)], [(4, 0.3158601632), (5, 0.3158601632), (6, 0.3158601632), (7, 0.3158601632)], [(4, 0.4211490266), (5, 0.4211490266), (6, 0.4211490266), (7, 0.4211490266)], [], [], [], []]
-			D: [0, 0, 0, 0, 0, 0, 0, 0]
-			nE: [0.0999999999, 0.2, 0.2999999998, 0.4, 0, 0, 0, 0]
-			E: [99999999, 199999999, 299999999, 399999999, 0, 0, 0, 0]
-			P: [0.0999999999, 0.2, 0.2999999998, 0.4, 0, 0, 0, 0]
-			emaB: [[(4, 0.1923094518), (5, 0.1923094518), (6, 0.1923094518), (7, 0.1923094518)], [(4, 0.4321507583), (5, 0.4321507583), (6, 0.4321507583), (7, 0.4321507583)], [(4, 0.7499961846), (5, 0.7499961846), (6, 0.7499961846), (7, 0.7499961846)], [(4, 1), (5, 1), (6, 1), (7, 1)], [], [], [], []] */
-		let bonds = SubtensorModule::get_bonds( netuid );
-		assert_eq!(bonds[0][7], 12602);
-		assert_eq!(bonds[1][7], 28320);
-		assert_eq!(bonds[2][7], 49150);
-		assert_eq!(bonds[3][7], 65535);
-
-		// === Set val3->srv4: 1
-		assert_ok!(SubtensorModule::set_weights(RuntimeOrigin::signed(U256::from(2)), netuid, vec![7], vec![u16::MAX], 0));
-        next_block();
-		if sparse { SubtensorModule::epoch( netuid, 1_000_000_000 ); }
-		else { SubtensorModule::epoch_dense( netuid, 1_000_000_000 ); }
-		/*  current_block: 5
-			W: [[(0, 65535)], [(1, 65535)], [(7, 65535)], [(4, 16383), (5, 32767), (6, 49149), (7, 65535)], [], [], [], []]
-			W (permit): [[(0, 65535)], [(1, 65535)], [(7, 65535)], [(4, 16383), (5, 32767), (6, 49149), (7, 65535)], [], [], [], []]
-			W (permit+diag): [[], [], [(7, 65535)], [(4, 16383), (5, 32767), (6, 49149), (7, 65535)], [], [], [], []]
-			W (permit+diag+outdate): [[], [], [(7, 65535)], [(4, 16383), (5, 32767), (6, 49149), (7, 65535)], [], [], [], []]
-			W (mask+norm): [[], [], [(7, 1)], [(4, 0.0999975584), (5, 0.2000012207), (6, 0.2999926754), (7, 0.400008545)], [], [], [], []]
-			R (before): [0, 0, 0, 0, 0.0399990233, 0.080000488, 0.11999707, 0.4600034177]
-			C: [0, 0, 0, 0, 0, 0, 0, 0.400008545]
-			W: [[], [], [(7, 0.400008545)], [(7, 0.400008545)], [], [], [], []]
-			Tv: [0, 0, 0.400008545, 0.400008545, 0, 0, 0, 0]
-			R (after): [0, 0, 0, 0, 0, 0, 0, 0.2800059812]
-			T: [0, 0, 0, 0, 0, 0, 0, 0.6087041323]
-			I (=R): [0, 0, 0, 0, 0, 0, 0, 1]
-			B: [[(4, 12602), (5, 12602), (6, 12602), (7, 12602)], [(4, 28320), (5, 28320), (6, 28320), (7, 28320)], [(4, 49150), (5, 49150), (6, 49150), (7, 49150)], [(4, 65535), (5, 65535), (6, 65535), (7, 65535)], [], [], [], []]
-			B (outdatedmask): [[(4, 12602), (5, 12602), (6, 12602), (7, 12602)], [(4, 28320), (5, 28320), (6, 28320), (7, 28320)], [(4, 49150), (5, 49150), (6, 49150), (7, 49150)], [(4, 65535), (5, 65535), (6, 65535), (7, 65535)], [], [], [], []]
-			B (mask+norm): [[(4, 0.0809860737), (5, 0.0809860737), (6, 0.0809860737), (7, 0.0809860737)], [(4, 0.1819969537), (5, 0.1819969537), (6, 0.1819969537), (7, 0.1819969537)], [(4, 0.3158598263), (5, 0.3158598263), (6, 0.3158598263), (7, 0.3158598263)], [(4, 0.4211571459), (5, 0.4211571459), (6, 0.4211571459), (7, 0.4211571459)], [], [], [], []]
-			ΔB: [[], [], [(7, 0.1200025633)], [(7, 0.1600034179)], [], [], [], []]
-			ΔB (norm): [[], [], [(7, 0.4285714284)], [(7, 0.5714285714)], [], [], [], []]
-			emaB: [[(4, 0.0809860737), (5, 0.0809860737), (6, 0.0809860737), (7, 0.0728874663)], [(4, 0.1819969537), (5, 0.1819969537), (6, 0.1819969537), (7, 0.1637972582)], [(4, 0.3158598263), (5, 0.3158598263), (6, 0.3158598263), (7, 0.3271309866)], [(4, 0.421157146), (5, 0.421157146), (6, 0.421157146), (7, 0.4361842885)], [], [], [], []]
-			D: [0.0728874663, 0.1637972582, 0.3271309866, 0.4361842885, 0, 0, 0, 0]
-			nE: [0.0364437331, 0.081898629, 0.1635654932, 0.2180921442, 0, 0, 0, 0.5]
-			E: [36443733, 81898628, 163565493, 218092144, 0, 0, 0, 500000000]
-			P: [0.0364437331, 0.081898629, 0.1635654932, 0.2180921442, 0, 0, 0, 0.5]
-			emaB: [[(4, 0.1922941932), (5, 0.1922941932), (6, 0.1922941932), (7, 0.1671024568)], [(4, 0.4321354993), (5, 0.4321354993), (6, 0.4321354993), (7, 0.3755230587)], [(4, 0.7499809256), (5, 0.7499809256), (6, 0.7499809256), (7, 0.749983425)], [(4, 1), (5, 1), (6, 1), (7, 1)], [], [], [], []] */
-		let bonds = SubtensorModule::get_bonds( netuid );
-		assert_eq!(bonds[0][7], 10951);
-		assert_eq!(bonds[1][7], 24609);
-		assert_eq!(bonds[2][7], 49150);
-		assert_eq!(bonds[3][7], 65535);
-
-        next_block();
-		if sparse { SubtensorModule::epoch( netuid, 1_000_000_000 ); }
-		else { SubtensorModule::epoch_dense( netuid, 1_000_000_000 ); }
-		/*  current_block: 6
-			B: [[(4, 12601), (5, 12601), (6, 12601), (7, 10951)], [(4, 28319), (5, 28319), (6, 28319), (7, 24609)], [(4, 49149), (5, 49149), (6, 49149), (7, 49150)], [(4, 65535), (5, 65535), (6, 65535), (7, 65535)], [], [], [], []]
-			B (outdatedmask): [[(4, 12601), (5, 12601), (6, 12601), (7, 10951)], [(4, 28319), (5, 28319), (6, 28319), (7, 24609)], [(4, 49149), (5, 49149), (6, 49149), (7, 49150)], [(4, 65535), (5, 65535), (6, 65535), (7, 65535)], [], [], [], []]
-			B (mask+norm): [[(4, 0.0809812085), (5, 0.0809812085), (6, 0.0809812085), (7, 0.0728876167)], [(4, 0.181994036), (5, 0.181994036), (6, 0.181994036), (7, 0.163792472)], [(4, 0.3158594894), (5, 0.3158594894), (6, 0.3158594894), (7, 0.3271323503)], [(4, 0.4211652656), (5, 0.4211652656), (6, 0.4211652656), (7, 0.4361875602)], [], [], [], []]
-			ΔB: [[], [], [(7, 0.1200025633)], [(7, 0.1600034179)], [], [], [], []]
-			ΔB (norm): [[], [], [(7, 0.4285714284)], [(7, 0.5714285714)], [], [], [], []]
-			emaB: [[(4, 0.0809812082), (5, 0.0809812082), (6, 0.0809812082), (7, 0.0655988548)], [(4, 0.181994036), (5, 0.181994036), (6, 0.181994036), (7, 0.1474132247)], [(4, 0.3158594896), (5, 0.3158594896), (6, 0.3158594896), (7, 0.3372762585)], [(4, 0.4211652658), (5, 0.4211652658), (6, 0.4211652658), (7, 0.4497116616)], [], [], [], []]
-			D: [0.0655988548, 0.1474132247, 0.3372762585, 0.4497116616, 0, 0, 0, 0]
-			nE: [0.0327994274, 0.0737066122, 0.1686381293, 0.2248558307, 0, 0, 0, 0.5]
-			E: [32799427, 73706612, 168638129, 224855830, 0, 0, 0, 500000000]
-			P: [0.0327994274, 0.0737066122, 0.1686381293, 0.2248558307, 0, 0, 0, 0.5]
-			emaB: [[(4, 0.1922789337), (5, 0.1922789337), (6, 0.1922789337), (7, 0.1458686984)], [(4, 0.4321202405), (5, 0.4321202405), (6, 0.4321202405), (7, 0.3277949789)], [(4, 0.749965667), (5, 0.749965667), (6, 0.749965667), (7, 0.74998335)], [(4, 1), (5, 1), (6, 1), (7, 1)], [], [], [], []] */
-		let bonds = SubtensorModule::get_bonds( netuid );
-		assert_eq!(bonds[0][7], 9559);
-		assert_eq!(bonds[1][7], 21482);
-		assert_eq!(bonds[2][7], 49150);
-		assert_eq!(bonds[3][7], 65535);
-
-        next_block();
-		if sparse { SubtensorModule::epoch( netuid, 1_000_000_000 ); }
-		else { SubtensorModule::epoch_dense( netuid, 1_000_000_000 ); }
-		/*  current_block: 7
-			B: [[(4, 12600), (5, 12600), (6, 12600), (7, 9559)], [(4, 28318), (5, 28318), (6, 28318), (7, 21482)], [(4, 49148), (5, 49148), (6, 49148), (7, 49150)], [(4, 65535), (5, 65535), (6, 65535), (7, 65535)], [], [], [], []]
-			B (outdatedmask): [[(4, 12600), (5, 12600), (6, 12600), (7, 9559)], [(4, 28318), (5, 28318), (6, 28318), (7, 21482)], [(4, 49148), (5, 49148), (6, 49148), (7, 49150)], [(4, 65535), (5, 65535), (6, 65535), (7, 65535)], [], [], [], []]
-			B (mask+norm): [[(4, 0.0809763432), (5, 0.0809763432), (6, 0.0809763432), (7, 0.065595707)], [(4, 0.1819911182), (5, 0.1819911182), (6, 0.1819911182), (7, 0.1474136391)], [(4, 0.3158591525), (5, 0.3158591525), (6, 0.3158591525), (7, 0.337276807)], [(4, 0.4211733856), (5, 0.4211733856), (6, 0.4211733856), (7, 0.4497138464)], [], [], [], []]
-			ΔB: [[], [], [(7, 0.1200025633)], [(7, 0.1600034179)], [], [], [], []]
-			ΔB (norm): [[], [], [(7, 0.4285714284)], [(7, 0.5714285714)], [], [], [], []]
-			emaB: [[(4, 0.080976343), (5, 0.080976343), (6, 0.080976343), (7, 0.0590361361)], [(4, 0.181991118), (5, 0.181991118), (6, 0.181991118), (7, 0.1326722752)], [(4, 0.3158591525), (5, 0.3158591525), (6, 0.3158591525), (7, 0.3464062694)], [(4, 0.4211733858), (5, 0.4211733858), (6, 0.4211733858), (7, 0.4618853189)], [], [], [], []]
-			D: [0.0590361361, 0.1326722752, 0.3464062694, 0.4618853189, 0, 0, 0, 0]
-			nE: [0.029518068, 0.0663361375, 0.1732031347, 0.2309426593, 0, 0, 0, 0.5]
-			E: [29518068, 66336137, 173203134, 230942659, 0, 0, 0, 500000000]
-			P: [0.029518068, 0.0663361375, 0.1732031347, 0.2309426593, 0, 0, 0, 0.5]
-			emaB: [[(4, 0.192263675), (5, 0.192263675), (6, 0.192263675), (7, 0.1278155716)], [(4, 0.4321049813), (5, 0.4321049813), (6, 0.4321049813), (7, 0.2872407278)], [(4, 0.7499504078), (5, 0.7499504078), (6, 0.7499504078), (7, 0.7499832863)], [(4, 1), (5, 1), (6, 1), (7, 1)], [], [], [], []] */
-		let bonds = SubtensorModule::get_bonds( netuid );
-		assert_eq!(bonds[0][7], 8376);
-		assert_eq!(bonds[1][7], 18824);
-		assert_eq!(bonds[2][7], 49150);
-		assert_eq!(bonds[3][7], 65535);
-
-		next_block();
-		if sparse { SubtensorModule::epoch( netuid, 1_000_000_000 ); }
-		else { SubtensorModule::epoch_dense( netuid, 1_000_000_000 ); }
-		/*  current_block: 8
-			B: [[(4, 12599), (5, 12599), (6, 12599), (7, 8376)], [(4, 28317), (5, 28317), (6, 28317), (7, 18824)], [(4, 49147), (5, 49147), (6, 49147), (7, 49150)], [(4, 65535), (5, 65535), (6, 65535), (7, 65535)], [], [], [], []]
-			B (outdatedmask): [[(4, 12599), (5, 12599), (6, 12599), (7, 8376)], [(4, 28317), (5, 28317), (6, 28317), (7, 18824)], [(4, 49147), (5, 49147), (6, 49147), (7, 49150)], [(4, 65535), (5, 65535), (6, 65535), (7, 65535)], [], [], [], []]
-			B (mask+norm): [[(4, 0.0809714776), (5, 0.0809714776), (6, 0.0809714776), (7, 0.0590337245)], [(4, 0.1819882002), (5, 0.1819882002), (6, 0.1819882002), (7, 0.1326708249)], [(4, 0.3158588156), (5, 0.3158588156), (6, 0.3158588156), (7, 0.3464073015)], [(4, 0.421181506), (5, 0.421181506), (6, 0.421181506), (7, 0.4618881487)], [], [], [], []]
-			ΔB: [[], [], [(7, 0.1200025633)], [(7, 0.1600034179)], [], [], [], []]
-			ΔB (norm): [[], [], [(7, 0.4285714284)], [(7, 0.5714285714)], [], [], [], []]
-			emaB: [[(4, 0.0809714776), (5, 0.0809714776), (6, 0.0809714776), (7, 0.053130352)], [(4, 0.1819882002), (5, 0.1819882002), (6, 0.1819882002), (7, 0.1194037423)], [(4, 0.3158588156), (5, 0.3158588156), (6, 0.3158588156), (7, 0.3546237142)], [(4, 0.4211815062), (5, 0.4211815062), (6, 0.4211815062), (7, 0.472842191)], [], [], [], []]
-			D: [0.053130352, 0.1194037423, 0.3546237142, 0.472842191, 0, 0, 0, 0]
-			nE: [0.026565176, 0.0597018711, 0.177311857, 0.2364210954, 0, 0, 0, 0.5]
-			E: [26565175, 59701871, 177311856, 236421095, 0, 0, 0, 500000000]
-			P: [0.026565176, 0.0597018711, 0.177311857, 0.2364210954, 0, 0, 0, 0.5]
-			emaB: [[(4, 0.1922484161), (5, 0.1922484161), (6, 0.1922484161), (7, 0.1123638137)], [(4, 0.4320897225), (5, 0.4320897225), (6, 0.4320897225), (7, 0.2525234516)], [(4, 0.7499351487), (5, 0.7499351487), (6, 0.7499351487), (7, 0.7499832308)], [(4, 1), (5, 1), (6, 1), (7, 1)], [], [], [], []] */
-	});
-}
-
-#[test]
-fn test_bonds_with_liquid_alpha() {
-    new_test_ext(1).execute_with(|| {
-        let sparse: bool = true;
-        let n: u16 = 8;
-        let netuid: u16 = 1;
-        let tempo: u16 = u16::MAX - 1; // high tempo to skip automatic epochs in on_initialize, use manual epochs instead
-        let max_stake: u64 = 4;
-        let stakes: Vec<u64> = vec![1, 2, 3, 4, 0, 0, 0, 0];
-        let block_number = System::block_number();
-        add_network(netuid, tempo, 0);
-        SubtensorModule::set_max_allowed_uids(netuid, n);
-        SubtensorModule::set_max_registrations_per_block(netuid, n);
-        SubtensorModule::set_target_registrations_per_interval(netuid, n);
-        SubtensorModule::set_weights_set_rate_limit(netuid, 0);
-        SubtensorModule::set_min_allowed_weights(netuid, 1);
-        SubtensorModule::set_max_weight_limit(netuid, u16::MAX);
-
-        // Register validators and servers
-        for key in 0..n as u64 {
-            SubtensorModule::add_balance_to_coldkey_account(&U256::from(key), max_stake);
-            let (nonce, work): (u64, Vec<u8>) = SubtensorModule::create_work_for_block_number(
-                netuid,
-                block_number,
-                key * 1_000_000,
-                &U256::from(key),
-            );
-            assert_ok!(SubtensorModule::register(
-                <<Test as Config>::RuntimeOrigin>::signed(U256::from(key)),
-                netuid,
-                block_number,
-                nonce,
-                work,
-                U256::from(key),
-                U256::from(key)
-            ));
-            SubtensorModule::increase_stake_on_coldkey_hotkey_account(
-                &U256::from(key),
-                &U256::from(key),
-                stakes[key as usize],
-            );
-        }
-
-        // Initilize with first epoch
-        SubtensorModule::epoch(netuid, 1_000_000_000);
-        next_block();
-
-        // Set weights
-<<<<<<< HEAD
-        for uid in 0..(n / 2) {
-=======
-        for uid in 0..(n / 2) as u16 {
->>>>>>> 7225af8f
-            SubtensorModule::set_validator_permit_for_uid(netuid, uid, true);
-            assert_ok!(SubtensorModule::set_weights(
-                RuntimeOrigin::signed(U256::from(uid)),
-                netuid,
-                ((n / 2)..n).collect(),
-                vec![u16::MAX / 4, u16::MAX / 2, (u16::MAX / 4) * 3, u16::MAX],
-                0
-            ));
-        }
-
-        // Enable Liquid Alpha
-        SubtensorModule::set_liquid_alpha_enabled(netuid, true);
-<<<<<<< HEAD
-=======
-        assert_ok!(SubtensorModule::set_alpha_high(netuid, 900));
-        assert_ok!(SubtensorModule::set_alpha_low(netuid, 100));
->>>>>>> 7225af8f
-        // Run epoch with Liquid Alpha
-        if sparse {
-            SubtensorModule::epoch(netuid, 1_000_000_000);
-        } else {
-            SubtensorModule::epoch_dense(netuid, 1_000_000_000);
-        }
-
-        // Check bonds and emissions
-        let bonds = SubtensorModule::get_bonds(netuid);
-
-        /*  n: 8
-            current_block: 2; activity_cutoff: 5000;
-            Last update: [1, 1, 1, 1, 0, 0, 0, 0]
-            activity_cutoff: 5000
-            Last update: [2, 2, 2, 2, 1, 1, 1, 1]
-            Inactive: [false, false, false, false, false, false, false, false]
-            Block at registration: [1, 1, 1, 1, 1, 1, 1, 1]
-            hotkeys: [(0, 0), (1, 1), (2, 2), (3, 3), (4, 4), (5, 5), (6, 6), (7, 7)]
-            Stake: [1, 2, 3, 4, 0, 0, 0, 0]
-            Normalised Stake: [0.0999999999, 0.2, 0.2999999998, 0.4, 0, 0, 0, 0]
-            validator_permits: [true, true, true, true, true, true, true, true]
-            max_allowed_validators: 8
-            new_validator_permits: [true, true, true, true, true, true, true, true]
-            Active Stake: [0.0999999999, 0.2, 0.2999999998, 0.4, 0, 0, 0, 0]
-            Weights: [[(4, 16383), (5, 32767), (6, 49149), (7, 65535)], [(4, 16383), (5, 32767), (6, 49149), (7, 65535)], [(4, 16383), (5, 32767), (6, 49149), (7, 65535)], [(4, 16383), (5, 32767), (6, 49149), (7, 65535)], [], [], [], []]
-            Weights (permit): [[(4, 16383), (5, 32767), (6, 49149), (7, 65535)], [(4, 16383), (5, 32767), (6, 49149), (7, 65535)], [(4, 16383), (5, 32767), (6, 49149), (7, 65535)], [(4, 16383), (5, 32767), (6, 49149), (7, 65535)], [], [], [], []]
-            Weights (permit+diag): [[(4, 16383), (5, 32767), (6, 49149), (7, 65535)], [(4, 16383), (5, 32767), (6, 49149), (7, 65535)], [(4, 16383), (5, 32767), (6, 49149), (7, 65535)], [(4, 16383), (5, 32767), (6, 49149), (7, 65535)], [], [], [], []]
-            Weights (permit+diag+outdate): [[(4, 16383), (5, 32767), (6, 49149), (7, 65535)], [(4, 16383), (5, 32767), (6, 49149), (7, 65535)], [(4, 16383), (5, 32767), (6, 49149), (7, 65535)], [(4, 16383), (5, 32767), (6, 49149), (7, 65535)], [], [], [], []]
-            Weights (mask+norm): [[(4, 0.0999975584), (5, 0.2000012207), (6, 0.2999926754), (7, 0.400008545)], [(4, 0.0999975584), (5, 0.2000012207), (6, 0.2999926754), (7, 0.400008545)], [(4, 0.0999975584), (5, 0.2000012207), (6, 0.2999926754), (7, 0.400008545)], [(4, 0.0999975584), (5, 0.2000012207), (6, 0.2999926754), (7, 0.400008545)], [], [], [], []]
-            Ranks (before): [0, 0, 0, 0, 0.099997558, 0.2000012202, 0.2999926745, 0.4000085443]
-            Consensus: [0, 0, 0, 0, 0.0999975584, 0.2000012207, 0.2999926754, 0.400008545]
-            Weights: [[(4, 0.0999975584), (5, 0.2000012207), (6, 0.2999926754), (7, 0.400008545)], [(4, 0.0999975584), (5, 0.2000012207), (6, 0.2999926754), (7, 0.400008545)], [(4, 0.0999975584), (5, 0.2000012207), (6, 0.2999926754), (7, 0.400008545)], [(4, 0.0999975584), (5, 0.2000012207), (6, 0.2999926754), (7, 0.400008545)], [], [], [], []]
-            Validator Trust: [0.9999999995, 0.9999999995, 0.9999999995, 0.9999999995, 0, 0, 0, 0]
-            Ranks (after): [0, 0, 0, 0, 0.099997558, 0.2000012202, 0.2999926745, 0.4000085443]
-            T: [0, 0, 0, 0, 1, 1, 1, 1]
-            Incentive (=Rank): [0, 0, 0, 0, 0.0999975582, 0.2000012207,            0, 0.0999975582, 0.2000012207, 0.2999926752, 0.4000085455]
-            B: [[], [], [], [], [], [], [], []]
-            B (outdatedmask): [[], [], [], [], [], [], [], []]
-            B (mask+norm): [[], [], [], [], [], [], [], []]
-            ΔB: [[(4, 0.0099997558), (5, 0.020000122), (6, 0.0299992673), (7, 0.0400008543)], [(4, 0.0199995115), (5, 0.040000244), (6, 0.0599985349), (7, 0.0800017088)], [(4, 0.0299992673), (5, 0.060000366), (6, 0.0899978024), (7, 0.1200025633)], [(4, 0.0399990233), (5, 0.080000488), (6, 0.11999707), (7, 0.1600034179)], [], [], [], []]
-            ΔB (norm): [[(4, 0.0999999996), (5, 0.0999999999), (6, 0.0999999994), (7, 0.0999999996)], [(4, 0.1999999995), (5, 0.2), (6, 0.1999999997), (7, 0.1999999997)], [(4, 0.299999999), (5, 0.2999999998), (6, 0.3), (7, 0.3)], [(4, 0.4000000013), (5, 0.4), (6, 0.4000000004), (7, 0.4000000001)], [], [], [], []]
-            Exponential Moving Average Bonds Liquid Alpha: [[(4, 0.0499983232), (5, 0.0899999999), (6, 0.0899999994), (7, 0.0899999996)], [(4, 0.0999966469), (5, 0.18), (6, 0.1799999997), (7, 0.1799999997)], [(4, 0.1499949703), (5, 0.2699999998), (6, 0.2699999998), (7, 0.2699999998)], [(4, 0.199993295), (5, 0.3599999999), (6, 0.36), (7, 0.3599999999)], [], [], [], []]
-            Exponential Moving Average Bonds: [[(4, 0.0999999992), (5, 0.0999999999), (6, 0.0999999994), (7, 0.0999999996)], [(4, 0.1999999995), (5, 0.2), (6, 0.1999999997), (7, 0.1999999997)], [(4, 0.2999999993), (5, 0.2999999998), (6, 0.3), (7, 0.3)], [(4, 0.4000000015), (5, 0.4), (6, 0.4000000004), (7, 0.4000000001)], [], [], [], []]
-            Dividends: [0.0999999994, 0.1999999997, 0.3, 0.4000000006, 0, 0, 0, 0]
-            Normalized Server Emission: [0, 0, 0, 0, 0.049998779, 0.1000006103, 0.1499963375, 0.2000042726]
-            Server Emission: [0, 0, 0, 0, 49998779, 100000610, 149996337, 200004272]
-            Normalized Validator Emission: [0.0499999996, 0.0999999999, 0.15, 0.2000000002, 0, 0, 0, 0]
-            Validator Emission: [49999999, 99999999, 149999999, 200000000, 0, 0, 0, 0]
-            Normalized Combined Emission: [0.0499999996, 0.0999999999, 0.15, 0.2000000002, 0.049998779, 0.1000006103, 0.1499963375, 0.2000042726]
-            Combined Emission: [49999999, 99999999, 149999999, 200000000, 49998779, 100000610, 149996337, 200004272]
-            Pruning Scores: [0.0499999996, 0.0999999999, 0.15, 0.2000000002, 0.049998779, 0.1000006103, 0.1499963375, 0.2000042726]
-        */
-
-        // Expected bonds calculations
-        // For uid 0:
-        // Initial weights: [0.25, 0.5, 0.75, 1.0]
-        // Active stake: [1, 2, 3, 4]
-        // ΔB = W◦S = [0.25*1, 0.5*2, 0.75*3, 1.0*4] = [0.25, 1.0, 2.25, 4.0]
-        // Normalize ΔB: [0.25/7.5, 1.0/7.5, 2.25/7.5, 4.0/7.5] = [0.0333, 0.1333, 0.3, 0.5333]
-        // Final bonds for netuid: [16383, 32767, 49151, 65535]
-
-        assert_eq!(bonds[0][4], 16383); // Note: Calculated as explained above
-        assert_eq!(bonds[1][4], 32767); // Note: Calculated as explained above
-        assert_eq!(bonds[2][4], 49151); // Note: Calculated as explained above
-        assert_eq!(bonds[3][4], 65535); // Note: Calculated as explained above
-
-        // === Set self-weight only on val1
-        let uid = 0;
-        assert_ok!(SubtensorModule::set_weights(
-            RuntimeOrigin::signed(U256::from(uid)),
-            netuid,
-            vec![uid],
-            vec![u16::MAX],
-            0
-        ));
-        next_block();
-        if sparse {
-            SubtensorModule::epoch(netuid, 1_000_000_000);
-        } else {
-            SubtensorModule::epoch_dense(netuid, 1_000_000_000);
-        }
-
-        let bonds = SubtensorModule::get_bonds(netuid);
-<<<<<<< HEAD
-        assert_eq!(bonds[0][4], 2862);
-=======
-        assert_eq!(bonds[0][4], 14582);
->>>>>>> 7225af8f
-        assert_eq!(bonds[1][4], 32767);
-        assert_eq!(bonds[2][4], 49151);
-        assert_eq!(bonds[3][4], 65535);
-
-        // === Set self-weight only on val2
-        let uid = 1;
-        assert_ok!(SubtensorModule::set_weights(
-            RuntimeOrigin::signed(U256::from(uid)),
-            netuid,
-            vec![uid],
-            vec![u16::MAX],
-            0
-        ));
-        next_block();
-        if sparse {
-            SubtensorModule::epoch(netuid, 1_000_000_000);
-        } else {
-            SubtensorModule::epoch_dense(netuid, 1_000_000_000);
-        }
-        let bonds = SubtensorModule::get_bonds(netuid);
-
-        /*  n: 8
-            current_block: 4; activity_cutoff: 5000;
-            Last update: [2, 3, 2, 2, 1, 1, 1, 1]
-            Inactive: [false, false, false, false, false, false, false, false]
-            Block at registration: [1, 1, 1, 1, 1, 1, 1, 1]
-            hotkeys: [(0, 0), (1, 1), (2, 2), (3, 3), (4, 4), (5, 5), (6, 6), (7, 7)]
-            Stake: [1, 2, 3, 4, 0, 0, 0, 0]
-            Normalised Stake: [0.0999999999, 0.2, 0.2999999998, 0.4, 0, 0, 0, 0]
-            validator_permits: [true, true, true, true, true, true, true, true]
-            max_allowed_validators: 64
-            new_validator_permits: [true, true, true, true, true, true, true, true]
-            Active Stake: [0.0999999999, 0.2, 0.2999999998, 0.4, 0, 0, 0, 0]
-            Weights: [[(0, 65535)], [(1, 65535)], [(4, 16383), (5, 32767), (6, 49149), (7, 65535)], [(4, 16383), (5, 32767), (6, 49149), (7, 65535)], [], [], [], []]
-            Weights (permit): [[(0, 65535)], [(1, 65535)], [(4, 16383), (5, 32767), (6, 49149), (7, 65535)], [(4, 16383), (5, 32767), (6, 49149), (7, 65535)], [], [], [], []]
-            Weights (permit+diag): [[], [], [(4, 16383), (5, 32767), (6, 49149), (7, 65535)], [(4, 16383), (5, 32767), (6, 49149), (7, 65535)], [], [], [], []]
-            Weights (permit+diag+outdate): [[], [], [(4, 16383), (5, 32767), (6, 49149), (7, 65535)], [(4, 16383), (5, 32767), (6, 49149), (7, 65535)], [], [], [], []]
-            Weights (mask+norm): [[], [], [(4, 0.0999975584), (5, 0.2000012207), (6, 0.2999926754), (7, 0.400008545)], [(4, 0.0999975584), (5, 0.2000012207), (6, 0.2999926754), (7, 0.400008545)], [], [], [], []]
-            Ranks (before): [0, 0, 0, 0, 0.0699982906, 0.1400008542, 0.2099948723, 0.2800059812]
-            Consensus: [0, 0, 0, 0, 0.0999975584, 0.2000012207, 0.2999926754, 0.400008545]
-            Weights: [[], [], [(4, 0.0999975584), (5, 0.2000012207), (6, 0.2999926754), (7, 0.400008545)], [(4, 0.0999975584), (5, 0.2000012207), (6, 0.2999926754), (7, 0.400008545)], [], [], [], []]
-            Validator Trust: [0, 0, 0.9999999995, 0.9999999995, 0, 0, 0, 0]
-            Ranks (after): [0, 0, 0, 0, 0.0699982906, 0.1400008542, 0.2099948723, 0.2800059812]
-            T: [0, 0, 0, 0, 1, 1, 1, 1]
-            Incentive (=Rank): [0, 0, 0, 0, 0.0999975582, 0.2000012207, 0.2999926754, 0.4000085455]
-            B: [[(4, 7760), (5, 1489), (6, 1489), (7, 1489)], [(4, 32767), (5, 32767), (6, 32767), (7, 32767)], [(4, 49151), (5, 49151), (6, 49151), (7, 49151)], [(4, 65535), (5, 65535), (6, 65535), (7, 65535)], [], [], [], []]
-            B (outdatedmask): [[(4, 7760), (5, 1489), (6, 1489), (7, 1489)], [(4, 32767), (5, 32767), (6, 32767), (7, 32767)], [(4, 49151), (5, 49151), (6, 49151), (7, 49151)], [(4, 65535), (5, 65535), (6, 65535), (7, 65535)], [], [], [], []]
-            B (mask+norm): [[(4, 0.0499958121), (5, 0.00999718), (6, 0.00999718), (7, 0.00999718)], [(4, 0.211109894), (5, 0.2199983886), (6, 0.2199983886), (7, 0.2199983886)], [(4, 0.3166680625), (5, 0.3300009398), (6, 0.3300009398), (7, 0.3300009398)], [(4, 0.4222262308), (5, 0.4400034912), (6, 0.4400034912), (7, 0.4400034912)], [], [], [], []]
-            ΔB: [[], [], [(4, 0.0299992673), (5, 0.060000366), (6, 0.0899978024), (7, 0.1200025633)], [(4, 0.0399990233), (5, 0.080000488), (6, 0.11999707), (7, 0.1600034179)], [], [], [], []]
-            ΔB (norm): [[], [], [(4, 0.428571427), (5, 0.4285714284), (6, 0.4285714284), (7, 0.4285714284)], [(4, 0.5714285728), (5, 0.5714285714), (6, 0.5714285714), (7, 0.5714285714)], [], [], [], []]
-            Exponential Moving Average Bonds Liquid Alpha: [[(4, 0.024998744), (5, 0.000999718), (6, 0.000999718), (7, 0.000999718)], [(4, 0.105558486), (5, 0.0219998388), (6, 0.0219998388), (7, 0.0219998388)], [(4, 0.3726178685), (5, 0.4187143792), (6, 0.4187143792), (7, 0.4187143792)], [(4, 0.4968249004), (5, 0.5582860631), (6, 0.5582860631), (7, 0.5582860631)], [], [], [], []]
-            Exponential Moving Average Bonds: [[(4, 0.024998744), (5, 0.000999718), (6, 0.000999718), (7, 0.000999718)], [(4, 0.105558486), (5, 0.0219998388), (6, 0.0219998388), (7, 0.0219998388)], [(4, 0.3726178687), (5, 0.4187143794), (6, 0.4187143794), (7, 0.4187143794)], [(4, 0.4968249009), (5, 0.5582860636), (6, 0.5582860636), (7, 0.5582860636)], [], [], [], []]
-            Dividends: [0.0033995616, 0.030355499, 0.4141048414, 0.5521400978, 0, 0, 0, 0]
-            Normalized Server Emission: [0, 0, 0, 0, 0.049998779, 0.1000006103, 0.1499963377, 0.2000042726]
-            Server Emission: [0, 0, 0, 0, 49998779, 100000610, 149996337, 200004272]
-            Normalized Validator Emission: [0.0016997808, 0.0151777493, 0.2070524206, 0.2760700488, 0, 0, 0, 0]
-            Validator Emission: [1699780, 15177749, 207052420, 276070048, 0, 0, 0, 0]
-            Normalized Combined Emission: [0.0016997808, 0.0151777493, 0.2070524206, 0.2760700488, 0.049998779, 0.1000006103, 0.1499963377, 0.2000042726]
-            Combined Emission: [1699780, 15177749, 207052420, 276070048, 49998779, 100000610, 149996337, 200004272]
-            Pruning Scores: [0.0016997808, 0.0151777493, 0.2070524206, 0.2760700488, 0.049998779, 0.1000006103, 0.1499963377, 0.2000042726]
-        */
-
-<<<<<<< HEAD
-        assert_eq!(bonds[0][4], 435);
-        assert_eq!(bonds[1][4], 4985);
-=======
-        assert_eq!(bonds[0][4], 12603); 
-        assert_eq!(bonds[1][4], 28321);
->>>>>>> 7225af8f
-        assert_eq!(bonds[2][4], 49151);
-        assert_eq!(bonds[3][4], 65535);
-    });
-}
-
-#[test]
-<<<<<<< HEAD
-fn test_set_alpha_disabled() {
-    new_test_ext(1).execute_with(|| {
-        let netuid: u16 = 1;
-        let hotkey: U256 = U256::from(1);
-        let coldkey: U256 = U256::from(1 + 456);
-        let signer = <<Test as Config>::RuntimeOrigin>::signed(coldkey);
-
-        // Enable Liquid Alpha and setup
-        SubtensorModule::set_liquid_alpha_enabled(netuid, true);
-        migration::migrate_create_root_network::<Test>();
-        SubtensorModule::add_balance_to_coldkey_account(&coldkey, 1_000_000_000_000_000);
-        assert_ok!(SubtensorModule::root_register(signer.clone(), hotkey,));
-        assert_ok!(SubtensorModule::add_stake(signer.clone(), hotkey, 1000));
-        // Only owner can set alpha values
-        assert_ok!(SubtensorModule::register_network(signer.clone()));
-=======
-fn test_bonds_with_extreme_alpha_values() {
-    new_test_ext(1).execute_with(|| {
-        let sparse: bool = true;
-        let n: u16 = 8;
-        let netuid: u16 = 1;
-        let tempo: u16 = u16::MAX - 1;
-        let max_stake: u64 = 4;
-        let stakes: Vec<u64> = vec![1, 2, 3, 4, 0, 0, 0, 0];
-        let block_number = System::block_number();
-        add_network(netuid, tempo, 0);
-        SubtensorModule::set_max_allowed_uids(netuid, n);
-        SubtensorModule::set_max_registrations_per_block(netuid, n);
-        SubtensorModule::set_target_registrations_per_interval(netuid, n);
-        SubtensorModule::set_weights_set_rate_limit(netuid, 0);
-        SubtensorModule::set_min_allowed_weights(netuid, 1);
-        SubtensorModule::set_max_weight_limit(netuid, u16::MAX);
-
-        for key in 0..n as u64 {
-            SubtensorModule::add_balance_to_coldkey_account(&U256::from(key), max_stake);
-            let (nonce, work) = SubtensorModule::create_work_for_block_number(
-                netuid,
-                block_number,
-                key * 1_000_000,
-                &U256::from(key),
-            );
-            assert_ok!(SubtensorModule::register(
-                RuntimeOrigin::signed(U256::from(key)),
-                netuid,
-                block_number,
-                nonce,
-                work,
-                U256::from(key),
-                U256::from(key)
-            ));
-            SubtensorModule::increase_stake_on_coldkey_hotkey_account(
-                &U256::from(key),
-                &U256::from(key),
-                stakes[key as usize],
-            );
-        }
-
-        SubtensorModule::epoch(netuid, 1_000_000_000);
-        next_block();
-
-        for uid in 0..(n / 2) as u16 {
-            SubtensorModule::set_validator_permit_for_uid(netuid, uid, true);
-            assert_ok!(SubtensorModule::set_weights(
-                RuntimeOrigin::signed(U256::from(uid)),
-                netuid,
-                ((n / 2)..n).collect(),
-                vec![u16::MAX / 4, u16::MAX / 2, (u16::MAX / 4) * 3, u16::MAX],
-                0
-            ));
-        }
-        SubtensorModule::set_liquid_alpha_enabled(netuid, true);
-        assert_ok!(SubtensorModule::set_alpha_high(netuid, u16::MAX));
-        assert_ok!(SubtensorModule::set_alpha_low(netuid, u16::MIN));
-        // Run epoch with Liquid Alpha
-        if sparse {
-            SubtensorModule::epoch(netuid, 1_000_000_000);
-        } else {
-            SubtensorModule::epoch_dense(netuid, 1_000_000_000);
-        }
-        let bonds = SubtensorModule::get_bonds(netuid);
-
-        log::info!("bonds: {:?}", bonds);
-
-        // Check for reasonable outputs despite extreme alpha values
-        assert!(bonds
-            .iter()
-            .flatten()
-            .all(|&bond| bond >= 0 && bond <= 65535));
-    });
-}
-
-#[test]
-fn test_set_alpha_disabled() {
-    new_test_ext(1).execute_with(|| {
-        let netuid: u16 = 1;
-        let tempo: u16 = u16::MAX - 1;
-        add_network(netuid, tempo, 0);
->>>>>>> 7225af8f
-
-        // Explicitly set to false
-        SubtensorModule::set_liquid_alpha_enabled(netuid, false);
-        assert_err!(
-<<<<<<< HEAD
-            SubtensorModule::do_set_alpha_values(signer.clone(), netuid, 12_u16, u16::MAX),
-=======
-            SubtensorModule::set_alpha_high(netuid, u16::MAX),
-            Error::<Test>::LiquidAlphaDisabled
-        );
-        assert_err!(
-            SubtensorModule::set_alpha_low(netuid, 12_u16),
->>>>>>> 7225af8f
-            Error::<Test>::LiquidAlphaDisabled
-        );
-
-        SubtensorModule::set_liquid_alpha_enabled(netuid, true);
-<<<<<<< HEAD
-        assert_ok!(SubtensorModule::do_set_alpha_values(
-            signer.clone(),
-            netuid,
-            12_u16,
-            u16::MAX
-        ));
-=======
-        assert_ok!(SubtensorModule::set_alpha_high(netuid, u16::MAX));
-        assert_ok!(SubtensorModule::set_alpha_low(netuid, 12_u16));
->>>>>>> 7225af8f
-    });
-}
-
-// Test that epoch masks out inactive stake of validators with outdated weights beyond activity cutoff.
-#[test]
-fn test_active_stake() {
-    new_test_ext(1).execute_with(|| {
-        System::set_block_number(0);
-        let sparse: bool = true;
-        let n: u16 = 4;
-        let netuid: u16 = 1;
-        let tempo: u16 = u16::MAX - 1; // high tempo to skip automatic epochs in on_initialize, use manual epochs instead
-        let block_number: u64 = System::block_number();
-        let stake: u64 = 1;
-        add_network(netuid, tempo, 0);
-        SubtensorModule::set_max_allowed_uids(netuid, n);
-        assert_eq!(SubtensorModule::get_max_allowed_uids(netuid), n);
-        SubtensorModule::set_max_registrations_per_block(netuid, n);
-        SubtensorModule::set_target_registrations_per_interval(netuid, n);
-        SubtensorModule::set_min_allowed_weights(netuid, 0);
-        SubtensorModule::set_max_weight_limit(netuid, u16::MAX);
-
-        // === Register [validator1, validator2, server1, server2]
-        for key in 0..n as u64 {
-            SubtensorModule::add_balance_to_coldkey_account(&U256::from(key), stake);
-            let (nonce, work): (u64, Vec<u8>) = SubtensorModule::create_work_for_block_number(
-                netuid,
-                block_number,
-                key * 1_000_000,
-                &U256::from(key),
-            );
-            assert_ok!(SubtensorModule::register(
-                <<Test as Config>::RuntimeOrigin>::signed(U256::from(key)),
-                netuid,
-                block_number,
-                nonce,
-                work,
-                U256::from(key),
-                U256::from(key)
-            ));
-            SubtensorModule::increase_stake_on_coldkey_hotkey_account(
-                &U256::from(key),
-                &U256::from(key),
-                stake,
-            );
-        }
-        assert_eq!(SubtensorModule::get_max_allowed_uids(netuid), n);
-        assert_eq!(SubtensorModule::get_subnetwork_n(netuid), n);
-
-        // === Issue validator permits
-        SubtensorModule::set_max_allowed_validators(netuid, n);
-        assert_eq!(SubtensorModule::get_max_allowed_validators(netuid), n);
-        SubtensorModule::epoch(netuid, 1_000_000_000); // run first epoch to set allowed validators
-        next_block(); // run to next block to ensure weights are set on nodes after their registration block
-
-        // === Set weights [val1->srv1: 0.5, val1->srv2: 0.5, val2->srv1: 0.5, val2->srv2: 0.5]
-        for uid in 0..(n / 2) as u64 {
-            assert_ok!(SubtensorModule::set_weights(
-                RuntimeOrigin::signed(U256::from(uid)),
-                netuid,
-                ((n / 2)..n).collect(),
-                vec![u16::MAX / (n / 2); (n / 2) as usize],
-                0
-            ));
-        }
-        if sparse {
-            SubtensorModule::epoch(netuid, 1_000_000_000);
-        } else {
-            SubtensorModule::epoch_dense(netuid, 1_000_000_000);
-        }
-        let bonds = SubtensorModule::get_bonds(netuid);
-        for uid in 0..n {
-            // log::info!("\n{uid}" );
-            // uid_stats(netuid, uid);
-            // log::info!("bonds: {:?}", bonds[uid as usize]);
-            if uid < n / 2 {
-                assert_eq!(SubtensorModule::get_dividends_for_uid(netuid, uid), 32767);
-                // Note D = floor(0.5 * 65_535)
-            }
-            assert_eq!(
-                SubtensorModule::get_emission_for_uid(netuid, uid),
-                250000000
-            ); // Note E = 0.5 / (n/2) * 1_000_000_000 = 250_000_000
-        }
-        for bond in bonds.iter().take((n / 2) as usize) {
-            // for on_validator in 0..(n / 2) as usize {
-            for i in bond.iter().take((n / 2) as usize) {
-                assert_eq!(*i, 0);
-            }
-            for i in bond.iter().take(n as usize).skip((n / 2) as usize) {
-                assert_eq!(*i, I32F32::from_num(65_535)); // floor(0.5*(2^16-1))/(2^16-1), then max-upscale to 65_535
-            }
-        }
-        let activity_cutoff: u64 = SubtensorModule::get_activity_cutoff(netuid) as u64;
-        run_to_block(activity_cutoff + 2); // run to block where validator (uid 0, 1) weights become outdated
-
-        // === Update uid 0 weights
-        assert_ok!(SubtensorModule::set_weights(
-            RuntimeOrigin::signed(U256::from(0)),
-            netuid,
-            ((n / 2)..n).collect(),
-            vec![u16::MAX / (n / 2); (n / 2) as usize],
-            0
-        ));
-        if sparse {
-            SubtensorModule::epoch(netuid, 1_000_000_000);
-        } else {
-            SubtensorModule::epoch_dense(netuid, 1_000_000_000);
-        }
-        /*  current_block: 5002; activity_cutoff: 5000
-        Last update: [5002, 1, 0, 0]; Inactive: [false, true, true, true]; Block at registration: [0, 0, 0, 0]
-        S: [0.25, 0.25, 0.25, 0.25]; S (mask): [0.25, 0, 0, 0]; S (mask+norm): [1, 0, 0, 0]
-        validator_permits: [true, true, true, true]; max_allowed_validators: 4; new_validator_permits: [true, true, true, true]
-        W: [[(2, 0.4999923704), (3, 0.4999923704)], [(2, 0.4999923704), (3, 0.4999923704)], [], []]
-        W (permit): [[(2, 0.4999923704), (3, 0.4999923704)], [(2, 0.4999923704), (3, 0.4999923704)], [], []]
-        W (permit+diag): [[(2, 0.4999923704), (3, 0.4999923704)], [(2, 0.4999923704), (3, 0.4999923704)], [], []]
-        W (permit+diag+outdate): [[(2, 0.4999923704), (3, 0.4999923704)], [(2, 0.4999923704), (3, 0.4999923704)], [], []]
-        W (mask+norm): [[(2, 0.5), (3, 0.5)], [(2, 0.5), (3, 0.5)], [], []]
-        R: [0, 0, 0.5, 0.5]
-        W (threshold): [[(2, 1), (3, 1)], [(2, 1), (3, 1)], [], []]
-        T: [0, 0, 1, 1]
-        C: [0.006693358, 0.006693358, 0.9933076561, 0.9933076561]
-        I: [0, 0, 0.5, 0.5]
-        B: [[(2, 0.4999923704), (3, 0.4999923704)], [(2, 0.4999923704), (3, 0.4999923704)], [], []]
-        B (outdatedmask): [[(2, 0.4999923704), (3, 0.4999923704)], [(2, 0.4999923704), (3, 0.4999923704)], [], []]
-        B (mask+norm): [[(2, 0.5), (3, 0.5)], [(2, 0.5), (3, 0.5)], [], []]
-        ΔB: [[(2, 0.5), (3, 0.5)], [(2, 0), (3, 0)], [], []]
-        ΔB (norm): [[(2, 1), (3, 1)], [(2, 0), (3, 0)], [], []]
-        emaB: [[(2, 0.55), (3, 0.55)], [(2, 0.45), (3, 0.45)], [], []]
-        emaB (max-upscale): [[(2, 1), (3, 1)], [(2, 1), (3, 1)], [], []]
-        D: [0.55, 0.4499999997, 0, 0]
-        nE: [0.275, 0.2249999999, 0.25, 0.25]
-        E: [274999999, 224999999, 250000000, 250000000]
-        P: [0.275, 0.2249999999, 0.25, 0.25]
-        P (u16): [65535, 53619, 59577, 59577] */
-        let bonds = SubtensorModule::get_bonds(netuid);
-        assert_eq!(SubtensorModule::get_dividends_for_uid(netuid, 0), 36044); // Note D = floor((0.5 * 0.9 + 0.1) * 65_535)
-        assert_eq!(SubtensorModule::get_emission_for_uid(netuid, 0), 274999999); // Note E = 0.5 * 0.55 * 1_000_000_000 = 275_000_000 (discrepancy)
-        for server in ((n / 2) as usize)..n as usize {
-            assert_eq!(bonds[0][server], I32F32::from_num(65_535)); // floor(0.55*(2^16-1))/(2^16-1), then max-upscale
-        }
-        for validator in 1..(n / 2) {
-            assert_eq!(
-                SubtensorModule::get_dividends_for_uid(netuid, validator),
-                29490
-            ); // Note D = floor((0.5 * 0.9) * 65_535)
-            assert_eq!(
-                SubtensorModule::get_emission_for_uid(netuid, validator),
-                224999999
-            ); // Note E = 0.5 * 0.45 * 1_000_000_000 = 225_000_000 (discrepancy)
-            for server in ((n / 2) as usize)..n as usize {
-                assert_eq!(bonds[validator as usize][server], I32F32::from_num(53619));
-                // floor(0.45*(2^16-1))/(2^16-1), then max-upscale
-            }
-        }
-
-        // === Update uid 1 weights as well
-        assert_ok!(SubtensorModule::set_weights(
-            RuntimeOrigin::signed(U256::from(1)),
-            netuid,
-            ((n / 2)..n).collect(),
-            vec![u16::MAX / (n / 2); (n / 2) as usize],
-            0
-        ));
-        run_to_block(activity_cutoff + 3); // run to block where validator (uid 0, 1) weights become outdated
-        if sparse {
-            SubtensorModule::epoch(netuid, 1_000_000_000);
-        } else {
-            SubtensorModule::epoch_dense(netuid, 1_000_000_000);
-        }
-        /*  current_block: 5003; activity_cutoff: 5000
-        Last update: [5002, 5002, 0, 0]; Inactive: [false, false, true, true]; Block at registration: [0, 0, 0, 0]
-        S: [0.25, 0.25, 0.25, 0.25]; S (mask): [0.25, 0.25, 0, 0]; S (mask+norm): [0.5, 0.5, 0, 0]
-        validator_permits: [true, true, true, true]; max_allowed_validators: 4; new_validator_permits: [true, true, true, true]
-        W: [[(2, 0.4999923704), (3, 0.4999923704)], [(2, 0.4999923704), (3, 0.4999923704)], [], []]
-        W (permit): [[(2, 0.4999923704), (3, 0.4999923704)], [(2, 0.4999923704), (3, 0.4999923704)], [], []]
-        W (permit+diag): [[(2, 0.4999923704), (3, 0.4999923704)], [(2, 0.4999923704), (3, 0.4999923704)], [], []]
-        W (permit+diag+outdate): [[(2, 0.4999923704), (3, 0.4999923704)], [(2, 0.4999923704), (3, 0.4999923704)], [], []]
-        W (mask+norm): [[(2, 0.5), (3, 0.5)], [(2, 0.5), (3, 0.5)], [], []]
-        R: [0, 0, 0.5, 0.5]
-        W (threshold): [[(2, 1), (3, 1)], [(2, 1), (3, 1)], [], []]
-        T: [0, 0, 1, 1]
-        C: [0.006693358, 0.006693358, 0.9933076561, 0.9933076561]
-        I: [0, 0, 0.5, 0.5]
-        B: [[(2, 65535), (3, 65535)], [(2, 53619), (3, 53619)], [], []]
-        B (outdatedmask): [[(2, 65535), (3, 65535)], [(2, 53619), (3, 53619)], [], []]
-        B (mask+norm): [[(2, 0.5500025176), (3, 0.5500025176)], [(2, 0.4499974821), (3, 0.4499974821)], [], []]
-        ΔB: [[(2, 0.25), (3, 0.25)], [(2, 0.25), (3, 0.25)], [], []]
-        ΔB (norm): [[(2, 0.5), (3, 0.5)], [(2, 0.5), (3, 0.5)], [], []]
-        emaB: [[(2, 0.545002266), (3, 0.545002266)], [(2, 0.4549977337), (3, 0.4549977337)], [], []]
-        emaB (max-upscale): [[(2, 1), (3, 1)], [(2, 0.8348547556), (3, 0.8348547556)], [], []]
-        D: [0.545002266, 0.4549977337, 0, 0]
-        nE: [0.272501133, 0.2274988669, 0.25, 0.25]
-        E: [272501132, 227498866, 250000000, 250000000]
-        P: [0.272501133, 0.2274988669, 0.25, 0.25]
-        P (u16): [65535, 54711, 60123, 60123] */
-        let bonds = SubtensorModule::get_bonds(netuid);
-        assert_eq!(SubtensorModule::get_dividends_for_uid(netuid, 0), 35716); // Note D = floor((0.55 * 0.9 + 0.5 * 0.1) * 65_535)
-        assert_eq!(SubtensorModule::get_emission_for_uid(netuid, 0), 272501132); // Note E = 0.5 * (0.55 * 0.9 + 0.5 * 0.1) * 1_000_000_000 = 272_500_000 (discrepancy)
-        for server in ((n / 2) as usize)..n as usize {
-            assert_eq!(bonds[0][server], I32F32::from_num(65_535)); // floor((0.55 * 0.9 + 0.5 * 0.1)*(2^16-1))/(2^16-1), then max-upscale
-        }
-        assert_eq!(SubtensorModule::get_dividends_for_uid(netuid, 1), 29818); // Note D = floor((0.45 * 0.9 + 0.5 * 0.1) * 65_535)
-        assert_eq!(SubtensorModule::get_emission_for_uid(netuid, 1), 227498866); // Note E = 0.5 * (0.45 * 0.9 + 0.5 * 0.1) * 1_000_000_000 = 227_500_000 (discrepancy)
-        for server in ((n / 2) as usize)..n as usize {
-            assert_eq!(bonds[1][server], I32F32::from_num(54712)); // floor((0.45 * 0.9 + 0.5 * 0.1)/(0.55 * 0.9 + 0.5 * 0.1)*(2^16-1))
-        }
-    });
-}
-
-// Test that epoch masks out outdated weights and bonds of validators on deregistered servers.
-#[test]
-fn test_outdated_weights() {
-    new_test_ext(1).execute_with(|| {
-        let sparse: bool = true;
-        let n: u16 = 4;
-        let netuid: u16 = 1;
-        let tempo: u16 = u16::MAX - 1; // high tempo to skip automatic epochs in on_initialize, use manual epochs instead
-        let mut block_number: u64 = System::block_number();
-        let stake: u64 = 1;
-        add_network(netuid, tempo, 0);
-        SubtensorModule::set_max_allowed_uids(netuid, n);
-        SubtensorModule::set_weights_set_rate_limit(netuid, 0);
-        SubtensorModule::set_max_registrations_per_block(netuid, n);
-        SubtensorModule::set_target_registrations_per_interval(netuid, n);
-        SubtensorModule::set_min_allowed_weights(netuid, 0);
-        SubtensorModule::set_max_weight_limit(netuid, u16::MAX);
-        assert_eq!(SubtensorModule::get_registrations_this_block(netuid), 0);
-
-        // === Register [validator1, validator2, server1, server2]
-        for key in 0..n as u64 {
-            SubtensorModule::add_balance_to_coldkey_account(&U256::from(key), stake);
-            let (nonce, work): (u64, Vec<u8>) = SubtensorModule::create_work_for_block_number(
-                netuid,
-                block_number,
-                key * 1_000_000,
-                &U256::from(key),
-            );
-            assert_ok!(SubtensorModule::register(
-                <<Test as Config>::RuntimeOrigin>::signed(U256::from(key)),
-                netuid,
-                block_number,
-                nonce,
-                work,
-                U256::from(key),
-                U256::from(key)
-            ));
-            SubtensorModule::increase_stake_on_coldkey_hotkey_account(
-                &U256::from(key),
-                &U256::from(key),
-                stake,
-            );
-        }
-        assert_eq!(SubtensorModule::get_subnetwork_n(netuid), n);
-        assert_eq!(SubtensorModule::get_registrations_this_block(netuid), 4);
-
-        // === Issue validator permits
-        SubtensorModule::set_max_allowed_validators(netuid, n);
-        assert_eq!(SubtensorModule::get_max_allowed_validators(netuid), n);
-        SubtensorModule::epoch(netuid, 1_000_000_000); // run first epoch to set allowed validators
-        assert_eq!(SubtensorModule::get_registrations_this_block(netuid), 4);
-        block_number = next_block(); // run to next block to ensure weights are set on nodes after their registration block
-        assert_eq!(SubtensorModule::get_registrations_this_block(netuid), 0);
-
-        // === Set weights [val1->srv1: 2/3, val1->srv2: 1/3, val2->srv1: 2/3, val2->srv2: 1/3, srv1->srv1: 1, srv2->srv2: 1]
-        for uid in 0..(n / 2) as u64 {
-            assert_ok!(SubtensorModule::set_weights(
-                RuntimeOrigin::signed(U256::from(uid)),
-                netuid,
-                ((n / 2)..n).collect(),
-                vec![2 * (u16::MAX / 3), u16::MAX / 3],
-                0
-            ));
-        }
-        for uid in ((n / 2) as u64)..n as u64 {
-            assert_ok!(SubtensorModule::set_weights(
-                RuntimeOrigin::signed(U256::from(uid)),
-                netuid,
-                vec![uid as u16],
-                vec![u16::MAX],
-                0
-            )); // server self-weight
-        }
-        if sparse {
-            SubtensorModule::epoch(netuid, 1_000_000_000);
-        } else {
-            SubtensorModule::epoch_dense(netuid, 1_000_000_000);
-        }
-        /*  current_block: 1; activity_cutoff: 5000
-        Last update: [1, 1, 1, 1]; Inactive: [false, false, false, false]; Block at registration: [0, 0, 0, 0]
-        S: [0.25, 0.25, 0.25, 0.25]; S (mask): [0.25, 0.25, 0.25, 0.25]; S (mask+norm): [0.25, 0.25, 0.25, 0.25]
-        validator_permits: [true, true, true, true]; max_allowed_validators: 4; new_validator_permits: [true, true, true, true]
-        W: [[(2, 65535), (3, 32768)], [(2, 65535), (3, 32768)], [(2, 65535)], [(3, 65535)]]
-        W (permit): [[(2, 65535), (3, 32768)], [(2, 65535), (3, 32768)], [(2, 65535)], [(3, 65535)]]
-        W (permit+diag): [[(2, 65535), (3, 32768)], [(2, 65535), (3, 32768)], [], []]
-        W (permit+diag+outdate): [[(2, 65535), (3, 32768)], [(2, 65535), (3, 32768)], [], []]
-        W (mask+norm): [[(2, 0.6666632756), (3, 0.3333367242)], [(2, 0.6666632756), (3, 0.3333367242)], [], []]
-        R (before): [0, 0, 0.3333316376, 0.166668362]
-        C: [0, 0, 0.6666632756, 0.3333367242]
-        W: [[(2, 0.6666632756), (3, 0.3333367242)], [(2, 0.6666632756), (3, 0.3333367242)], [], []]
-        Tv: [0.9999999998, 0.9999999998, 0, 0]
-        R (after): [0, 0, 0.3333316376, 0.166668362]
-        T: [0, 0, 1, 1]
-        I (=R): [0, 0, 0.6666632756, 0.3333367242]
-        B: [[], [], [], []]
-        B (outdatedmask): [[], [], [], []]
-        B (mask+norm): [[], [], [], []]
-        ΔB: [[(2, 0.1666658188), (3, 0.083334181)], [(2, 0.1666658188), (3, 0.083334181)], [], []]
-        ΔB (norm): [[(2, 0.5), (3, 0.5)], [(2, 0.5), (3, 0.5)], [], []]
-        emaB: [[(2, 0.5), (3, 0.5)], [(2, 0.5), (3, 0.5)], [], []]
-        D: [0.5, 0.5, 0, 0]
-        nE: [0.25, 0.25, 0.3333316378, 0.166668362]
-        E: [250000000, 250000000, 333331637, 166668361]
-        P: [0.25, 0.25, 0.3333316378, 0.166668362]
-        P (u16): [49151, 49151, 65535, 32767] */
-
-        // === Dereg server2 at uid3 (least emission) + register new key over uid3
-        let new_key: u64 = n as u64; // register a new key while at max capacity, which means the least incentive uid will be deregistered
-        let (nonce, work): (u64, Vec<u8>) = SubtensorModule::create_work_for_block_number(
-            netuid,
-            block_number,
-            0,
-            &U256::from(new_key),
-        );
-        assert_eq!(System::block_number(), block_number);
-        assert_eq!(SubtensorModule::get_max_registrations_per_block(netuid), n);
-        assert_eq!(SubtensorModule::get_registrations_this_block(netuid), 0);
-        assert_ok!(SubtensorModule::register(
-            <<Test as Config>::RuntimeOrigin>::signed(U256::from(new_key)),
-            netuid,
-            block_number,
-            nonce,
-            work,
-            U256::from(new_key),
-            U256::from(new_key)
-        ));
-        let deregistered_uid: u16 = n - 1; // since uid=n-1 only recieved 1/3 of weight, it will get pruned first
-        assert_eq!(
-            U256::from(new_key),
-            SubtensorModule::get_hotkey_for_net_and_uid(netuid, deregistered_uid)
-                .expect("Not registered")
-        );
-        next_block(); // run to next block to outdate weights and bonds set on deregistered uid
-
-        // === Update weights from only uid=0
-        assert_ok!(SubtensorModule::set_weights(
-            RuntimeOrigin::signed(U256::from(0)),
-            netuid,
-            ((n / 2)..n).collect(),
-            vec![2 * (u16::MAX / 3), u16::MAX / 3],
-            0
-        ));
-        if sparse {
-            SubtensorModule::epoch(netuid, 1_000_000_000);
-        } else {
-            SubtensorModule::epoch_dense(netuid, 1_000_000_000);
-        }
-        /*  current_block: 2; activity_cutoff: 5000
-        Last update: [2, 1, 1, 1]; Inactive: [false, false, false, false]; Block at registration: [0, 0, 0, 1]
-        S: [0.3333333333, 0.3333333333, 0.3333333333, 0]
-        S (mask): [0.3333333333, 0.3333333333, 0.3333333333, 0]
-        S (mask+norm): [0.3333333333, 0.3333333333, 0.3333333333, 0]
-        validator_permits: [true, true, true, false]; max_allowed_validators: 4; new_validator_permits: [true, true, true, true]
-        W: [[(2, 65535), (3, 32768)], [(2, 65535), (3, 32768)], [(2, 65535)], [(3, 65535)]]
-        W (permit): [[(2, 65535), (3, 32768)], [(2, 65535), (3, 32768)], [(2, 65535)], [(3, 65535)]]
-        W (permit+diag): [[(2, 65535), (3, 32768)], [(2, 65535), (3, 32768)], [], []]
-        W (permit+diag+outdate): [[(2, 65535), (3, 32768)], [(2, 65535)], [], []]
-        W (mask+norm): [[(2, 0.6666632756), (3, 0.3333367242)], [(2, 1)], [], []]
-        R (before): [0, 0, 0.5555544249, 0.1111122412]
-        C: [0, 0, 0.6666632756, 0]
-        W: [[(2, 0.6666632756)], [(2, 0.6666632756)], [], []]
-        Tv: [0.6666632756, 0.6666632756, 0, 0]
-        R (after): [0, 0, 0.4444421832, 0]
-        T: [0, 0, 0.799997558, 0]
-        I (=R): [0, 0, 1, 0]
-        B: [[(2, 65535), (3, 65535)], [(2, 65535), (3, 65535)], [], []]
-        B (outdatedmask): [[(2, 65535), (3, 65535)], [(2, 65535)], [], []]
-        B (mask+norm): [[(2, 0.5), (3, 1)], [(2, 0.5)], [], []]
-        ΔB: [[(2, 0.2222210916)], [(2, 0.2222210916)], [], []]
-        ΔB (norm): [[(2, 0.5)], [(2, 0.5)], [], []]
-        emaB: [[(2, 0.5), (3, 1)], [(2, 0.5)], [], []]
-        emaB (max-upscale): [[(2, 1), (3, 1)], [(2, 1)], [], []]
-        D: [0.5, 0.5, 0, 0]
-        nE: [0.25, 0.25, 0.5, 0]
-        E: [250000000, 250000000, 500000000, 0]
-        P: [0.25, 0.25, 0.5, 0]
-        P (u16): [32767, 32767, 65535, 0] */
-        let bonds = SubtensorModule::get_bonds(netuid);
-        assert_eq!(SubtensorModule::get_dividends_for_uid(netuid, 0), 32767); // Note D = floor(0.5 * 65_535)
-        assert_eq!(SubtensorModule::get_emission_for_uid(netuid, 0), 250000000); // Note E = 0.5 * 0.5 * 1_000_000_000 = 249311245
-        assert_eq!(bonds[0][2], I32F32::from_num(65_535)); // floor(0.5*(2^16-1))/(2^16-1), then max-upscale
-        assert_eq!(bonds[0][3], I32F32::from_num(65_535)); // only uid0 has updated weights for new reg
-    });
-}
-
-// Test the zero emission handling and fallback under zero effective weight conditions, to ensure non-zero effective emission.
-#[test]
-fn test_zero_weights() {
-    new_test_ext(1).execute_with(|| {
-        let sparse: bool = true;
-        let n: u16 = 2;
-        let netuid: u16 = 1;
-        let tempo: u16 = u16::MAX - 1; // high tempo to skip automatic epochs in on_initialize, use manual epochs instead
-        let mut block_number: u64 = 0;
-        let stake: u64 = 1;
-        add_network(netuid, tempo, 0);
-        SubtensorModule::set_max_allowed_uids(netuid, n);
-        SubtensorModule::set_weights_set_rate_limit(netuid, 0);
-        SubtensorModule::set_max_registrations_per_block(netuid, n);
-        SubtensorModule::set_target_registrations_per_interval(netuid, n);
-        SubtensorModule::set_min_allowed_weights(netuid, 0);
-        SubtensorModule::set_max_weight_limit(netuid, u16::MAX);
-
-        // === Register [validator, server]
-        for key in 0..n as u64 {
-            let (nonce, work): (u64, Vec<u8>) = SubtensorModule::create_work_for_block_number(
-                netuid,
-                block_number,
-                key * 1_000_000,
-                &U256::from(key),
-            );
-            assert_ok!(SubtensorModule::register(
-                <<Test as Config>::RuntimeOrigin>::signed(U256::from(key)),
-                netuid,
-                block_number,
-                nonce,
-                work,
-                U256::from(key),
-                U256::from(key)
-            ));
-        }
-        for validator in 0..(n / 2) as u64 {
-            SubtensorModule::add_balance_to_coldkey_account(&U256::from(validator), stake);
-            SubtensorModule::increase_stake_on_coldkey_hotkey_account(
-                &U256::from(validator),
-                &U256::from(validator),
-                stake,
-            );
-        }
-        assert_eq!(SubtensorModule::get_subnetwork_n(netuid), n);
-
-        // === No weights
-        if sparse {
-            SubtensorModule::epoch(netuid, 1_000_000_000);
-        } else {
-            SubtensorModule::epoch_dense(netuid, 1_000_000_000);
-        }
-        /*	current_block: 0; activity_cutoff: 5000; Last update: [0, 0]; Inactive: [false, false]
-        S: [1, 0]; S (mask): [1, 0]; S (mask+norm): [1, 0]; Block at registration: [0, 0]
-        W: [[], []]; W (diagmask): [[], []]; W (diag+outdatemask): [[], []]; W (mask+norm): [[], []]
-        R: [0, 0]; W (threshold): [[], []]; T: [0, 0]; C: [0.006693358, 0.006693358]; I: [0, 0]
-        B: [[], []]; B (outdatedmask): [[], []]; B (mask+norm): [[], []];
-        ΔB: [[], []]; ΔB (norm): [[], []]; emaB: [[], []]; D: [0, 0]
-        E: [1000000000, 0]; P: [1, 0] */
-        for validator in 0..(n / 2) {
-            assert_eq!(
-                SubtensorModule::get_emission_for_uid(netuid, validator),
-                1000000000
-            ); // Note E = 1 * 1_000_000_000
-        }
-        for server in (n / 2)..n {
-            assert_eq!(SubtensorModule::get_emission_for_uid(netuid, server), 0);
-            // no stake
-        }
-        run_to_block(1);
-        block_number += 1; // run to next block to ensure weights are set on nodes after their registration block
-
-        // === Self-weights only: set weights [srv->srv: 1]
-        for uid in ((n / 2) as u64)..n as u64 {
-            assert_ok!(SubtensorModule::set_weights(
-                RuntimeOrigin::signed(U256::from(uid)),
-                netuid,
-                vec![uid as u16],
-                vec![u16::MAX],
-                0
-            )); // server self-weight
-        }
-        if sparse {
-            SubtensorModule::epoch(netuid, 1_000_000_000);
-        } else {
-            SubtensorModule::epoch_dense(netuid, 1_000_000_000);
-        }
-        /*	current_block: 1; activity_cutoff: 5000; Last update: [0, 1]; Inactive: [false, false]
-        S: [1, 0]; S (mask): [1, 0]; S (mask+norm): [1, 0]; Block at registration: [0, 0]
-        W: [[], [(1, 1)]]
-        W (diagmask): [[], []]; W (diag+outdatemask): [[], []]; W (mask+norm): [[], []]
-        R: [0, 0]; W (threshold): [[], []]; T: [0, 0]; C: [0.006693358, 0.006693358]; I: [0, 0]
-        B: [[], []]: B (outdatedmask): [[], []]; B (mask+norm): [[], []]
-        ΔB: [[], []]; ΔB (norm): [[], []]; emaB: [[], []]; D: [0, 0]
-        E: [1000000000, 0]; P: [1, 0] */
-        for validator in 0..(n / 2) {
-            assert_eq!(
-                SubtensorModule::get_emission_for_uid(netuid, validator),
-                1000000000
-            ); // Note E = 1 * 1_000_000_000
-        }
-        for server in (n / 2)..n {
-            assert_eq!(SubtensorModule::get_emission_for_uid(netuid, server), 0);
-            // no stake
-        }
-        run_to_block(2);
-        block_number += 1;
-
-        // === Set weights [val->srv: 1/(n/2)]
-        for uid in 0..(n / 2) as u64 {
-            assert_ok!(SubtensorModule::set_weights(
-                RuntimeOrigin::signed(U256::from(uid)),
-                netuid,
-                ((n / 2)..n).collect(),
-                vec![u16::MAX / (n / 2); (n / 2) as usize],
-                0
-            ));
-        }
-
-        // === Outdate weights by reregistering servers
-        for new_key in n..n + (n / 2) {
-            // register a new key while at max capacity, which means the least emission uid will be deregistered
-            let (nonce, work): (u64, Vec<u8>) = SubtensorModule::create_work_for_block_number(
-                netuid,
-                block_number,
-                new_key as u64 * 1_000_000,
-                &(U256::from(new_key)),
-            );
-            assert_ok!(SubtensorModule::register(
-                <<Test as Config>::RuntimeOrigin>::signed(U256::from(new_key)),
-                netuid,
-                block_number,
-                nonce,
-                work,
-                U256::from(new_key),
-                U256::from(new_key)
-            ));
-        }
-        if sparse {
-            SubtensorModule::epoch(netuid, 1_000_000_000);
-        } else {
-            SubtensorModule::epoch_dense(netuid, 1_000_000_000);
-        }
-        /*	current_block: 2; activity_cutoff: 5000; Last update: [2, 1]; Inactive: [false, false];
-        S: [1, 0]; S (mask): [1, 0]; S (mask+norm): [1, 0]; Block at registration: [0, 2];
-        W: [[(1, 1)], []]; W (diagmask): [[(1, 1)], []]; W (diag+outdatemask): [[], []]; W (mask+norm): [[], []];
-        R: [0, 0]; W (threshold): [[], []]; T: [0, 0]; C: [0.006693358, 0.006693358]; I: [0, 0];
-        B: [[], []]; B (outdatedmask): [[], []]; B (mask+norm): [[], []];
-        ΔB: [[], []]; ΔB (norm): [[], []]; emaB: [[], []]; D: [0, 0];
-        E: [1000000000, 0]; P: [1, 0] */
-        for validator in 0..(n / 2) {
-            assert_eq!(
-                SubtensorModule::get_emission_for_uid(netuid, validator),
-                1000000000
-            ); // Note E = 1 * 1_000_000_000
-        }
-        for server in (n / 2)..n {
-            assert_eq!(SubtensorModule::get_emission_for_uid(netuid, server), 0);
-            // no stake
-        }
-        run_to_block(3);
-
-        // === Set new weights [val->srv: 1/(n/2)] to check that updated weights would produce non-zero incentive
-        for uid in 0..(n / 2) as u64 {
-            assert_ok!(SubtensorModule::set_weights(
-                RuntimeOrigin::signed(U256::from(uid)),
-                netuid,
-                ((n / 2)..n).collect(),
-                vec![u16::MAX / (n / 2); (n / 2) as usize],
-                0
-            ));
-        }
-        if sparse {
-            SubtensorModule::epoch(netuid, 1_000_000_000);
-        } else {
-            SubtensorModule::epoch_dense(netuid, 1_000_000_000);
-        }
-        /*	current_block: 3; activity_cutoff: 5000; Last update: [3, 1]; Inactive: [false, false];
-        S: [1, 0]; S (mask): [1, 0]; S (mask+norm): [1, 0]; Block at registration: [0, 2];
-        W: [[(1, 1)], []]; W (diagmask): [[(1, 1)], []]; W (diag+outdatemask): [[(1, 1)], []]; W (mask+norm): [[(1, 1)], []];
-        R: [0, 1]; W (threshold): [[(1, 1)], []]; T: [0, 1]; C: [0.006693358, 0.9933076561]; I: [0, 1];
-        B: [[], []]; B (outdatedmask): [[], []]; B (mask+norm): [[], []];
-        ΔB: [[(1, 1)], []]; ΔB (norm): [[(1, 1)], []]; emaB: [[(1, 1)], []]; D: [1, 0]; emaB (max-upscale): [[(1, 1)], []]
-        E: [500000000, 500000000]; P: [0.5, 0.5] */
-        for validator in 0..n {
-            assert_eq!(
-                SubtensorModule::get_emission_for_uid(netuid, validator),
-                1000000000 / (n as u64)
-            ); // Note E = 1/2 * 1_000_000_000
-        }
-    });
-}
-
-// Test that epoch assigns validator permits to highest stake uids, varies uid interleaving and stake values.
-#[test]
-#[cfg(not(tarpaulin))]
-fn test_validator_permits() {
-    let netuid: u16 = 1;
-    let tempo: u16 = u16::MAX - 1; // high tempo to skip automatic epochs in on_initialize, use manual epochs instead
-    for interleave in 0..3 {
-        for (network_n, validators_n) in [(2, 1), (4, 2), (8, 4)] {
-            for assignment in 0..=1 {
-                let (validators, servers) =
-                    distribute_nodes(validators_n as usize, network_n, interleave as usize);
-                let correct: bool = true;
-                let mut stake: Vec<u64> = vec![0; network_n];
-                for validator in &validators {
-                    stake[*validator as usize] = match assignment {
-                        1 => *validator as u64 + network_n as u64,
-                        _ => 1,
-                    };
-                }
-                for server in &servers {
-                    stake[*server as usize] = match assignment {
-                        1 => *server as u64,
-                        _ => 0,
-                    };
-                }
-                new_test_ext(1).execute_with(|| {
-                    let block_number: u64 = 0;
-                    add_network(netuid, tempo, 0);
-                    SubtensorModule::set_max_allowed_uids(netuid, network_n as u16);
-                    assert_eq!(
-                        SubtensorModule::get_max_allowed_uids(netuid),
-                        network_n as u16
-                    );
-                    SubtensorModule::set_max_registrations_per_block(netuid, network_n as u16);
-                    SubtensorModule::set_target_registrations_per_interval(
-                        netuid,
-                        network_n as u16,
-                    );
-
-                    // === Register [validator1, validator2, server1, server2]
-                    for key in 0..network_n as u64 {
-                        SubtensorModule::add_balance_to_coldkey_account(
-                            &U256::from(key),
-                            stake[key as usize],
-                        );
-                        let (nonce, work): (u64, Vec<u8>) =
-                            SubtensorModule::create_work_for_block_number(
-                                netuid,
-                                block_number,
-                                key * 1_000_000,
-                                &U256::from(key),
-                            );
-                        assert_ok!(SubtensorModule::register(
-                            <<Test as Config>::RuntimeOrigin>::signed(U256::from(key)),
-                            netuid,
-                            block_number,
-                            nonce,
-                            work,
-                            U256::from(key),
-                            U256::from(key)
-                        ));
-                        SubtensorModule::increase_stake_on_coldkey_hotkey_account(
-                            &U256::from(key),
-                            &U256::from(key),
-                            stake[key as usize],
-                        );
-                    }
-                    assert_eq!(SubtensorModule::get_subnetwork_n(netuid), network_n as u16);
-
-                    // === Issue validator permits
-                    SubtensorModule::set_max_allowed_validators(netuid, validators_n as u16);
-                    assert_eq!(
-                        SubtensorModule::get_max_allowed_validators(netuid),
-                        validators_n as u16
-                    );
-                    SubtensorModule::epoch(netuid, 1_000_000_000); // run first epoch to set allowed validators
-                    for validator in &validators {
-                        assert_eq!(
-                            correct,
-                            SubtensorModule::get_validator_permit_for_uid(netuid, *validator)
-                        );
-                    }
-                    for server in &servers {
-                        assert_eq!(
-                            !correct,
-                            SubtensorModule::get_validator_permit_for_uid(netuid, *server)
-                        );
-                    }
-
-                    // === Increase server stake above validators
-                    for server in &servers {
-                        SubtensorModule::add_balance_to_coldkey_account(
-                            &(U256::from(*server as u64)),
-                            2 * network_n as u64,
-                        );
-                        SubtensorModule::increase_stake_on_coldkey_hotkey_account(
-                            &(U256::from(*server as u64)),
-                            &(U256::from(*server as u64)),
-                            2 * network_n as u64,
-                        );
-                    }
-
-                    // === Update validator permits
-                    run_to_block(1);
-                    SubtensorModule::epoch(netuid, 1_000_000_000);
-
-                    // === Check that servers now own permits instead of the validator uids
-                    for validator in &validators {
-                        assert_eq!(
-                            !correct,
-                            SubtensorModule::get_validator_permit_for_uid(netuid, *validator)
-                        );
-                    }
-                    for server in &servers {
-                        assert_eq!(
-                            correct,
-                            SubtensorModule::get_validator_permit_for_uid(netuid, *server)
-                        );
-                    }
-                });
-            }
-        }
-    }
-}
-
-#[test]
-fn test_compute_alpha_values() {
-    // Define the consensus values.
-    let consensus = vec![
-        I32F32::from_num(0.1),
-        I32F32::from_num(0.5),
-        I32F32::from_num(0.9),
-    ];
-    // Define the logistic function parameters 'a' and 'b'.
-    let a = I32F32::from_num(1.0);
-    let b = I32F32::from_num(0.0);
-
-    // Compute the alpha values using the function.
-    let alpha = SubtensorModule::compute_alpha_values(&consensus, a, b);
-
-    // Ensure the length of the alpha vector matches the consensus vector.
-    assert_eq!(alpha.len(), consensus.len());
-
-    // Manually compute the expected alpha values for each consensus value.
-    // The logistic function is: 1 / (1 + exp(b - a * c))
-    // where c is the consensus value.
-
-    // For consensus[0] = 0.1:
-    // exp_val = exp(0.0 - 1.0 * 0.1) = exp(-0.1)
-    // alpha[0] = 1 / (1 + exp(-0.1)) ~ 0.9048374180359595
-    let exp_val_0 = I32F32::from_num(0.9048374180359595);
-    let expected_alpha_0 =
-        I32F32::from_num(1.0).saturating_div(I32F32::from_num(1.0).saturating_add(exp_val_0));
-
-    // For consensus[1] = 0.5:
-    // exp_val = exp(0.0 - 1.0 * 0.5) = exp(-0.5)
-    // alpha[1] = 1 / (1 + exp(-0.5)) ~ 0.6065306597126334
-    let exp_val_1 = I32F32::from_num(0.6065306597126334);
-    let expected_alpha_1 =
-        I32F32::from_num(1.0).saturating_div(I32F32::from_num(1.0).saturating_add(exp_val_1));
-
-    // For consensus[2] = 0.9:
-    // exp_val = exp(0.0 - 1.0 * 0.9) = exp(-0.9)
-    // alpha[2] = 1 / (1 + exp(-0.9)) ~ 0.4065696597405991
-    let exp_val_2 = I32F32::from_num(0.4065696597405991);
-    let expected_alpha_2 =
-        I32F32::from_num(1.0).saturating_div(I32F32::from_num(1.0).saturating_add(exp_val_2));
-
-    // Define an epsilon for approximate equality checks.
-    let epsilon = I32F32::from_num(1e-6);
-
-    // Assert that the computed alpha values match the expected values within the epsilon.
-    assert_approx_eq(alpha[0], expected_alpha_0, epsilon);
-    assert_approx_eq(alpha[1], expected_alpha_1, epsilon);
-    assert_approx_eq(alpha[2], expected_alpha_2, epsilon);
-}
-
-#[test]
-<<<<<<< HEAD
-fn test_compute_alpha_values_256_miners() {
-    // Define the consensus values for 256 miners.
-    let consensus: Vec<I32F32> = (0..256)
-        .map(|i| I32F32::from_num(i as f32 / 255.0))
-        .collect();
-    // Define the logistic function parameters 'a' and 'b'.
-    let a = I32F32::from_num(1.0);
-    let b = I32F32::from_num(0.0);
-
-    // Compute the alpha values using the function.
-    let alpha = SubtensorModule::compute_alpha_values(&consensus, a, b);
-
-    // Ensure the length of the alpha vector matches the consensus vector.
-    assert_eq!(alpha.len(), consensus.len());
-
-    // Define an epsilon for approximate equality checks.
-    let epsilon = I32F32::from_num(1e-6);
-
-    for (i, &c) in consensus.iter().enumerate() {
-        // Use saturating subtraction and multiplication
-        let exponent = b.saturating_sub(a.saturating_mul(c));
-
-        // Use safe_exp instead of exp
-        let exp_val = safe_exp(exponent);
-
-        // Use saturating addition and division
-        let expected_alpha =
-            I32F32::from_num(1.0).saturating_div(I32F32::from_num(1.0).saturating_add(exp_val));
-
-        // Assert that the computed alpha values match the expected values within the epsilon.
-        assert_approx_eq(alpha[i], expected_alpha, epsilon);
-    }
-}
-
-#[test]
-=======
->>>>>>> 7225af8f
-fn test_clamp_alpha_values() {
-    // Define the alpha values.
-    let alpha = vec![
-        I32F32::from_num(0.1),
-        I32F32::from_num(0.5),
-        I32F32::from_num(0.9),
-    ];
-    // Define the high and low clamping values.
-    let alpha_high = I32F32::from_num(0.8);
-    let alpha_low = I32F32::from_num(0.2);
-
-    // Compute the clamped alpha values using the function.
-    let clamped_alpha = SubtensorModule::clamp_alpha_values(alpha.clone(), alpha_high, alpha_low);
-
-    // Ensure the length of the clamped alpha vector matches the original alpha vector.
-    assert_eq!(clamped_alpha.len(), alpha.len());
-
-    // Manually compute the expected clamped alpha values for each alpha value.
-    // The clamping logic is: max(alpha_low, min(alpha_high, a))
-
-    // For alpha[0] = 0.1:
-    // clamped_a = max(0.2, min(0.8, 0.1)) = max(0.2, 0.1) = 0.2
-    let expected_clamped_alpha_0 = I32F32::from_num(0.2);
-
-    // For alpha[1] = 0.5:
-    // clamped_a = max(0.2, min(0.8, 0.5)) = max(0.2, 0.5) = 0.5
-    let expected_clamped_alpha_1 = I32F32::from_num(0.5);
-
-    // For alpha[2] = 0.9:
-    // clamped_a = max(0.2, min(0.8, 0.9)) = max(0.2, 0.8) = 0.8
-    let expected_clamped_alpha_2 = I32F32::from_num(0.8);
-
-    // Assert that the computed clamped alpha values match the expected values.
-    assert_eq!(clamped_alpha[0], expected_clamped_alpha_0);
-    assert_eq!(clamped_alpha[1], expected_clamped_alpha_1);
-    assert_eq!(clamped_alpha[2], expected_clamped_alpha_2);
-}
-
-#[test]
-fn test_calculate_logistic_params() {
-    // Define test inputs
-    let alpha_high = I32F32::from_num(0.9);
-    let alpha_low = I32F32::from_num(0.1);
-    let consensus_high = I32F32::from_num(0.8);
-    let consensus_low = I32F32::from_num(0.2);
-
-    // Expected values
-    // a = (ln((1 / alpha_high - 1)) - ln((1 / alpha_low - 1))) / (consensus_low - consensus_high)
-    //   = (ln((1 / 0.9 - 1)) - ln((1 / 0.1 - 1))) / (0.2 - 0.8)
-    //   = (ln(0.1111) - ln(9)) / -0.6
-    //   = (-2.1972 - 2.1972) / -0.6
-    //   = -4.3944 / -0.6
-    //   = 7.324
-    let expected_a = I32F32::from_num(7.324);
-
-    // b = ln((1 / alpha_low - 1)) + a * consensus_low
-    //   = ln((1 / 0.1 - 1)) + 7.324 * 0.2
-    //   = ln(9) + 1.4648
-    //   = 2.1972 + 1.4648
-    //   = 3.662
-    let expected_b = I32F32::from_num(3.662);
-
-    // Call the function
-    let (a, b) = SubtensorModule::calculate_logistic_params(
-        alpha_high,
-        alpha_low,
-        consensus_high,
-        consensus_low,
-    );
-
-    // Assert the results
-    assert!(
-        (a - expected_a).abs() < I32F32::from_num(0.001),
-        "Expected a: {:?}, got: {:?}",
-        expected_a,
-        a
-    );
-    assert!(
-        (b - expected_b).abs() < I32F32::from_num(0.001),
-        "Expected b: {:?}, got: {:?}",
-        expected_b,
-        b
-    );
-}
-
-#[test]
-fn test_calculate_logistic_params_edge_cases() {
-    // Edge Case 1: Alpha values at their boundaries (0 and 1)
-    let alpha_high = I32F32::from_num(1.0);
-    let alpha_low = I32F32::from_num(0.0);
-    let consensus_high = I32F32::from_num(0.8);
-    let consensus_low = I32F32::from_num(0.2);
-
-    // Call the function
-    let (a, b) = SubtensorModule::calculate_logistic_params(
-        alpha_high,
-        alpha_low,
-        consensus_high,
-        consensus_low,
-    );
-
-    // Assert the results
-    assert_eq!(a, I32F32::from_num(0.0), "Expected a to be 0, got: {:?}", a);
-    assert_eq!(b, I32F32::from_num(0.0), "Expected b to be 0, got: {:?}", b);
-
-    // Edge Case 2: Consensus values at their boundaries (0 and 1)
-    let alpha_high = I32F32::from_num(0.9);
-    let alpha_low = I32F32::from_num(0.1);
-    let consensus_high = I32F32::from_num(1.0);
-    let consensus_low = I32F32::from_num(0.0);
-
-    // Call the function
-    let (a, b) = SubtensorModule::calculate_logistic_params(
-        alpha_high,
-        alpha_low,
-        consensus_high,
-        consensus_low,
-    );
-
-    // Expected values
-    // a = (ln((1 / 0.9 - 1)) - ln((1 / 0.1 - 1))) / (0.0 - 1.0)
-    //   = (ln(0.1111) - ln(9)) / -1.0
-    //   = (-2.1972 - 2.1972) / -1.0
-    //   = -4.3944 / -1.0
-    //   = 4.3944
-    let expected_a = I32F32::from_num(4.3944);
-
-    // b = ln((1 / 0.1 - 1)) + a * 0.0
-    //   = ln(9) + 0
-    //   = 2.1972
-    let expected_b = I32F32::from_num(2.1972);
-
-    // Assert the results
-    assert!(
-        (a - expected_a).abs() < I32F32::from_num(0.001),
-        "Expected a: {:?}, got: {:?}",
-        expected_a,
-        a
-    );
-    assert!(
-        (b - expected_b).abs() < I32F32::from_num(0.001),
-        "Expected b: {:?}, got: {:?}",
-        expected_b,
-        b
-    );
-
-    // Edge Case 3: Alpha values being equal
-    let alpha_high = I32F32::from_num(0.5);
-    let alpha_low = I32F32::from_num(0.5);
-    let consensus_high = I32F32::from_num(0.8);
-    let consensus_low = I32F32::from_num(0.2);
-
-    // Call the function
-    let (a, b) = SubtensorModule::calculate_logistic_params(
-        alpha_high,
-        alpha_low,
-        consensus_high,
-        consensus_low,
-    );
-
-    // Assert the results
-    assert_eq!(a, I32F32::from_num(0.0), "Expected a to be 0, got: {:?}", a);
-    assert_eq!(b, I32F32::from_num(0.0), "Expected b to be 0, got: {:?}", b);
-
-    // Edge Case 4: Consensus values being equal
-    let alpha_high = I32F32::from_num(0.9);
-    let alpha_low = I32F32::from_num(0.1);
-    let consensus_high = I32F32::from_num(0.5);
-    let consensus_low = I32F32::from_num(0.5);
-
-    // Call the function
-    let (a, b) = SubtensorModule::calculate_logistic_params(
-        alpha_high,
-        alpha_low,
-        consensus_high,
-        consensus_low,
-    );
-
-    // Assert the results
-    assert_eq!(a, I32F32::from_num(0.0), "Expected a to be 0, got: {:?}", a);
-    assert_eq!(b, I32F32::from_num(0.0), "Expected b to be 0, got: {:?}", b);
-}
-
-#[test]
-fn test_compute_ema_bonds_with_liquid_alpha_sparse() {
-    // Define test inputs
-    let bonds_delta = vec![
-        vec![(0, I32F32::from_num(0.1)), (1, I32F32::from_num(0.2))],
-        vec![(0, I32F32::from_num(0.3)), (1, I32F32::from_num(0.4))],
-    ];
-    let bonds = vec![
-        vec![(0, I32F32::from_num(0.5)), (1, I32F32::from_num(0.6))],
-        vec![(0, I32F32::from_num(0.7)), (1, I32F32::from_num(0.8))],
-    ];
-    let alpha = vec![I32F32::from_num(0.9), I32F32::from_num(0.8)];
-
-    // Expected values
-    // EMA calculation for each bond:
-    // EMA = alpha * bond_delta + (1 - alpha) * bond
-    // For bond (0, 0):
-    // EMA = 0.9 * 0.1 + (1 - 0.9) * 0.5 = 0.09 + 0.05 = 0.14
-    // For bond (0, 1):
-    // EMA = 0.8 * 0.2 + (1 - 0.8) * 0.6 = 0.16 + 0.12 = 0.28
-    // For bond (1, 0):
-    // EMA = 0.9 * 0.3 + (1 - 0.9) * 0.7 = 0.27 + 0.07 = 0.34
-    // For bond (1, 1):
-    // EMA = 0.8 * 0.4 + (1 - 0.8) * 0.8 = 0.32 + 0.16 = 0.48
-    let expected_ema_bonds = vec![
-        vec![(0, I32F32::from_num(0.14)), (1, I32F32::from_num(0.28))],
-        vec![(0, I32F32::from_num(0.34)), (1, I32F32::from_num(0.48))],
-    ];
-
-    // Call the function
-    let ema_bonds =
-        SubtensorModule::compute_ema_bonds_with_liquid_alpha_sparse(&bonds_delta, &bonds, alpha);
-
-    // Assert the results with an epsilon for approximate equality
-    let epsilon = I32F32::from_num(1e-6);
-    assert_approx_eq_vec_of_vec(&ema_bonds, &expected_ema_bonds, epsilon);
-}
-
-#[test]
-fn test_compute_ema_bonds_with_liquid_alpha_sparse_empty() {
-    // Test with empty inputs
-    let bonds_delta: Vec<Vec<(u16, I32F32)>> = vec![];
-    let bonds: Vec<Vec<(u16, I32F32)>> = vec![];
-    let alpha: Vec<I32F32> = vec![];
-
-    // Expected values: Empty Vec
-    let expected_ema_bonds: Vec<Vec<(u16, I32F32)>> = vec![];
-
-    // Call the function
-    let ema_bonds =
-        SubtensorModule::compute_ema_bonds_with_liquid_alpha_sparse(&bonds_delta, &bonds, alpha);
-
-    // Assert the results
-    assert_eq!(
-        ema_bonds, expected_ema_bonds,
-        "Expected EMA bonds: {:?}, got: {:?}",
-        expected_ema_bonds, ema_bonds
-    );
-}
-
-<<<<<<< HEAD
-#[test]
-fn test_get_set_alpha() {
-    new_test_ext(1).execute_with(|| {
-        let netuid: u16 = 1;
-        let alpha_low: u16 = 12_u16;
-        let alpha_high: u16 = u16::MAX - 10;
-
-        let hotkey: U256 = U256::from(1);
-        let coldkey: U256 = U256::from(1 + 456);
-        let signer = <<Test as Config>::RuntimeOrigin>::signed(coldkey);
-
-        // Enable Liquid Alpha and setup
-        SubtensorModule::set_liquid_alpha_enabled(netuid, true);
-        migration::migrate_create_root_network::<Test>();
-        SubtensorModule::add_balance_to_coldkey_account(&coldkey, 1_000_000_000_000_000);
-        assert_ok!(SubtensorModule::root_register(signer.clone(), hotkey,));
-        assert_ok!(SubtensorModule::add_stake(signer.clone(), hotkey, 1000));
-
-        // Should fail as signer does not own the subnet
-        assert_err!(
-            SubtensorModule::do_set_alpha_values(signer.clone(), netuid, alpha_low, alpha_high),
-            DispatchError::BadOrigin
-        );
-
-        assert_ok!(SubtensorModule::register_network(signer.clone()));
-
-        assert_ok!(SubtensorModule::do_set_alpha_values(
-            signer.clone(),
-            netuid,
-            alpha_low,
-            alpha_high
-        ));
-        let (grabbed_alpha_low, grabbed_alpha_high): (u16, u16) =
-            SubtensorModule::get_alpha_values(netuid);
-
-        log::info!(
-            "alpha_low: {:?} alpha_high: {:?}",
-            grabbed_alpha_low,
-            grabbed_alpha_high
-        );
-        assert_eq!(grabbed_alpha_low, alpha_low);
-        assert_eq!(grabbed_alpha_high, alpha_high);
-
-        // Convert the u16 values to decimal values
-        fn unnormalize_u16_to_float(normalized_value: u16) -> f32 {
-            const MAX_U16: u16 = 65535;
-            normalized_value as f32 / MAX_U16 as f32
-        }
-
-        let alpha_low_decimal = unnormalize_u16_to_float(alpha_low);
-        let alpha_high_decimal = unnormalize_u16_to_float(alpha_high);
-
-        let (alpha_low_32, alpha_high_32) = SubtensorModule::get_alpha_values_32(netuid);
-
-        let tolerance: f32 = 1e-6; // 0.000001
-
-        // Check if the values are equal to the sixth decimal
-        assert!(
-            (alpha_low_32.to_num::<f32>() - alpha_low_decimal).abs() < tolerance,
-            "alpha_low mismatch: {} != {}",
-            alpha_low_32.to_num::<f32>(),
-            alpha_low_decimal
-        );
-        assert!(
-            (alpha_high_32.to_num::<f32>() - alpha_high_decimal).abs() < tolerance,
-            "alpha_high mismatch: {} != {}",
-            alpha_high_32.to_num::<f32>(),
-            alpha_high_decimal
-        );
-
-        // 1. Liquid alpha disabled
-        SubtensorModule::set_liquid_alpha_enabled(netuid, false);
-        assert_err!(
-            SubtensorModule::do_set_alpha_values(signer.clone(), netuid, alpha_low, alpha_high),
-            Error::<Test>::LiquidAlphaDisabled
-        );
-        // Correct scenario after error
-        SubtensorModule::set_liquid_alpha_enabled(netuid, true); // Re-enable for further tests
-        assert_ok!(SubtensorModule::do_set_alpha_values(
-            signer.clone(),
-            netuid,
-            alpha_low,
-            alpha_high
-        ));
-
-        // 2. Alpha high too low
-        let alpha_high_too_low = (u16::MAX as u32 * 4 / 5) as u16 - 1; // One less than the minimum acceptable value
-        assert_err!(
-            SubtensorModule::do_set_alpha_values(
-                signer.clone(),
-                netuid,
-                alpha_low,
-                alpha_high_too_low
-            ),
-            Error::<Test>::AlphaHighTooLow
-        );
-        // Correct scenario after error
-        assert_ok!(SubtensorModule::do_set_alpha_values(
-            signer.clone(),
-            netuid,
-            alpha_low,
-            alpha_high
-        ));
-
-        // 3. Alpha low too low or too high
-        let alpha_low_too_low = 0_u16;
-        assert_err!(
-            SubtensorModule::do_set_alpha_values(
-                signer.clone(),
-                netuid,
-                alpha_low_too_low,
-                alpha_high
-            ),
-            Error::<Test>::AlphaLowOutOfRange
-        );
-        // Correct scenario after error
-        assert_ok!(SubtensorModule::do_set_alpha_values(
-            signer.clone(),
-            netuid,
-            alpha_low,
-            alpha_high
-        ));
-
-        let alpha_low_too_high = (u16::MAX as u32 * 4 / 5) as u16 + 1; // One more than the maximum acceptable value
-        assert_err!(
-            SubtensorModule::do_set_alpha_values(
-                signer.clone(),
-                netuid,
-                alpha_low_too_high,
-                alpha_high
-            ),
-            Error::<Test>::AlphaLowOutOfRange
-        );
-        // Correct scenario after error
-        assert_ok!(SubtensorModule::do_set_alpha_values(
-            signer.clone(),
-            netuid,
-            alpha_low,
-            alpha_high
-        ));
-    });
-}
-=======
-// #[test]
-// fn test_compute_ema_bonds_sparse_with_liquid_alpha() {
-//     new_test_ext(1).execute_with(|| {
-//         let sparse: bool = true;
-//         let n: u16 = 8;
-//         let netuid: u16 = 1;
-//         let tempo: u16 = u16::MAX - 1;  // high tempo to skip automatic epochs in on_initialize, use manual epochs instead
-//         let max_stake: u64 = 4;
-//         let stakes: Vec<u64> = vec![1, 2, 3, 4, 0, 0, 0, 0];
-//         let block_number = System::block_number();
-//         add_network(netuid, tempo, 0);
-//         SubtensorModule::set_max_allowed_uids(netuid, n);
-//         SubtensorModule::set_max_registrations_per_block(netuid, n);
-//         SubtensorModule::set_target_registrations_per_interval(netuid, n);
-//         SubtensorModule::set_weights_set_rate_limit(netuid, 0);
-//         SubtensorModule::set_min_allowed_weights(netuid, 1);
-//         SubtensorModule::set_max_weight_limit(netuid, u16::MAX);
-
-//         // Register validators and servers
-//         for key in 0..n as u64 {
-//             SubtensorModule::add_balance_to_coldkey_account(&U256::from(key), max_stake);
-//             let (nonce, work): (u64, Vec<u8>) = SubtensorModule::create_work_for_block_number(
-//                 netuid,
-//                 block_number,
-//                 key * 1_000_000,
-//                 &U256::from(key),
-//             );
-//             assert_ok!(SubtensorModule::register(
-//                 <<Test as Config>::RuntimeOrigin>::signed(U256::from(key)),
-//                 netuid,
-//                 block_number,
-//                 nonce,
-//                 work,
-//                 U256::from(key),
-//                 U256::from(key)
-//             ));
-//             SubtensorModule::increase_stake_on_coldkey_hotkey_account(
-//                 &U256::from(key),
-//                 &U256::from(key),
-//                 stakes[key as usize],
-//             );
-//         }
-
-//         // Initialize with first epoch
-//         SubtensorModule::epoch(netuid, 1_000_000_000);
-//         step_block(1);
-
-//         // Set weights
-//         for uid in 0..(n / 2) as u16 {
-//             SubtensorModule::set_validator_permit_for_uid(netuid, uid, true);
-//             assert_ok!(SubtensorModule::set_weights(
-//                 RuntimeOrigin::signed(U256::from(uid)),
-//                 netuid,
-//                 ((n / 2)..n).collect(),
-//                 vec![u16::MAX / 4, u16::MAX / 2, (u16::MAX / 4) * 3, u16::MAX],
-//                 0
-//             ));
-//         }
-
-//         // Enable LiquidAlpha
-//         SubtensorModule::set_liquid_alpha_enabled(netuid, true);
-//         assert_eq!(SubtensorModule::get_liquid_alpha_enabled(netuid), true);
-
-//         // Continue with additional epochs to mimic the end-to-end test
-//         // for _ in 0..5 {
-//         //     next_block();
-//         //     if sparse {
-//         //         SubtensorModule::epoch(netuid, 1_000_000_000);
-//         //     } else {
-//         //         SubtensorModule::epoch_dense(netuid, 1_000_000_000);
-//         //     }
-//         // }
-
-//         // Fetch the final bonds and validate
-//         let final_bonds = SubtensorModule::get_bonds(netuid);
-//         // Example assertions, adjust as needed based on expected LiquidAlpha values
-//         assert_eq!(final_bonds[0][0], 14582); 
-//         assert_eq!(final_bonds[1][1], 32767); 
-//         assert_eq!(final_bonds[2][2], 49151); 
-//         assert_eq!(final_bonds[3][3], 65535); 
-//     });
-// }
->>>>>>> 7225af8f
-
-// // Map the retention graph for consensus guarantees with an single epoch on a graph with 512 nodes, of which the first 64 are validators, the graph is split into a major and minor set, each setting specific weight on itself and the complement on the other.
-// //
-// // ```import torch
-// // import matplotlib.pyplot as plt
-// // from matplotlib.pyplot import cm
-// // %matplotlib inline
-// //
-// // with open('finney_consensus_0.4.txt') as f:  # test output saved to finney_consensus.txt
-// //     retention_map = eval(f.read())
-// //
-// // major_ratios = {}
-// // avg_weight_devs = {}
-// // for major_stake, major_weight, minor_weight, avg_weight_dev, major_ratio in retention_map:
-// //     major_stake = f'{major_stake:.2f}'
-// //     maj, min = int(round(50 * major_weight)), int(round(50 * minor_weight))
-// //     avg_weight_devs.setdefault(major_stake, torch.zeros((51, 51)))
-// //     avg_weight_devs[major_stake][maj][min] = avg_weight_dev
-// //     major_ratios.setdefault(major_stake, torch.zeros((51, 51)))
-// //     major_ratios[major_stake][maj][min] = major_ratio
-// //
-// // _x = torch.linspace(0, 1, 51); _y = torch.linspace(0, 1, 51)
-// // x, y = torch.meshgrid(_x, _y, indexing='ij')
-// //
-// // fig = plt.figure(figsize=(6, 6), dpi=70); ax = fig.gca()
-// // ax.set_xticks(torch.arange(0, 1, 0.05)); ax.set_yticks(torch.arange(0, 1., 0.05))
-// // ax.set_xticklabels([f'{_:.2f}'[1:] for _ in torch.arange(0, 1., 0.05)])
-// // plt.grid(); plt.rc('grid', linestyle="dotted", color=[0.85, 0.85, 0.85])
-// //
-// // isolate = ['0.60']; stakes = [0.51, 0.55, 0.6, 0.65, 0.7, 0.75, 0.8, 0.85, 0.9, 0.95, 0.99]
-// // colors = cm.viridis(torch.linspace(0, 1, len(stakes) + 1))
-// // for i, stake in enumerate(stakes):
-// //     contours = plt.contour(x, y, major_ratios[f'{stake:.2f}'], levels=[0., stake], colors=[colors[i + 1]])
-// //     if f'{stake:.2f}' in isolate:
-// //         contours.collections[1].set_linewidth(3)
-// //     plt.clabel(contours, inline=True, fontsize=10)
-// //
-// // plt.title(f'Major emission [$stake_{{maj}}=emission_{{maj}}$ retention lines]')
-// // plt.ylabel('Minor self-weight'); plt.xlabel('Major self-weight'); plt.show()
-// // ```
-// // #[test]
-// fn _map_consensus_guarantees() {
-//     let netuid: u16 = 1;
-//     let network_n: u16 = 512;
-//     let validators_n: u16 = 64;
-//     let epochs: u16 = 1;
-//     let interleave = 0;
-//     let weight_stddev: I32F32 = fixed(0.4);
-//     println!("[");
-//     for _major_stake in vec![0.51, 0.55, 0.6, 0.65, 0.7, 0.75, 0.8, 0.85, 0.9, 0.95, 0.99] {
-//         let major_stake: I32F32 = I32F32::from_num(_major_stake);
-//         for _major_weight in 0..51 {
-//             let major_weight: I32F32 = I32F32::from_num(50 - _major_weight) / I32F32::from_num(50);
-//             for _minor_weight in 0..51 {
-//                 let minor_weight: I32F32 =
-//                     I32F32::from_num(50 - _minor_weight) / I32F32::from_num(50);
-//                 let (
-//                     validators,
-//                     servers,
-//                     major_validators,
-//                     minor_validators,
-//                     major_servers,
-//                     minor_servers,
-//                     stake,
-//                     weights,
-//                     avg_weight_dev,
-//                 ) = split_graph(
-//                     major_stake,
-//                     major_weight,
-//                     minor_weight,
-//                     weight_stddev,
-//                     validators_n as usize,
-//                     network_n as usize,
-//                     interleave as usize,
-//                 );
-
-//                 new_test_ext(1).execute_with(|| {
-// 					init_run_epochs(netuid, network_n, &validators, &servers, epochs, 1, true, &stake, true, &weights, true, false, 0, true);
-
-// 					let mut major_emission: I64F64 = I64F64::from_num(0);
-// 					let mut minor_emission: I64F64 = I64F64::from_num(0);
-// 					for set in vec![major_validators, major_servers] {
-// 						for uid in set {
-// 							major_emission += I64F64::from_num(SubtensorModule::get_emission_for_uid( netuid, uid ));
-// 						}
-// 					}
-// 					for set in vec![minor_validators, minor_servers] {
-// 						for uid in set {
-// 							minor_emission += I64F64::from_num(SubtensorModule::get_emission_for_uid( netuid, uid ));
-// 						}
-// 					}
-// 					let major_ratio: I32F32 = I32F32::from_num(major_emission / (major_emission + minor_emission));
-// 					println!("[{major_stake}, {major_weight:.2}, {minor_weight:.2}, {avg_weight_dev:.3}, {major_ratio:.3}], ");
-// 				});
-//             }
-//         }
-//     }
-//     println!("]");
-// }
-
-/// Helpers
-
-/// Asserts that two I32F32 values are approximately equal within a given epsilon.
-///
-/// # Arguments
-/// * `left` - The first value to compare.
-/// * `right` - The second value to compare.
-/// * `epsilon` - The maximum allowed difference between the two values.
-fn assert_approx_eq(left: I32F32, right: I32F32, epsilon: I32F32) {
-    if (left - right).abs() > epsilon {
-        panic!(
-            "assertion failed: `(left ≈ right)`\n  left: `{:?}`,\n right: `{:?}`,\n epsilon: `{:?}`",
-            left, right, epsilon
-        );
-    }
-}
-
-/// Helper function to assert approximate equality of two vectors of vectors of tuples.
-fn assert_approx_eq_vec_of_vec(
-<<<<<<< HEAD
-    left: &[Vec<(u16, I32F32)>],
-    right: &[Vec<(u16, I32F32)>],
-=======
-    left: &Vec<Vec<(u16, I32F32)>>,
-    right: &Vec<Vec<(u16, I32F32)>>,
->>>>>>> 7225af8f
-    epsilon: I32F32,
-) {
-    assert_eq!(left.len(), right.len(), "Vectors have different lengths");
-    for (left_row, right_row) in left.iter().zip(right.iter()) {
-        assert_eq!(
-            left_row.len(),
-            right_row.len(),
-            "Rows have different lengths"
-        );
-        for ((left_idx, left_val), (right_idx, right_val)) in left_row.iter().zip(right_row.iter())
-        {
-            assert_eq!(left_idx, right_idx, "Indices are different");
-            assert!(
-                (left_val - right_val).abs() < epsilon,
-                "Values are different: left = {:?}, right = {:?}, epsilon = {:?}",
-                left_val,
-                right_val,
-                epsilon
-            );
-        }
-    }
-}+name: Check Rust
+
+concurrency:
+  group: check-rust-${{ github.ref }}
+  cancel-in-progress: true
+
+on:
+  push:
+    branches: [main, devnet-ready, devnet, testnet, finney]
+
+  pull_request:
+
+  ## Allow running workflow manually from the Actions tab
+  workflow_dispatch:
+    inputs:
+      verbose:
+        description: "Output more information when triggered manually"
+        required: false
+        default: ""
+
+env:
+  CARGO_TERM_COLOR: always
+  VERBOSE: ${{ github.events.input.verbose }}
+
+jobs:
+  # runs cargo fmt
+  cargo-fmt:
+    name: cargo fmt
+    runs-on: SubtensorCI
+    strategy:
+      matrix:
+        rust-branch:
+          - nightly-2024-03-05
+        rust-target:
+          - x86_64-unknown-linux-gnu
+          # - x86_64-apple-darwin
+        os:
+          - ubuntu-latest
+          # - macos-latest
+        include:
+          - os: ubuntu-latest
+          # - os: macos-latest
+    env:
+      RELEASE_NAME: development
+      # RUSTFLAGS: -A warnings
+      RUSTV: ${{ matrix.rust-branch }}
+      RUST_BACKTRACE: full
+      RUST_BIN_DIR: target/${{ matrix.rust-target }}
+      SKIP_WASM_BUILD: 1
+      TARGET: ${{ matrix.rust-target }}
+    steps:
+      - name: Check-out repository under $GITHUB_WORKSPACE
+        uses: actions/checkout@v4
+
+      - name: Install dependencies
+        run: sudo apt-get update && sudo apt-get install -y build-essential
+
+      - name: Install Rust ${{ matrix.rust-branch }}
+        uses: actions-rs/toolchain@v1.0.6
+        with:
+          toolchain: ${{ matrix.rust-branch }}
+          components: rustfmt
+          profile: minimal
+
+      - name: cargo fmt
+        run: cargo fmt --check --all
+
+  cargo-clippy-default-features:
+    name: cargo clippy
+    runs-on: SubtensorCI
+    strategy:
+      matrix:
+        rust-branch:
+          - stable
+        rust-target:
+          - x86_64-unknown-linux-gnu
+          # - x86_64-apple-darwin
+        os:
+          - ubuntu-latest
+          # - macos-latest
+        include:
+          - os: ubuntu-latest
+          # - os: macos-latest
+    env:
+      RELEASE_NAME: development
+      # RUSTFLAGS: -A warnings
+      RUSTV: ${{ matrix.rust-branch }}
+      RUST_BACKTRACE: full
+      RUST_BIN_DIR: target/${{ matrix.rust-target }}
+      SKIP_WASM_BUILD: 1
+      TARGET: ${{ matrix.rust-target }}
+    steps:
+      - name: Check-out repository under $GITHUB_WORKSPACE
+        uses: actions/checkout@v4
+
+      - name: Install dependencies
+        run: |
+          sudo apt-get update &&
+          sudo apt-get install -y clang curl libssl-dev llvm libudev-dev protobuf-compiler
+
+      - name: Install Rust ${{ matrix.rust-branch }}
+        uses: actions-rs/toolchain@v1.0.6
+        with:
+          toolchain: ${{ matrix.rust-branch }}
+          components: rustfmt, clippy
+          profile: minimal
+
+      - name: Utilize Shared Rust Cache
+        uses: Swatinem/rust-cache@v2.2.1
+        with:
+          key: ${{ matrix.os }}-${{ env.RUST_BIN_DIR }}
+
+      - name: cargo clippy --workspace --all-targets -- -D warnings
+        run: cargo clippy --workspace --all-targets -- -D warnings
+
+  cargo-clippy-all-features:
+    name: cargo clippy --all-features
+    runs-on: SubtensorCI
+    strategy:
+      matrix:
+        rust-branch:
+          - stable
+        rust-target:
+          - x86_64-unknown-linux-gnu
+          # - x86_64-apple-darwin
+        os:
+          - ubuntu-latest
+          # - macos-latest
+        include:
+          - os: ubuntu-latest
+          # - os: macos-latest
+    env:
+      RELEASE_NAME: development
+      # RUSTFLAGS: -A warnings
+      RUSTV: ${{ matrix.rust-branch }}
+      RUST_BACKTRACE: full
+      RUST_BIN_DIR: target/${{ matrix.rust-target }}
+      SKIP_WASM_BUILD: 1
+      TARGET: ${{ matrix.rust-target }}
+    steps:
+      - name: Check-out repository under $GITHUB_WORKSPACE
+        uses: actions/checkout@v2
+
+      - name: Install dependencies
+        run: |
+          sudo apt-get update &&
+          sudo apt-get install -y clang curl libssl-dev llvm libudev-dev protobuf-compiler
+
+      - name: Install Rust ${{ matrix.rust-branch }}
+        uses: actions-rs/toolchain@v1.0.6
+        with:
+          toolchain: ${{ matrix.rust-branch }}
+          components: rustfmt, clippy
+          profile: minimal
+
+      - name: Utilize Shared Rust Cache
+        uses: Swatinem/rust-cache@v2.2.1
+        with:
+          key: ${{ matrix.os }}-${{ env.RUST_BIN_DIR }}
+
+      - name: cargo clippy --workspace --all-targets --all-features -- -D warnings
+        run: cargo clippy --workspace --all-targets --all-features -- -D warnings
+  # runs cargo test --workspace
+  cargo-test:
+    name: cargo test
+    runs-on: SubtensorCI
+    strategy:
+      matrix:
+        rust-branch:
+          - stable
+        rust-target:
+          - x86_64-unknown-linux-gnu
+          # - x86_64-apple-darwin
+        os:
+          - ubuntu-latest
+          # - macos-latest
+        include:
+          - os: ubuntu-latest
+          # - os: macos-latest
+    env:
+      RELEASE_NAME: development
+      # RUSTFLAGS: -A warnings
+      RUSTV: ${{ matrix.rust-branch }}
+      RUST_BACKTRACE: full
+      RUST_BIN_DIR: target/${{ matrix.rust-target }}
+      SKIP_WASM_BUILD: 1
+      TARGET: ${{ matrix.rust-target }}
+    steps:
+      - name: Check-out repository under $GITHUB_WORKSPACE
+        uses: actions/checkout@v4
+
+      - name: Install dependencies
+        run: |
+          sudo apt-get update &&
+          sudo apt-get install -y clang curl libssl-dev llvm libudev-dev protobuf-compiler
+
+      - name: Install Rust ${{ matrix.rust-branch }}
+        uses: actions-rs/toolchain@v1.0.6
+        with:
+          toolchain: ${{ matrix.rust-branch }}
+          components: rustfmt, clippy
+          profile: minimal
+
+      - name: Utilize Rust shared cached
+        uses: Swatinem/rust-cache@v2.2.1
+        with:
+          key: ${{ matrix.os }}-${{ env.RUST_BIN_DIR }}
+
+      - name: cargo test --workspace
+        run: cargo test --workspace
+
+  # runs cargo test --workspace --features=runtime-benchmarks
+  cargo-test-benchmarks:
+    name: cargo test w/benchmarks
+    runs-on: SubtensorCI
+    strategy:
+      matrix:
+        rust-branch:
+          - stable
+        rust-target:
+          - x86_64-unknown-linux-gnu
+          # - x86_64-apple-darwin
+        os:
+          - ubuntu-latest
+          # - macos-latest
+        include:
+          - os: ubuntu-latest
+          # - os: macos-latest
+    env:
+      RELEASE_NAME: development
+      # RUSTFLAGS: -A warnings
+      RUSTV: ${{ matrix.rust-branch }}
+      RUST_BACKTRACE: full
+      RUST_BIN_DIR: target/${{ matrix.rust-target }}
+      SKIP_WASM_BUILD: 1
+      TARGET: ${{ matrix.rust-target }}
+    steps:
+      - name: Check-out repository under $GITHUB_WORKSPACE
+        uses: actions/checkout@v4
+
+      - name: Install dependencies
+        run: |
+          sudo apt-get update &&
+          sudo apt-get install -y clang curl libssl-dev llvm libudev-dev protobuf-compiler
+
+      - name: Install Rust ${{ matrix.rust-branch }}
+        uses: actions-rs/toolchain@v1.0.6
+        with:
+          toolchain: ${{ matrix.rust-branch }}
+          components: rustfmt, clippy
+          profile: minimal
+
+      - name: Utilize Rust shared cached
+        uses: Swatinem/rust-cache@v2.2.1
+        with:
+          key: ${{ matrix.os }}-${{ env.RUST_BIN_DIR }}
+
+      - name: cargo test --workspace --features=runtime-benchmarks
+        run: cargo test --workspace --features=runtime-benchmarks
+
+  # ensures cargo fix has no trivial changes that can be applied
+  cargo-fix:
+    name: cargo fix
+    runs-on: SubtensorCI
+    strategy:
+      matrix:
+        rust-branch:
+          - stable
+        rust-target:
+          - x86_64-unknown-linux-gnu
+          # - x86_64-apple-darwin
+        os:
+          - ubuntu-latest
+          # - macos-latest
+        include:
+          - os: ubuntu-latest
+          # - os: macos-latest
+    env:
+      RELEASE_NAME: development
+      # RUSTFLAGS: -A warnings
+      RUSTV: ${{ matrix.rust-branch }}
+      RUST_BACKTRACE: full
+      RUST_BIN_DIR: target/${{ matrix.rust-target }}
+      SKIP_WASM_BUILD: 1
+      TARGET: ${{ matrix.rust-target }}
+    steps:
+      - name: Check-out repository under $GITHUB_WORKSPACE
+        uses: actions/checkout@v4
+
+      - name: Install dependencies
+        run: |
+          sudo apt-get update &&
+          sudo apt-get install -y clang curl libssl-dev llvm libudev-dev protobuf-compiler
+
+      - name: Install Rust ${{ matrix.rust-branch }}
+        uses: actions-rs/toolchain@v1.0.6
+        with:
+          toolchain: ${{ matrix.rust-branch }}
+          components: rustfmt, clippy
+          profile: minimal
+
+      - name: Utilize Rust shared cached
+        uses: Swatinem/rust-cache@v2.2.1
+        with:
+          key: ${{ matrix.os }}-${{ env.RUST_BIN_DIR }}
+
+      - name: cargo fix --workspace
+        run: |
+          # Run cargo fix on the project
+          cargo fix --workspace
+
+          # Check for local git changes
+          if ! git diff --exit-code; then
+              echo "There are local changes after running 'cargo fix --workspace' ❌"
+              exit 1
+          else
+              echo "No changes detected after running 'cargo fix --workspace' ✅"
+          fi
+
+  check-feature-propagation:
+    name: zepter run check
+    runs-on: SubtensorCI
+
+    steps:
+      - name: Install stable Rust
+        uses: actions-rs/toolchain@v1
+        with:
+          profile: minimal
+          toolchain: stable
+
+      - name: Install Zepter
+        run: cargo install --locked -q zepter && zepter --version
+
+      - name: Checkout
+        uses: actions/checkout@v4
+        with:
+          fetch-depth: 0 # Dont clone historic commits.
+
+      - name: Check features
+        run: zepter run check
