--- conflicted
+++ resolved
@@ -294,200 +294,7 @@
         let burn_amount: u64 = 10;
         let stake_amount = 1_000;
 
-<<<<<<< HEAD
         add_network(netuid, 0, 0);
-=======
-        assert_eq!(SubtensorModule::get_total_issuance(), 0);
-
-        let n: usize = 10;
-        let root_netuid: u16 = 0;
-        SubtensorModule::set_max_registrations_per_block(root_netuid, n as u16);
-        SubtensorModule::set_target_registrations_per_interval(root_netuid, n as u16);
-        SubtensorModule::set_max_allowed_uids(root_netuid, n as u16 + 1);
-        SubtensorModule::set_tempo(root_netuid, 1);
-        // No validators yet.
-        assert_eq!(SubtensorModule::get_subnetwork_n(root_netuid), 0);
-
-        for i in 0..n {
-            let hot: U256 = U256::from(i);
-            let cold: U256 = U256::from(i);
-            let uids: Vec<u16> = (0..i as u16).collect();
-            let values: Vec<u16> = vec![1; i];
-            SubtensorModule::add_balance_to_coldkey_account(&cold, 1_000_000_000_000_000);
-            assert_ok!(SubtensorModule::root_register(
-                <<Test as Config>::RuntimeOrigin>::signed(cold),
-                hot
-            ));
-            assert_ok!(SubtensorModule::add_stake(
-                <<Test as Config>::RuntimeOrigin>::signed(cold),
-                hot,
-                1_000
-            ));
-            assert_ok!(SubtensorModule::register_network(
-                <<Test as Config>::RuntimeOrigin>::signed(cold)
-            ));
-            log::debug!("Adding network with netuid: {}", (i as u16) + 1);
-            assert!(SubtensorModule::if_subnet_exist((i as u16) + 1));
-            assert!(SubtensorModule::is_hotkey_registered_on_network(
-                root_netuid,
-                &hot
-            ));
-            assert!(SubtensorModule::get_uid_for_net_and_hotkey(root_netuid, &hot).is_ok());
-            assert_ok!(SubtensorModule::set_root_weights(
-                <<Test as Config>::RuntimeOrigin>::signed(cold),
-                root_netuid,
-                hot,
-                uids,
-                values,
-                0
-            ));
-            SubtensorModule::set_tempo((i as u16) + 1, 1);
-            SubtensorModule::set_burn((i as u16) + 1, 0);
-            assert_ok!(SubtensorModule::burned_register(
-                <<Test as Config>::RuntimeOrigin>::signed(cold),
-                (i as u16) + 1,
-                hot
-            ));
-            assert_eq!(
-                SubtensorModule::get_subnetwork_n(root_netuid),
-                (i as u16) + 1
-            );
-        }
-        // Stakes
-        // 0 : 10_000
-        // 1 : 9_000
-        // 2 : 8_000
-        // 3 : 7_000
-        // 4 : 6_000
-        // 5 : 5_000
-        // 6 : 4_000
-        // 7 : 3_000
-        // 8 : 2_000
-        // 9 : 1_000
-
-        step_block(1);
-        assert_ok!(SubtensorModule::root_epoch(1_000_000_000));
-        assert_eq!(SubtensorModule::get_subnet_emission_value(0), 385_861_815);
-        assert_eq!(SubtensorModule::get_subnet_emission_value(1), 249_435_914);
-        assert_eq!(SubtensorModule::get_subnet_emission_value(2), 180_819_837);
-        assert_eq!(SubtensorModule::get_subnet_emission_value(3), 129_362_980);
-        assert_eq!(SubtensorModule::get_subnet_emission_value(4), 50_857_187);
-        assert_eq!(SubtensorModule::get_subnet_emission_value(5), 3_530_356);
-        step_block(1);
-        assert_eq!(SubtensorModule::get_pending_emission(0), 0); // root network gets no pending emission.
-        assert_eq!(SubtensorModule::get_pending_emission(1), 249_435_914);
-        assert_eq!(SubtensorModule::get_pending_emission(2), 0); // This has been drained.
-        assert_eq!(SubtensorModule::get_pending_emission(3), 129_362_980);
-        assert_eq!(SubtensorModule::get_pending_emission(4), 0); // This network has been drained.
-        assert_eq!(SubtensorModule::get_pending_emission(5), 3_530_356);
-        step_block(1);
-    });
-}
-
-#[test]
-fn test_network_prune_results() {
-    new_test_ext(1).execute_with(|| {
-        migration::migrate_create_root_network::<Test>();
-
-        SubtensorModule::set_network_immunity_period(3);
-        SubtensorModule::set_network_min_lock(0);
-        SubtensorModule::set_network_rate_limit(0);
-
-        let owner: U256 = U256::from(0);
-        SubtensorModule::add_balance_to_coldkey_account(&owner, 1_000_000_000_000_000);
-
-        assert_ok!(SubtensorModule::register_network(
-            <<Test as Config>::RuntimeOrigin>::signed(owner)
-        ));
-        step_block(3);
-
-        assert_ok!(SubtensorModule::register_network(
-            <<Test as Config>::RuntimeOrigin>::signed(owner)
-        ));
-        step_block(3);
-
-        assert_ok!(SubtensorModule::register_network(
-            <<Test as Config>::RuntimeOrigin>::signed(owner)
-        ));
-        step_block(3);
-
-        // lowest emission
-        SubtensorModule::set_emission_values(&[1u16, 2u16, 3u16], vec![5u64, 4u64, 4u64]).unwrap();
-        assert_eq!(SubtensorModule::get_subnet_to_prune(), 2u16);
-
-        // equal emission, creation date
-        SubtensorModule::set_emission_values(&[1u16, 2u16, 3u16], vec![5u64, 5u64, 4u64]).unwrap();
-        assert_eq!(SubtensorModule::get_subnet_to_prune(), 3u16);
-
-        // equal emission, creation date
-        SubtensorModule::set_emission_values(&[1u16, 2u16, 3u16], vec![4u64, 5u64, 5u64]).unwrap();
-        assert_eq!(SubtensorModule::get_subnet_to_prune(), 1u16);
-    });
-}
-
-#[test]
-fn test_weights_after_network_pruning() {
-    new_test_ext(1).execute_with(|| {
-        migration::migrate_create_root_network::<Test>();
-
-        assert_eq!(SubtensorModule::get_total_issuance(), 0);
-
-        // Set up N subnets, with max N + 1 allowed UIDs
-        let n: usize = 2;
-        let root_netuid: u16 = 0;
-        SubtensorModule::set_network_immunity_period(3);
-        SubtensorModule::set_max_registrations_per_block(root_netuid, n as u16);
-        SubtensorModule::set_max_subnets(n as u16);
-        SubtensorModule::set_weights_set_rate_limit(root_netuid, 0_u64);
-
-        // No validators yet.
-        assert_eq!(SubtensorModule::get_subnetwork_n(root_netuid), 0);
-
-        for i in 0..n {
-            // Register a validator
-            let cold: U256 = U256::from(i);
-
-            SubtensorModule::add_balance_to_coldkey_account(&cold, 1_000_000_000_000);
-
-            // Register a network
-            assert_ok!(SubtensorModule::register_network(
-                <<Test as Config>::RuntimeOrigin>::signed(cold)
-            ));
-
-            log::debug!("Adding network with netuid: {}", (i as u16) + 1);
-            assert!(SubtensorModule::if_subnet_exist((i as u16) + 1));
-            step_block(3);
-        }
-
-        // Register a validator in subnet 0
-        let hot: U256 = U256::from((n as u64) - 1);
-        let cold: U256 = U256::from((n as u64) - 1);
-
-        assert_ok!(SubtensorModule::root_register(
-            <<Test as Config>::RuntimeOrigin>::signed(cold),
-            hot
-        ));
-        assert_ok!(SubtensorModule::add_stake(
-            <<Test as Config>::RuntimeOrigin>::signed(cold),
-            hot,
-            1_000
-        ));
-
-        // Let's give these subnets some weights
-        let uids: Vec<u16> = (0..(n as u16) + 1).collect();
-        let values: Vec<u16> = vec![4u16, 2u16, 6u16];
-        log::info!("uids set: {:?}", uids);
-        log::info!("values set: {:?}", values);
-        log::info!("In netuid: {:?}", root_netuid);
-        assert_ok!(SubtensorModule::set_root_weights(
-            <<Test as Config>::RuntimeOrigin>::signed(cold),
-            root_netuid,
-            hot,
-            uids,
-            values,
-            0
-        ));
->>>>>>> 0120e422
 
         // Add initial balance to the coldkey account
         SubtensorModule::add_balance_to_coldkey_account(&coldkey_account_id, initial_balance);
