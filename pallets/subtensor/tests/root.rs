use crate::mock::*;
use frame_support::assert_ok;
use frame_system::Config;
use frame_system::{EventRecord, Phase};
use pallet_subtensor::migration;
use pallet_subtensor::Error;
use sp_core::{Get, H256, U256};

mod mock;

#[allow(dead_code)]
fn record(event: RuntimeEvent) -> EventRecord<RuntimeEvent, H256> {
    EventRecord {
        phase: Phase::Initialization,
        event,
        topics: vec![],
    }
}

#[test]
fn test_root_register_network_exist() {
    new_test_ext(1).execute_with(|| {
        migration::migrate_create_root_network::<Test>();
        let hotkey_account_id: U256 = U256::from(1);
        let coldkey_account_id = U256::from(667);
        assert_ok!(SubtensorModule::root_register(
            <<Test as Config>::RuntimeOrigin>::signed(coldkey_account_id),
            hotkey_account_id,
        ));
    });
}

#[test]
fn test_root_register_normal_on_root_fails() {
    new_test_ext(1).execute_with(|| {
        migration::migrate_create_root_network::<Test>();
        // Test fails because normal registrations are not allowed
        // on the root network.
        let root_netuid: u16 = 0;
        let hotkey_account_id: U256 = U256::from(1);
        let coldkey_account_id = U256::from(667);

        // Burn registration fails.
        SubtensorModule::set_burn(root_netuid, 0);
        SubtensorModule::add_balance_to_coldkey_account(&coldkey_account_id, 1);
        assert_eq!(
            SubtensorModule::burned_register(
                <<Test as Config>::RuntimeOrigin>::signed(coldkey_account_id),
                root_netuid,
                hotkey_account_id
            ),
            Err(Error::<Test>::OperationNotPermittedOnRootSubnet.into())
        );
        // Pow registration fails.
        let block_number: u64 = SubtensorModule::get_current_block_as_u64();
        let (nonce, work): (u64, Vec<u8>) = SubtensorModule::create_work_for_block_number(
            root_netuid,
            block_number,
            0,
            &hotkey_account_id,
        );
        assert_eq!(
            SubtensorModule::register(
                <<Test as frame_system::Config>::RuntimeOrigin>::signed(hotkey_account_id),
                root_netuid,
                block_number,
                nonce,
                work,
                hotkey_account_id,
                coldkey_account_id,
            ),
            Err(Error::<Test>::OperationNotPermittedOnRootSubnet.into())
        );
    });
}

#[test]
fn test_root_register_stake_based_pruning_works() {
    new_test_ext(1).execute_with(|| {
        migration::migrate_create_root_network::<Test>();
        // Add two networks.
        let root_netuid: u16 = 0;
        let other_netuid: u16 = 1;
        add_network(other_netuid, 0, 0);

        // Set params to allow all registrations to subnet.
        SubtensorModule::set_burn(other_netuid, 0);
        SubtensorModule::set_max_registrations_per_block(other_netuid, 256);
        SubtensorModule::set_target_registrations_per_interval(other_netuid, 256);

        SubtensorModule::set_max_registrations_per_block(root_netuid, 1000);
        SubtensorModule::set_target_registrations_per_interval(root_netuid, 1000);

        // Register 128 accounts with stake to the other network.
        for i in 0..128 {
            let hot: U256 = U256::from(i);
            let cold: U256 = U256::from(i);
            // Add balance
            SubtensorModule::add_balance_to_coldkey_account(&cold, 1000 + (i as u64));
            // Register
            assert_ok!(SubtensorModule::burned_register(
                <<Test as Config>::RuntimeOrigin>::signed(cold),
                other_netuid,
                hot
            ));
            // Add stake on other network
            assert_ok!(SubtensorModule::add_stake(
                <<Test as Config>::RuntimeOrigin>::signed(cold),
                hot,
                1000 + (i as u64)
            ));
            // Check successful registration.
            assert!(SubtensorModule::get_uid_for_net_and_hotkey(other_netuid, &hot).is_ok());
            // Check that they are NOT all delegates
            assert!(!SubtensorModule::hotkey_is_delegate(&hot));
        }

        // Register the first 64 accounts with stake to the root network.
        for i in 0..64 {
            let hot: U256 = U256::from(i);
            let cold: U256 = U256::from(i);
            assert_ok!(SubtensorModule::root_register(
                <<Test as Config>::RuntimeOrigin>::signed(cold),
                hot,
            ));
            // Check successful registration.
            assert!(SubtensorModule::get_uid_for_net_and_hotkey(root_netuid, &hot).is_ok());
            // Check that they are all delegates
            assert!(SubtensorModule::hotkey_is_delegate(&hot));
        }

        // Register the second 64 accounts with stake to the root network.
        // Replaces the first 64
        for i in 64..128 {
            let hot: U256 = U256::from(i);
            let cold: U256 = U256::from(i);
            assert_ok!(SubtensorModule::root_register(
                <<Test as Config>::RuntimeOrigin>::signed(cold),
                hot,
            ));
            // Check successful registration.
            assert!(SubtensorModule::get_uid_for_net_and_hotkey(root_netuid, &hot).is_ok());
        }

        // Register the first 64 accounts again, this time failing because they
        // don't have enough stake.
        for i in 0..64 {
            let hot: U256 = U256::from(i);
            let cold: U256 = U256::from(i);
            assert_eq!(
                SubtensorModule::root_register(
                    <<Test as Config>::RuntimeOrigin>::signed(cold),
                    hot,
                ),
                Err(Error::<Test>::StakeTooLowForRoot.into())
            );
            // Check for unsuccessful registration.
            assert!(SubtensorModule::get_uid_for_net_and_hotkey(root_netuid, &hot).is_err());
            // Check that they are NOT senate members
            assert!(!SubtensorModule::is_senate_member(&hot));
        }
    });
}

#[test]
fn test_root_set_weights() {
    new_test_ext(1).execute_with(|| {
        System::set_block_number(0);
        migration::migrate_create_root_network::<Test>();

        let n: usize = 10;
        let root_netuid: u16 = 0;
        SubtensorModule::set_max_registrations_per_block(root_netuid, n as u16);
        SubtensorModule::set_target_registrations_per_interval(root_netuid, n as u16);
        SubtensorModule::set_max_allowed_uids(root_netuid, n as u16);
        for i in 0..n {
            let hotkey_account_id: U256 = U256::from(i);
            let coldkey_account_id: U256 = U256::from(i);
            SubtensorModule::add_balance_to_coldkey_account(
                &coldkey_account_id,
                1_000_000_000_000_000,
            );
            assert_ok!(SubtensorModule::root_register(
                <<Test as Config>::RuntimeOrigin>::signed(coldkey_account_id),
                hotkey_account_id,
            ));
            assert_ok!(SubtensorModule::add_stake(
                <<Test as Config>::RuntimeOrigin>::signed(coldkey_account_id),
                hotkey_account_id,
                1000
            ));
        }

        log::info!("subnet limit: {:?}", SubtensorModule::get_max_subnets());
        log::info!(
            "current subnet count: {:?}",
            SubtensorModule::get_num_subnets()
        );

        // Lets create n networks
        for netuid in 1..n {
            log::debug!("Adding network with netuid: {}", netuid);
            assert_ok!(SubtensorModule::register_network(
                <<Test as Config>::RuntimeOrigin>::signed(U256::from(netuid))
            ));
        }

        // Set weights into diagonal matrix.
        for i in 0..n {
            let uids: Vec<u16> = vec![i as u16];
            let values: Vec<u16> = vec![1];
            assert_ok!(SubtensorModule::set_weights(
                <<Test as Config>::RuntimeOrigin>::signed(U256::from(i)),
                root_netuid,
                uids,
                values,
                0,
            ));
        }
        // Run the root epoch
        log::debug!("Running Root epoch");
        SubtensorModule::set_tempo(root_netuid, 1);
        assert_ok!(SubtensorModule::root_epoch(1_000_000_000));
        // Check that the emission values have been set.
        for netuid in 1..n {
            log::debug!("check emission for netuid: {}", netuid);
            assert_eq!(
                SubtensorModule::get_subnet_emission_value(netuid as u16),
                99_999_999
            );
        }
        step_block(2);
        // Check that the pending emission values have been set.
        for netuid in 1..n {
            log::debug!(
                "check pending emission for netuid {} has pending {}",
                netuid,
                SubtensorModule::get_pending_emission(netuid as u16)
            );
            assert_eq!(
                SubtensorModule::get_pending_emission(netuid as u16),
                199_999_998
            );
        }
        step_block(1);
        for netuid in 1..n {
            log::debug!(
                "check pending emission for netuid {} has pending {}",
                netuid,
                SubtensorModule::get_pending_emission(netuid as u16)
            );
            assert_eq!(
                SubtensorModule::get_pending_emission(netuid as u16),
                299_999_997
            );
        }
        let step = SubtensorModule::blocks_until_next_epoch(
            10,
            1000,
            SubtensorModule::get_current_block_as_u64(),
        );
        step_block(step as u16);
        assert_eq!(SubtensorModule::get_pending_emission(10), 0);
    });
}

#[test]
fn test_root_set_weights_out_of_order_netuids() {
    new_test_ext(1).execute_with(|| {
        System::set_block_number(0);
        migration::migrate_create_root_network::<Test>();

        let n: usize = 10;
        let root_netuid: u16 = 0;
        SubtensorModule::set_max_registrations_per_block(root_netuid, n as u16);
        SubtensorModule::set_target_registrations_per_interval(root_netuid, n as u16);
        SubtensorModule::set_max_allowed_uids(root_netuid, n as u16);
        for i in 0..n {
            let hotkey_account_id: U256 = U256::from(i);
            let coldkey_account_id: U256 = U256::from(i);
            SubtensorModule::add_balance_to_coldkey_account(
                &coldkey_account_id,
                1_000_000_000_000_000,
            );
            assert_ok!(SubtensorModule::root_register(
                <<Test as Config>::RuntimeOrigin>::signed(coldkey_account_id),
                hotkey_account_id,
            ));
            assert_ok!(SubtensorModule::add_stake(
                <<Test as Config>::RuntimeOrigin>::signed(coldkey_account_id),
                hotkey_account_id,
                1000
            ));
        }

        log::info!("subnet limit: {:?}", SubtensorModule::get_max_subnets());
        log::info!(
            "current subnet count: {:?}",
            SubtensorModule::get_num_subnets()
        );

        // Lets create n networks
        for netuid in 1..n {
            log::debug!("Adding network with netuid: {}", netuid);

            if netuid % 2 == 0 {
                assert_ok!(SubtensorModule::register_network(
                    <<Test as Config>::RuntimeOrigin>::signed(U256::from(netuid))
                ));
            } else {
                add_network(netuid as u16 * 10, 1000, 0)
            }
        }

        log::info!("netuids: {:?}", SubtensorModule::get_all_subnet_netuids());
        log::info!(
            "root network count: {:?}",
            SubtensorModule::get_subnetwork_n(0)
        );

        let subnets = SubtensorModule::get_all_subnet_netuids();
        // Set weights into diagonal matrix.
        for (i, netuid) in subnets.iter().enumerate() {
            let uids: Vec<u16> = vec![*netuid];

            let values: Vec<u16> = vec![1];
            assert_ok!(SubtensorModule::set_weights(
                <<Test as Config>::RuntimeOrigin>::signed(U256::from(i)),
                root_netuid,
                uids,
                values,
                0,
            ));
        }
        // Run the root epoch
        log::debug!("Running Root epoch");
        SubtensorModule::set_tempo(root_netuid, 1);
        assert_ok!(SubtensorModule::root_epoch(1_000_000_000));
        // Check that the emission values have been set.
        for netuid in subnets.iter() {
            log::debug!("check emission for netuid: {}", netuid);
            assert_eq!(
                SubtensorModule::get_subnet_emission_value(*netuid),
                99_999_999
            );
        }
        step_block(2);
        // Check that the pending emission values have been set.
        for netuid in subnets.iter() {
            if *netuid == 0 {
                continue;
            }

            log::debug!(
                "check pending emission for netuid {} has pending {}",
                netuid,
                SubtensorModule::get_pending_emission(*netuid)
            );
            assert_eq!(SubtensorModule::get_pending_emission(*netuid), 199_999_998);
        }
        step_block(1);
        for netuid in subnets.iter() {
            if *netuid == 0 {
                continue;
            }

            log::debug!(
                "check pending emission for netuid {} has pending {}",
                netuid,
                SubtensorModule::get_pending_emission(*netuid)
            );
            assert_eq!(SubtensorModule::get_pending_emission(*netuid), 299_999_997);
        }
        let step = SubtensorModule::blocks_until_next_epoch(
            9,
            1000,
            SubtensorModule::get_current_block_as_u64(),
        );
        step_block(step as u16);
        assert_eq!(SubtensorModule::get_pending_emission(9), 0);
    });
}

#[test]
fn test_root_subnet_creation_deletion() {
    new_test_ext(1).execute_with(|| {
        System::set_block_number(0);
        migration::migrate_create_root_network::<Test>();
        // Owner of subnets.
        let owner: U256 = U256::from(0);

        // Add a subnet.
        SubtensorModule::add_balance_to_coldkey_account(&owner, 1_000_000_000_000_000);
        // last_lock: 100000000000, min_lock: 100000000000, last_lock_block: 0, lock_reduction_interval: 2, current_block: 0, mult: 1 lock_cost: 100000000000
        assert_ok!(SubtensorModule::register_network(
            <<Test as Config>::RuntimeOrigin>::signed(owner)
        ));
        // last_lock: 100000000000, min_lock: 100000000000, last_lock_block: 0, lock_reduction_interval: 2, current_block: 0, mult: 1 lock_cost: 100000000000
        assert_eq!(SubtensorModule::get_network_lock_cost(), 100_000_000_000);
        step_block(1);
        // last_lock: 100000000000, min_lock: 100000000000, last_lock_block: 0, lock_reduction_interval: 2, current_block: 1, mult: 1 lock_cost: 100000000000
        assert_ok!(SubtensorModule::register_network(
            <<Test as Config>::RuntimeOrigin>::signed(owner)
        ));
        // last_lock: 100000000000, min_lock: 100000000000, last_lock_block: 1, lock_reduction_interval: 2, current_block: 1, mult: 2 lock_cost: 200000000000
        assert_eq!(SubtensorModule::get_network_lock_cost(), 200_000_000_000); // Doubles from previous subnet creation
        step_block(1);
        // last_lock: 100000000000, min_lock: 100000000000, last_lock_block: 1, lock_reduction_interval: 2, current_block: 2, mult: 2 lock_cost: 150000000000
        assert_eq!(SubtensorModule::get_network_lock_cost(), 150_000_000_000); // Reduced by 50%
        step_block(1);
        // last_lock: 100000000000, min_lock: 100000000000, last_lock_block: 1, lock_reduction_interval: 2, current_block: 3, mult: 2 lock_cost: 100000000000
        assert_eq!(SubtensorModule::get_network_lock_cost(), 100_000_000_000); // Reduced another 50%
        step_block(1);
        // last_lock: 100000000000, min_lock: 100000000000, last_lock_block: 1, lock_reduction_interval: 2, current_block: 4, mult: 2 lock_cost: 100000000000
        assert_eq!(SubtensorModule::get_network_lock_cost(), 100_000_000_000); // Reaches min value
        assert_ok!(SubtensorModule::register_network(
            <<Test as Config>::RuntimeOrigin>::signed(owner)
        ));
        // last_lock: 100000000000, min_lock: 100000000000, last_lock_block: 4, lock_reduction_interval: 2, current_block: 4, mult: 2 lock_cost: 200000000000
        assert_eq!(SubtensorModule::get_network_lock_cost(), 200_000_000_000); // Doubles from previous subnet creation
        step_block(1);
        // last_lock: 100000000000, min_lock: 100000000000, last_lock_block: 4, lock_reduction_interval: 2, current_block: 5, mult: 2 lock_cost: 150000000000
        assert_ok!(SubtensorModule::register_network(
            <<Test as Config>::RuntimeOrigin>::signed(owner)
        ));
        // last_lock: 150000000000, min_lock: 100000000000, last_lock_block: 5, lock_reduction_interval: 2, current_block: 5, mult: 2 lock_cost: 300000000000
        assert_eq!(SubtensorModule::get_network_lock_cost(), 300_000_000_000); // Doubles from previous subnet creation
        step_block(1);
        // last_lock: 150000000000, min_lock: 100000000000, last_lock_block: 5, lock_reduction_interval: 2, current_block: 6, mult: 2 lock_cost: 225000000000
        assert_ok!(SubtensorModule::register_network(
            <<Test as Config>::RuntimeOrigin>::signed(owner)
        ));
        // last_lock: 225000000000, min_lock: 100000000000, last_lock_block: 6, lock_reduction_interval: 2, current_block: 6, mult: 2 lock_cost: 450000000000
        assert_eq!(SubtensorModule::get_network_lock_cost(), 450_000_000_000); // Increasing
        step_block(1);
        // last_lock: 225000000000, min_lock: 100000000000, last_lock_block: 6, lock_reduction_interval: 2, current_block: 7, mult: 2 lock_cost: 337500000000
        assert_ok!(SubtensorModule::register_network(
            <<Test as Config>::RuntimeOrigin>::signed(owner)
        ));
        // last_lock: 337500000000, min_lock: 100000000000, last_lock_block: 7, lock_reduction_interval: 2, current_block: 7, mult: 2 lock_cost: 675000000000
        assert_eq!(SubtensorModule::get_network_lock_cost(), 675_000_000_000); // Increasing.
        assert_ok!(SubtensorModule::register_network(
            <<Test as Config>::RuntimeOrigin>::signed(owner)
        ));
        // last_lock: 337500000000, min_lock: 100000000000, last_lock_block: 7, lock_reduction_interval: 2, current_block: 7, mult: 2 lock_cost: 675000000000
        assert_eq!(SubtensorModule::get_network_lock_cost(), 1_350_000_000_000); // Double increasing.
        assert_ok!(SubtensorModule::register_network(
            <<Test as Config>::RuntimeOrigin>::signed(owner)
        ));
        assert_eq!(SubtensorModule::get_network_lock_cost(), 2_700_000_000_000); // Double increasing again.

        // Now drop it like its hot to min again.
        step_block(1);
        assert_eq!(SubtensorModule::get_network_lock_cost(), 2_025_000_000_000); // 675_000_000_000 decreasing.
        step_block(1);
        assert_eq!(SubtensorModule::get_network_lock_cost(), 1_350_000_000_000); // 675_000_000_000 decreasing.
        step_block(1);
        assert_eq!(SubtensorModule::get_network_lock_cost(), 675_000_000_000); // 675_000_000_000 decreasing.
        step_block(1);
        assert_eq!(SubtensorModule::get_network_lock_cost(), 100_000_000_000); // 675_000_000_000 decreasing with 100000000000 min
    });
}

#[test]
fn test_network_pruning() {
    new_test_ext(1).execute_with(|| {
        System::set_block_number(0);
        migration::migrate_create_root_network::<Test>();

        assert_eq!(SubtensorModule::get_total_issuance(), 0);

        let n: usize = 10;
        let root_netuid: u16 = 0;
        SubtensorModule::set_max_registrations_per_block(root_netuid, n as u16);
        SubtensorModule::set_target_registrations_per_interval(root_netuid, n as u16);
        SubtensorModule::set_max_allowed_uids(root_netuid, n as u16 + 1);
        SubtensorModule::set_tempo(root_netuid, 1);
        // No validators yet.
        assert_eq!(SubtensorModule::get_subnetwork_n(root_netuid), 0);

        for i in 0..n {
            let hot: U256 = U256::from(i);
            let cold: U256 = U256::from(i);
            let uids: Vec<u16> = (0..i as u16).collect();
            let values: Vec<u16> = vec![1; i];
            SubtensorModule::add_balance_to_coldkey_account(&cold, 1_000_000_000_000_000);
            assert_ok!(SubtensorModule::root_register(
                <<Test as Config>::RuntimeOrigin>::signed(cold),
                hot
            ));
            assert_ok!(SubtensorModule::add_stake(
                <<Test as Config>::RuntimeOrigin>::signed(cold),
                hot,
                1_000
            ));
            assert_ok!(SubtensorModule::register_network(
                <<Test as Config>::RuntimeOrigin>::signed(cold)
            ));
            log::debug!("Adding network with netuid: {}", (i as u16) + 1);
            assert!(SubtensorModule::if_subnet_exist((i as u16) + 1));
            assert!(SubtensorModule::is_hotkey_registered_on_network(
                root_netuid,
                &hot
            ));
            assert!(SubtensorModule::get_uid_for_net_and_hotkey(root_netuid, &hot).is_ok());
            assert_ok!(SubtensorModule::set_weights(
                <<Test as Config>::RuntimeOrigin>::signed(hot),
                root_netuid,
                uids,
                values,
                0
            ));
            SubtensorModule::set_tempo((i as u16) + 1, 1);
            SubtensorModule::set_burn((i as u16) + 1, 0);
            assert_ok!(SubtensorModule::burned_register(
                <<Test as Config>::RuntimeOrigin>::signed(cold),
                (i as u16) + 1,
                hot
            ));
            assert_eq!(
                SubtensorModule::get_subnetwork_n(root_netuid),
                (i as u16) + 1
            );
        }
        step_block(1);
        assert_ok!(SubtensorModule::root_epoch(1_000_000_000));
        assert_eq!(SubtensorModule::get_subnet_emission_value(0), 277_820_113);
        assert_eq!(SubtensorModule::get_subnet_emission_value(1), 246_922_263);
        assert_eq!(SubtensorModule::get_subnet_emission_value(2), 215_549_466);
        assert_eq!(SubtensorModule::get_subnet_emission_value(3), 176_432_500);
        assert_eq!(SubtensorModule::get_subnet_emission_value(4), 77_181_559);
        assert_eq!(SubtensorModule::get_subnet_emission_value(5), 5_857_251);
        step_block(1);
        assert_eq!(SubtensorModule::get_pending_emission(0), 0); // root network gets no pending emission.
        assert_eq!(SubtensorModule::get_pending_emission(1), 246_922_263);
        assert_eq!(SubtensorModule::get_pending_emission(2), 0); // This has been drained.
        assert_eq!(SubtensorModule::get_pending_emission(3), 176_432_500);
        assert_eq!(SubtensorModule::get_pending_emission(4), 0); // This network has been drained.
        assert_eq!(SubtensorModule::get_pending_emission(5), 5_857_251);
        step_block(1);
    });
}

#[test]
fn test_network_prune_results() {
    new_test_ext(1).execute_with(|| {
        migration::migrate_create_root_network::<Test>();

        SubtensorModule::set_network_immunity_period(3);
        SubtensorModule::set_network_min_lock(0);
        SubtensorModule::set_network_rate_limit(0);

        let owner: U256 = U256::from(0);
        SubtensorModule::add_balance_to_coldkey_account(&owner, 1_000_000_000_000_000);

        assert_ok!(SubtensorModule::register_network(
            <<Test as Config>::RuntimeOrigin>::signed(owner)
        ));
        step_block(3);

        assert_ok!(SubtensorModule::register_network(
            <<Test as Config>::RuntimeOrigin>::signed(owner)
        ));
        step_block(3);

        assert_ok!(SubtensorModule::register_network(
            <<Test as Config>::RuntimeOrigin>::signed(owner)
        ));
        step_block(3);

        // lowest emission
        SubtensorModule::set_emission_values(&vec![1u16, 2u16, 3u16], vec![5u64, 4u64, 4u64])
            .unwrap();
        assert_eq!(SubtensorModule::get_subnet_to_prune(), 2u16);

        // equal emission, creation date
        SubtensorModule::set_emission_values(&vec![1u16, 2u16, 3u16], vec![5u64, 5u64, 4u64])
            .unwrap();
        assert_eq!(SubtensorModule::get_subnet_to_prune(), 3u16);

        // equal emission, creation date
        SubtensorModule::set_emission_values(&vec![1u16, 2u16, 3u16], vec![4u64, 5u64, 5u64])
            .unwrap();
        assert_eq!(SubtensorModule::get_subnet_to_prune(), 1u16);
    });
}

#[test]
fn test_weights_after_network_pruning() {
    new_test_ext(1).execute_with(|| {
        migration::migrate_create_root_network::<Test>();

        assert_eq!(SubtensorModule::get_total_issuance(), 0);

        // Set up N subnets, with max N + 1 allowed UIDs
        let n: usize = 2;
        let root_netuid: u16 = 0;
        SubtensorModule::set_network_immunity_period(3);
        SubtensorModule::set_max_registrations_per_block(root_netuid, n as u16);
        SubtensorModule::set_max_subnets(n as u16);
        SubtensorModule::set_weights_set_rate_limit(root_netuid, 0_u64);

        // No validators yet.
        assert_eq!(SubtensorModule::get_subnetwork_n(root_netuid), 0);

        for i in 0..n {
            // Register a validator
            let cold: U256 = U256::from(i);

            SubtensorModule::add_balance_to_coldkey_account(&cold, 1_000_000_000_000);

            // Register a network
            assert_ok!(SubtensorModule::register_network(
                <<Test as Config>::RuntimeOrigin>::signed(cold)
            ));

            log::debug!("Adding network with netuid: {}", (i as u16) + 1);
            assert!(SubtensorModule::if_subnet_exist((i as u16) + 1));
            step_block(3);
        }

        // Register a validator in subnet 0
        let hot: U256 = U256::from((n as u64) - 1);
        let cold: U256 = U256::from((n as u64) - 1);

        assert_ok!(SubtensorModule::root_register(
            <<Test as Config>::RuntimeOrigin>::signed(cold),
            hot
        ));
        assert_ok!(SubtensorModule::add_stake(
            <<Test as Config>::RuntimeOrigin>::signed(cold),
            hot,
            1_000
        ));

        // Let's give these subnets some weights
        let uids: Vec<u16> = (0..(n as u16) + 1).collect();
        let values: Vec<u16> = vec![4u16, 2u16, 6u16];
        log::info!("uids set: {:?}", uids);
        log::info!("values set: {:?}", values);
        log::info!("In netuid: {:?}", root_netuid);
        assert_ok!(SubtensorModule::set_weights(
            <<Test as Config>::RuntimeOrigin>::signed(hot),
            root_netuid,
            uids,
            values,
            0
        ));

        log::info!(
            "Root network weights before extra network registration: {:?}",
            SubtensorModule::get_root_weights()
        );
        log::info!("Max subnets: {:?}", SubtensorModule::get_max_subnets());
        let i = (n as u16) + 1;
        // let _hot: U256 = U256::from(i);
        let cold: U256 = U256::from(i);

        SubtensorModule::add_balance_to_coldkey_account(&cold, 1_000_000_000_000_000_000);
        let subnet_to_prune = SubtensorModule::get_subnet_to_prune();

        // Subnet 1 should be pruned here.
        assert_eq!(subnet_to_prune, 1);
        log::info!("Removing subnet: {:?}", subnet_to_prune);

        // Check that the weights have been set appropriately.
        let latest_weights = SubtensorModule::get_root_weights();
        log::info!("Weights before register network: {:?}", latest_weights);
        // We expect subnet 1 to be deregistered as it is oldest and has lowest emissions
        assert_eq!(latest_weights[0][1], 21845);

        assert_ok!(SubtensorModule::register_network(
            <<Test as Config>::RuntimeOrigin>::signed(cold)
        ));

        // Subnet should not exist, as it would replace a previous subnet.
        assert!(!SubtensorModule::if_subnet_exist(i + 1));

        log::info!(
            "Root network weights: {:?}",
            SubtensorModule::get_root_weights()
        );

        let latest_weights = SubtensorModule::get_root_weights();
        log::info!(
            "Weights after register network: {:?}",
            SubtensorModule::get_root_weights()
        );

        // Subnet 0 should be kicked, and thus its weight should be 0
        assert_eq!(latest_weights[0][1], 0);
    });
}

/// This test checks the halving mechanism of the emission schedule.
/// Run this test using the following command:
/// `cargo test --package pallet-subtensor --test root test_issance_bounds`
#[test]
fn test_issance_bounds() {
    new_test_ext(1).execute_with(|| {
        // Simulate 100 halvings convergence to 21M. Note that the total issuance never reaches 21M because of rounding errors.
        // We converge to 20_999_999_989_500_000 (< 1 TAO away).
        let n_halvings: usize = 100;
        let mut total_issuance: u64 = 0;
        for _ in 0..n_halvings {
            let block_emission_10_500_000x: u64 =
                SubtensorModule::get_block_emission_for_issuance(total_issuance).unwrap()
                    * 10_500_000;
            total_issuance += block_emission_10_500_000x;
        }
        assert_eq!(total_issuance, 20_999_999_989_500_000);
    })
}

/// This test checks the halving mechanism of the emission schedule.
/// Run this test using the following command:
/// `cargo test --package pallet-subtensor --test root test_halving`
#[test]
fn test_halving() {
    new_test_ext(1).execute_with(|| {
        let expected_emissions: [(u64, u64); 43] = [
            (0, 1_000_000_000), // Testing at zero issuance.
            (1_776_000, 1_000_000_000),
            (1_776_000_000, 1_000_000_000),
            (1_776_000_000_000, 1_000_000_000),
            (10_500_000_000_000_000, 500_000_000), // First halving event
            (10_999_999_000_000_000, 500_000_000),
            (11_000_000_000_000_000, 500_000_000),
            (12_000_999_000_000_000, 500_000_000),
            (15_749_999_000_000_000, 500_000_000),
            (15_800_000_000_000_000, 250_000_000), // Second halving event
            (16_400_999_000_000_000, 250_000_000),
            (16_499_999_000_000_000, 250_000_000),
            (17_624_999_000_000_000, 250_000_000),
            (18_400_000_000_000_000, 125_000_000), // Third halving event
            (19_312_500_000_000_000, 125_000_000),
            (19_700_000_000_000_000, 62_500_000), // Fourth halving event
            (19_906_249_000_000_000, 62_500_000),
            (20_400_000_000_000_000, 31_250_000), // Fifth halving event
            (20_500_000_000_000_000, 31_250_000),
            (20_700_000_000_000_000, 15_625_000), // Sixth halving event
            (20_800_000_000_000_000, 15_625_000),
            (20_900_000_000_000_000, 7_812_500), // Seventh halving event
            (20_917_970_000_000_000, 3_906_250), // Eighth halving event
            (20_958_985_000_000_000, 1_953_125), // Ninth halving event
            (20_979_493_000_000_000, 976_562),   // Tenth halving event
            (20_989_747_000_000_000, 488_281),   // Eleventh halving event
            (20_994_874_000_000_000, 244_140),   // Twelfth halving event
            (20_997_437_000_000_000, 122_070),   // Thirteenth halving event
            (20_998_719_000_000_000, 61_035),    // Fourteenth halving event
            (20_999_360_000_000_000, 30_517),    // Fifteenth halving event
            (20_999_680_000_000_000, 15_258),    // Sixteenth halving event
            (20_999_840_000_000_000, 7_629),     // Seventeenth halving event
            (20_999_920_000_000_000, 3_814),     // Eighteenth halving event
            (20_999_960_000_000_000, 1_907),     // Nineteenth halving event
            (20_999_980_000_000_000, 953),       // Twentieth halving event
            (20_999_990_000_000_000, 476),       // Twenty-first halving event
            (20_999_990_500_000_000, 476),
            (20_999_995_000_000_000, 238), // Twenty-second halving event
            (20_999_998_000_000_000, 119), // Twenty-third halving event
            (20_999_999_000_000_000, 59),  // Twenty-fourth halving event
            (21_000_000_000_000_000, 0),   // Total supply reached, emissions stop
            (21_100_000_000_000_000, 0),   // Just for fun
            (u64::MAX, 0),                 // Testing bounds
        ];

        for (issuance, expected_emission) in expected_emissions.iter() {
            SubtensorModule::set_total_issuance(*issuance);
            step_block(1);

            let current_emission = SubtensorModule::get_block_emission().unwrap();
            assert_eq!(
                current_emission, *expected_emission,
                "Incorrect emission {} at total issuance {}",
                current_emission, issuance
            );
        }
    });
}

#[test]
fn test_get_emission_across_entire_issuance_range() {
    new_test_ext(1).execute_with(|| {
        let total_supply: u64 = pallet_subtensor::TotalSupply::<Test>::get();
        let original_emission: u64 = pallet_subtensor::DefaultBlockEmission::<Test>::get();
        let halving_issuance: u64 = total_supply / 2;
<<<<<<< HEAD
        let step: usize = original_emission as usize;
=======
>>>>>>> 487054c1

        let mut issuance = 0;

        // Issuance won't reach total supply.
        while issuance <= 20_900_000_000_000_000 {
            SubtensorModule::set_total_issuance(issuance);

            let issuance_f64 = issuance as f64;
            let h = f64::log2(1.0 / (1.0 - issuance_f64 / (2.0 * halving_issuance as f64)));
            let h = h.floor();
            let emission_percentage = f64::powf(2.0, -h);

            let expected_emission: u64 = if issuance < total_supply {
                (original_emission as f64 * emission_percentage) as u64
            } else {
                0
            };
            assert_eq!(
                SubtensorModule::get_block_emission().unwrap(),
                expected_emission,
                "Issuance: {}",
                issuance_f64
            );
<<<<<<< HEAD
=======

            issuance += expected_emission;
>>>>>>> 487054c1
        }
    });
}<|MERGE_RESOLUTION|>--- conflicted
+++ resolved
@@ -784,10 +784,6 @@
         let total_supply: u64 = pallet_subtensor::TotalSupply::<Test>::get();
         let original_emission: u64 = pallet_subtensor::DefaultBlockEmission::<Test>::get();
         let halving_issuance: u64 = total_supply / 2;
-<<<<<<< HEAD
-        let step: usize = original_emission as usize;
-=======
->>>>>>> 487054c1
 
         let mut issuance = 0;
 
@@ -811,11 +807,8 @@
                 "Issuance: {}",
                 issuance_f64
             );
-<<<<<<< HEAD
-=======
 
             issuance += expected_emission;
->>>>>>> 487054c1
         }
     });
 }