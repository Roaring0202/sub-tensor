mod mock;
use frame_support::assert_ok;
use frame_system::Config;
use mock::*;
use sp_core::U256;
<<<<<<< HEAD
use substrate_fixed::types::I64F64;

#[macro_use]
mod helpers;

// TODO: Apparently, run_coinbase doesn't change LoadedEmission, do we need this test?
// #[test]
// fn test_loaded_emission() {
//     new_test_ext(1).execute_with(|| {
//         let n: u16 = 100;
//         let netuid: u16 = 1;
//         let tempo: u16 = 10;
//         let netuids: Vec<u16> = vec![1];
//         let emission: Vec<u64> = vec![1000000000];
//         add_network(netuid, tempo, 0);
//         SubtensorModule::set_max_allowed_uids(netuid, n);
//         SubtensorModule::set_adjustment_alpha(netuid, 58000); // Set to old value.
//         assert_ok!(SubtensorModule::set_emission_values(&netuids, emission));
//         for i in 0..n {
//             SubtensorModule::append_neuron(netuid, &U256::from(i), 0);
//         }
//         assert!(!SubtensorModule::has_loaded_emission_tuples(netuid));

//         // Try loading at block 0
//         let block: u64 = 0;
//         assert_eq!(
//             SubtensorModule::blocks_until_next_epoch(netuid, tempo, block),
//             8
//         );
//         SubtensorModule::run_coinbase(block);
//         assert!(!SubtensorModule::has_loaded_emission_tuples(netuid));

//         // Try loading at block = 9;
//         let block: u64 = 8;
//         assert_eq!(
//             SubtensorModule::blocks_until_next_epoch(netuid, tempo, block),
//             0
//         );
//         SubtensorModule::run_coinbase(block);
//         assert!(SubtensorModule::has_loaded_emission_tuples(netuid));
//         assert_eq!(
//             SubtensorModule::get_loaded_emission_tuples(netuid).len(),
//             n as usize
//         );

//         // Try draining the emission tuples
//         // None remaining because we are at epoch.
//         let block: u64 = 8;
//         SubtensorModule::drain_emission(block);
//         assert!(!SubtensorModule::has_loaded_emission_tuples(netuid));

//         // Generate more emission.
//         SubtensorModule::run_coinbase(8);
//         assert_eq!(
//             SubtensorModule::get_loaded_emission_tuples(netuid).len(),
//             n as usize
//         );

//         for block in 9..19 {
//             let mut n_remaining: usize = 0;
//             let mut n_to_drain: usize = 0;
//             if SubtensorModule::has_loaded_emission_tuples(netuid) {
//                 n_remaining = SubtensorModule::get_loaded_emission_tuples(netuid).len();
//                 n_to_drain = SubtensorModule::tuples_to_drain_this_block(
//                     netuid,
//                     tempo,
//                     block,
//                     SubtensorModule::get_loaded_emission_tuples(netuid).len(),
//                 );
//             }
//             SubtensorModule::drain_emission(block); // drain it with 9 more blocks to go
//             if SubtensorModule::has_loaded_emission_tuples(netuid) {
//                 assert_eq!(
//                     SubtensorModule::get_loaded_emission_tuples(netuid).len(),
//                     n_remaining - n_to_drain
//                 );
//             }
//             log::info!("n_to_drain:{:?}", n_to_drain.clone());
//             log::info!(
//                 "SubtensorModule::get_loaded_emission_tuples( netuid ).len():{:?}",
//                 n_remaining - n_to_drain
//             );
//         }
//     })
// }

// TODO: Should draining of emission tuples be tested?
// #[test]
// fn test_tuples_to_drain_this_block() {
//     new_test_ext(1).execute_with(|| {
//         // pub fn tuples_to_drain_this_block( netuid: u16, tempo: u16, block_number: u64, n_remaining: usize ) -> usize {
//         assert_eq!(SubtensorModule::tuples_to_drain_this_block(0, 1, 0, 10), 10); // drain all epoch block.
//         assert_eq!(SubtensorModule::tuples_to_drain_this_block(0, 0, 0, 10), 10); // drain all no tempo.
//         assert_eq!(SubtensorModule::tuples_to_drain_this_block(0, 10, 0, 10), 2); // drain 10 / ( 10 / 2 ) = 2
//         assert_eq!(SubtensorModule::tuples_to_drain_this_block(0, 20, 0, 10), 1); // drain 10 / ( 20 / 2 ) = 1
//         assert_eq!(SubtensorModule::tuples_to_drain_this_block(0, 10, 0, 20), 5); // drain 20 / ( 9 / 2 ) = 5
//         assert_eq!(SubtensorModule::tuples_to_drain_this_block(0, 20, 0, 0), 0); // nothing to drain.
//         assert_eq!(SubtensorModule::tuples_to_drain_this_block(0, 10, 1, 20), 5); // drain 19 / ( 10 / 2 ) = 4
//         assert_eq!(
//             SubtensorModule::tuples_to_drain_this_block(0, 10, 10, 20),
//             4
//         ); // drain 19 / ( 10 / 2 ) = 4
//         assert_eq!(
//             SubtensorModule::tuples_to_drain_this_block(0, 10, 15, 20),
//             10
//         ); // drain 19 / ( 10 / 2 ) = 4
//         assert_eq!(
//             SubtensorModule::tuples_to_drain_this_block(0, 10, 19, 20),
//             20
//         ); // drain 19 / ( 10 / 2 ) = 4
//         assert_eq!(
//             SubtensorModule::tuples_to_drain_this_block(0, 10, 20, 20),
//             20
//         ); // drain 19 / ( 10 / 2 ) = 4
//         for i in 0..10 {
//             for j in 0..10 {
//                 for k in 0..10 {
//                     for l in 0..10 {
//                         assert!(SubtensorModule::tuples_to_drain_this_block(i, j, k, l) <= 10);
//                     }
//                 }
//             }
//         }
//     })
// }
=======

#[test]
#[allow(clippy::unwrap_used)]
fn test_loaded_emission() {
    new_test_ext(1).execute_with(|| {
        let n: u16 = 100;
        let netuid: u16 = 1;
        let tempo: u16 = 10;
        let netuids: Vec<u16> = vec![1];
        let emission: Vec<u64> = vec![1000000000];
        add_network(netuid, tempo, 0);
        SubtensorModule::set_max_allowed_uids(netuid, n);
        SubtensorModule::set_adjustment_alpha(netuid, 58000); // Set to old value.
        SubtensorModule::set_emission_values(&netuids, emission).unwrap();
        for i in 0..n {
            SubtensorModule::append_neuron(netuid, &U256::from(i), 0);
        }
        assert!(SubtensorModule::get_loaded_emission_tuples(netuid).is_none());

        // Try loading at block 0
        let block: u64 = 0;
        assert_eq!(
            SubtensorModule::blocks_until_next_epoch(netuid, tempo, block),
            8
        );
        SubtensorModule::generate_emission(block);
        assert!(SubtensorModule::get_loaded_emission_tuples(netuid).is_none());

        // Try loading at block = 9;
        let block: u64 = 8;
        assert_eq!(
            SubtensorModule::blocks_until_next_epoch(netuid, tempo, block),
            0
        );
        SubtensorModule::generate_emission(block);
        assert!(SubtensorModule::get_loaded_emission_tuples(netuid).is_some());
        assert_eq!(
            SubtensorModule::get_loaded_emission_tuples(netuid)
                .unwrap()
                .len(),
            n as usize
        );

        // Try draining the emission tuples
        // None remaining because we are at epoch.
        let block: u64 = 8;
        SubtensorModule::drain_emission(block);
        assert!(SubtensorModule::get_loaded_emission_tuples(netuid).is_none());

        // Generate more emission.
        SubtensorModule::generate_emission(8);
        assert_eq!(
            SubtensorModule::get_loaded_emission_tuples(netuid)
                .unwrap()
                .len(),
            n as usize
        );

        for block in 9..19 {
            let mut n_remaining: usize = 0;
            let mut n_to_drain: usize = 0;
            if let Some(tuples) = SubtensorModule::get_loaded_emission_tuples(netuid) {
                n_remaining = tuples.len();
                n_to_drain =
                    SubtensorModule::tuples_to_drain_this_block(netuid, tempo, block, tuples.len());
            }
            SubtensorModule::drain_emission(block); // drain it with 9 more blocks to go
            if let Some(tuples) = SubtensorModule::get_loaded_emission_tuples(netuid) {
                assert_eq!(tuples.len(), n_remaining - n_to_drain);
            }
            log::info!("n_to_drain: {:?}", n_to_drain);
            log::info!(
                "SubtensorModule::get_loaded_emission_tuples( netuid ).len(): {:?}",
                n_remaining - n_to_drain
            );
        }
    })
}

#[test]
fn test_tuples_to_drain_this_block() {
    new_test_ext(1).execute_with(|| {
        // pub fn tuples_to_drain_this_block( netuid: u16, tempo: u16, block_number: u64, n_remaining: usize ) -> usize {
        assert_eq!(SubtensorModule::tuples_to_drain_this_block(0, 1, 0, 10), 10); // drain all epoch block.
        assert_eq!(SubtensorModule::tuples_to_drain_this_block(0, 0, 0, 10), 10); // drain all no tempo.
        assert_eq!(SubtensorModule::tuples_to_drain_this_block(0, 10, 0, 10), 2); // drain 10 / ( 10 / 2 ) = 2
        assert_eq!(SubtensorModule::tuples_to_drain_this_block(0, 20, 0, 10), 1); // drain 10 / ( 20 / 2 ) = 1
        assert_eq!(SubtensorModule::tuples_to_drain_this_block(0, 10, 0, 20), 5); // drain 20 / ( 9 / 2 ) = 5
        assert_eq!(SubtensorModule::tuples_to_drain_this_block(0, 20, 0, 0), 0); // nothing to drain.
        assert_eq!(SubtensorModule::tuples_to_drain_this_block(0, 10, 1, 20), 5); // drain 19 / ( 10 / 2 ) = 4
        assert_eq!(
            SubtensorModule::tuples_to_drain_this_block(0, 10, 10, 20),
            4
        ); // drain 19 / ( 10 / 2 ) = 4
        assert_eq!(
            SubtensorModule::tuples_to_drain_this_block(0, 10, 15, 20),
            10
        ); // drain 19 / ( 10 / 2 ) = 4
        assert_eq!(
            SubtensorModule::tuples_to_drain_this_block(0, 10, 19, 20),
            20
        ); // drain 19 / ( 10 / 2 ) = 4
        assert_eq!(
            SubtensorModule::tuples_to_drain_this_block(0, 10, 20, 20),
            20
        ); // drain 19 / ( 10 / 2 ) = 4
        for i in 0..10 {
            for j in 0..10 {
                for k in 0..10 {
                    for l in 0..10 {
                        assert!(SubtensorModule::tuples_to_drain_this_block(i, j, k, l) <= 10);
                    }
                }
            }
        }
    })
}
>>>>>>> ed84d0d6

#[test]
fn test_blocks_until_epoch() {
    new_test_ext(1).execute_with(|| {
        // Check tempo = 0 block = * netuid = *
        assert_eq!(SubtensorModule::blocks_until_next_epoch(0, 0, 0), 1000);

        // Check tempo = 1 block = * netuid = *
        assert_eq!(SubtensorModule::blocks_until_next_epoch(0, 1, 0), 0);
        assert_eq!(SubtensorModule::blocks_until_next_epoch(1, 1, 0), 1);
        assert_eq!(SubtensorModule::blocks_until_next_epoch(0, 1, 1), 1);
        assert_eq!(SubtensorModule::blocks_until_next_epoch(1, 1, 1), 0);
        assert_eq!(SubtensorModule::blocks_until_next_epoch(0, 1, 2), 0);
        assert_eq!(SubtensorModule::blocks_until_next_epoch(1, 1, 2), 1);
        for i in 0..100 {
            if i % 2 == 0 {
                assert_eq!(SubtensorModule::blocks_until_next_epoch(0, 1, i), 0);
                assert_eq!(SubtensorModule::blocks_until_next_epoch(1, 1, i), 1);
            } else {
                assert_eq!(SubtensorModule::blocks_until_next_epoch(0, 1, i), 1);
                assert_eq!(SubtensorModule::blocks_until_next_epoch(1, 1, i), 0);
            }
        }

        // Check general case.
        for netuid in 0..30_u16 {
            for block in 0..30_u64 {
                for tempo in 1..30_u16 {
                    assert_eq!(
                        SubtensorModule::blocks_until_next_epoch(netuid, tempo, block),
                        tempo as u64 - (block + netuid as u64 + 1) % (tempo as u64 + 1)
                    );
                }
            }
        }
    });
}

// /********************************************
//     block_step::adjust_registration_terms_for_networks tests
// *********************************************/
#[test]
fn test_burn_adjustment() {
    new_test_ext(1).execute_with(|| {
        let netuid: u16 = 1;
        let tempo: u16 = 13;
        let burn_cost: u64 = 1000;
        let adjustment_interval = 1;
        let target_registrations_per_interval = 1;
        add_network(netuid, tempo, 0);
        SubtensorModule::set_burn(netuid, burn_cost);
        SubtensorModule::set_adjustment_interval(netuid, adjustment_interval);
        SubtensorModule::set_adjustment_alpha(netuid, 58000); // Set to old value.
        SubtensorModule::set_target_registrations_per_interval(
            netuid,
            target_registrations_per_interval,
        );
        assert_eq!(
            SubtensorModule::get_adjustment_interval(netuid),
            adjustment_interval
        ); // Sanity check the adjustment interval.

        // Register key 1.
        let hotkey_account_id_1 = U256::from(1);
        let coldkey_account_id_1 = U256::from(1);
        SubtensorModule::add_balance_to_coldkey_account(&coldkey_account_id_1, 10000);
        assert_ok!(SubtensorModule::burned_register(
            <<Test as Config>::RuntimeOrigin>::signed(hotkey_account_id_1),
            netuid,
            hotkey_account_id_1
        ));

        // Register key 2.
        let hotkey_account_id_2 = U256::from(2);
        let coldkey_account_id_2 = U256::from(2);
        SubtensorModule::add_balance_to_coldkey_account(&coldkey_account_id_2, 10000);
        assert_ok!(SubtensorModule::burned_register(
            <<Test as Config>::RuntimeOrigin>::signed(hotkey_account_id_2),
            netuid,
            hotkey_account_id_2
        ));

        // We are over the number of regs allowed this interval.
        // Step the block and trigger the adjustment.
        step_block(1);

        // Check the adjusted burn.
        assert_eq!(SubtensorModule::get_burn_as_u64(netuid), 1500);
    });
}

#[test]
fn test_burn_adjustment_with_moving_average() {
    new_test_ext(1).execute_with(|| {
        let netuid: u16 = 1;
        let tempo: u16 = 13;
        let burn_cost: u64 = 1000;
        let adjustment_interval = 1;
        let target_registrations_per_interval = 1;
        add_network(netuid, tempo, 0);
        SubtensorModule::set_burn(netuid, burn_cost);
        SubtensorModule::set_adjustment_interval(netuid, adjustment_interval);
        SubtensorModule::set_adjustment_alpha(netuid, 58000); // Set to old value.
        SubtensorModule::set_target_registrations_per_interval(
            netuid,
            target_registrations_per_interval,
        );
        // Set alpha here.
        SubtensorModule::set_adjustment_alpha(netuid, u64::MAX / 2);

        // Register key 1.
        let hotkey_account_id_1 = U256::from(1);
        let coldkey_account_id_1 = U256::from(1);
        SubtensorModule::add_balance_to_coldkey_account(&coldkey_account_id_1, 10000);
        assert_ok!(SubtensorModule::burned_register(
            <<Test as Config>::RuntimeOrigin>::signed(hotkey_account_id_1),
            netuid,
            hotkey_account_id_1
        ));

        // Register key 2.
        let hotkey_account_id_2 = U256::from(2);
        let coldkey_account_id_2 = U256::from(2);
        SubtensorModule::add_balance_to_coldkey_account(&coldkey_account_id_2, 10000);
        assert_ok!(SubtensorModule::burned_register(
            <<Test as Config>::RuntimeOrigin>::signed(hotkey_account_id_2),
            netuid,
            hotkey_account_id_2
        ));

        // We are over the number of regs allowed this interval.
        // Step the block and trigger the adjustment.
        step_block(1);

        // Check the adjusted burn.
        // 0.5 * 1000 + 0.5 * 1500 = 1250
        assert_eq!(SubtensorModule::get_burn_as_u64(netuid), 1250);
    });
}

#[test]
#[allow(unused_assignments)]
fn test_burn_adjustment_case_a() {
    // Test case A of the difficulty and burn adjustment algorithm.
    // ====================
    // There are too many registrations this interval and most of them are pow registrations
    // this triggers an increase in the pow difficulty.
    new_test_ext(1).execute_with(|| {
        let netuid: u16 = 1;
        let tempo: u16 = 13;
        let burn_cost: u64 = 1000;
        let adjustment_interval = 1;
        let target_registrations_per_interval = 1;
        let start_diff: u64 = 10_000;
        let mut curr_block_num = 0;
        add_network(netuid, tempo, 0);
        SubtensorModule::set_burn(netuid, burn_cost);
        SubtensorModule::set_difficulty(netuid, start_diff);
        SubtensorModule::set_min_difficulty(netuid, start_diff);
        SubtensorModule::set_adjustment_interval(netuid, adjustment_interval);
        SubtensorModule::set_adjustment_alpha(netuid, 58000); // Set to old value.
        SubtensorModule::set_target_registrations_per_interval(
            netuid,
            target_registrations_per_interval,
        );

        // Register key 1. This is a burn registration.
        let hotkey_account_id_1 = U256::from(1);
        let coldkey_account_id_1 = U256::from(1);
        SubtensorModule::add_balance_to_coldkey_account(&coldkey_account_id_1, 10000);
        assert_ok!(SubtensorModule::burned_register(
            <<Test as Config>::RuntimeOrigin>::signed(hotkey_account_id_1),
            netuid,
            hotkey_account_id_1
        ));

        // Register key 2. This is a POW registration
        let hotkey_account_id_2 = U256::from(2);
        let coldkey_account_id_2 = U256::from(2);
        let (nonce0, work0): (u64, Vec<u8>) = SubtensorModule::create_work_for_block_number(
            netuid,
            curr_block_num,
            0,
            &hotkey_account_id_2,
        );
        let result0 = SubtensorModule::register(
            <<Test as Config>::RuntimeOrigin>::signed(hotkey_account_id_2),
            netuid,
            curr_block_num,
            nonce0,
            work0,
            hotkey_account_id_2,
            coldkey_account_id_2,
        );
        assert_ok!(result0);

        // Register key 3. This is a POW registration
        let hotkey_account_id_3 = U256::from(3);
        let coldkey_account_id_3 = U256::from(3);
        let (nonce1, work1): (u64, Vec<u8>) = SubtensorModule::create_work_for_block_number(
            netuid,
            curr_block_num,
            11231312312,
            &hotkey_account_id_3,
        );
        let result1 = SubtensorModule::register(
            <<Test as Config>::RuntimeOrigin>::signed(hotkey_account_id_3),
            netuid,
            curr_block_num,
            nonce1,
            work1,
            hotkey_account_id_3,
            coldkey_account_id_3,
        );
        assert_ok!(result1);

        // We are over the number of regs allowed this interval.
        // Most of them are POW registrations (2 out of 3)
        // Step the block and trigger the adjustment.
        step_block(1);
        curr_block_num += 1;

        // Check the adjusted POW difficulty has INCREASED.
        //   and the burn has not changed.
        let adjusted_burn = SubtensorModule::get_burn_as_u64(netuid);
        assert_eq!(adjusted_burn, burn_cost);

        let adjusted_diff = SubtensorModule::get_difficulty_as_u64(netuid);
        assert!(adjusted_diff > start_diff);
        assert_eq!(adjusted_diff, 20_000);
    });
}

#[test]
#[allow(unused_assignments)]
fn test_burn_adjustment_case_b() {
    // Test case B of the difficulty and burn adjustment algorithm.
    // ====================
    // There are too many registrations this interval and most of them are burn registrations
    // this triggers an increase in the burn cost.
    new_test_ext(1).execute_with(|| {
        let netuid: u16 = 1;
        let tempo: u16 = 13;
        let burn_cost: u64 = 1000;
        let adjustment_interval = 1;
        let target_registrations_per_interval = 1;
        let start_diff: u64 = 10_000;
        let mut curr_block_num = 0;
        add_network(netuid, tempo, 0);
        SubtensorModule::set_burn(netuid, burn_cost);
        SubtensorModule::set_difficulty(netuid, start_diff);
        SubtensorModule::set_adjustment_interval(netuid, adjustment_interval);
        SubtensorModule::set_adjustment_alpha(netuid, 58000); // Set to old value.
        SubtensorModule::set_target_registrations_per_interval(
            netuid,
            target_registrations_per_interval,
        );

        // Register key 1.
        let hotkey_account_id_1 = U256::from(1);
        let coldkey_account_id_1 = U256::from(1);
        SubtensorModule::add_balance_to_coldkey_account(&coldkey_account_id_1, 10000);
        assert_ok!(SubtensorModule::burned_register(
            <<Test as Config>::RuntimeOrigin>::signed(hotkey_account_id_1),
            netuid,
            hotkey_account_id_1
        ));

        // Register key 2.
        let hotkey_account_id_2 = U256::from(2);
        let coldkey_account_id_2 = U256::from(2);
        SubtensorModule::add_balance_to_coldkey_account(&coldkey_account_id_2, 10000);
        assert_ok!(SubtensorModule::burned_register(
            <<Test as Config>::RuntimeOrigin>::signed(hotkey_account_id_2),
            netuid,
            hotkey_account_id_2
        ));

        // Register key 3. This one is a POW registration
        let hotkey_account_id_3 = U256::from(3);
        let coldkey_account_id_3 = U256::from(3);
        let (nonce, work): (u64, Vec<u8>) = SubtensorModule::create_work_for_block_number(
            netuid,
            curr_block_num,
            0,
            &hotkey_account_id_3,
        );
        let result = SubtensorModule::register(
            <<Test as Config>::RuntimeOrigin>::signed(hotkey_account_id_3),
            netuid,
            curr_block_num,
            nonce,
            work,
            hotkey_account_id_3,
            coldkey_account_id_3,
        );
        assert_ok!(result);

        // We are over the number of regs allowed this interval.
        // Most of them are burn registrations (2 out of 3)
        // Step the block and trigger the adjustment.
        step_block(1);
        curr_block_num += 1;

        // Check the adjusted burn has INCREASED.
        //   and the difficulty has not changed.
        let adjusted_burn = SubtensorModule::get_burn_as_u64(netuid);
        assert!(adjusted_burn > burn_cost);
        assert_eq!(adjusted_burn, 2_000);

        let adjusted_diff = SubtensorModule::get_difficulty_as_u64(netuid);
        assert_eq!(adjusted_diff, start_diff);
    });
}

#[test]
#[allow(unused_assignments)]
fn test_burn_adjustment_case_c() {
    // Test case C of the difficulty and burn adjustment algorithm.
    // ====================
    // There are not enough registrations this interval and most of them are POW registrations
    // this triggers a decrease in the burn cost
    new_test_ext(1).execute_with(|| {
        let netuid: u16 = 1;
        let tempo: u16 = 13;
        let burn_cost: u64 = 1000;
        let adjustment_interval = 1;
        let target_registrations_per_interval = 4; // Needs registrations < 4 to trigger
        let start_diff: u64 = 10_000;
        let mut curr_block_num = 0;
        add_network(netuid, tempo, 0);
        SubtensorModule::set_burn(netuid, burn_cost);
        SubtensorModule::set_difficulty(netuid, start_diff);
        SubtensorModule::set_adjustment_interval(netuid, adjustment_interval);
        SubtensorModule::set_adjustment_alpha(netuid, 58000); // Set to old value.
        SubtensorModule::set_target_registrations_per_interval(
            netuid,
            target_registrations_per_interval,
        );

        // Register key 1. This is a BURN registration
        let hotkey_account_id_1 = U256::from(1);
        let coldkey_account_id_1 = U256::from(1);
        SubtensorModule::add_balance_to_coldkey_account(&coldkey_account_id_1, 10000);
        assert_ok!(SubtensorModule::burned_register(
            <<Test as Config>::RuntimeOrigin>::signed(hotkey_account_id_1),
            netuid,
            hotkey_account_id_1
        ));

        // Register key 2. This is a POW registration
        let hotkey_account_id_2 = U256::from(2);
        let coldkey_account_id_2 = U256::from(2);
        let (nonce0, work0): (u64, Vec<u8>) = SubtensorModule::create_work_for_block_number(
            netuid,
            curr_block_num,
            0,
            &hotkey_account_id_2,
        );
        let result0 = SubtensorModule::register(
            <<Test as Config>::RuntimeOrigin>::signed(hotkey_account_id_2),
            netuid,
            curr_block_num,
            nonce0,
            work0,
            hotkey_account_id_2,
            coldkey_account_id_2,
        );
        assert_ok!(result0);

        // Register key 3. This is a POW registration
        let hotkey_account_id_3 = U256::from(3);
        let coldkey_account_id_3 = U256::from(3);
        let (nonce1, work1): (u64, Vec<u8>) = SubtensorModule::create_work_for_block_number(
            netuid,
            curr_block_num,
            11231312312,
            &hotkey_account_id_3,
        );
        let result1 = SubtensorModule::register(
            <<Test as Config>::RuntimeOrigin>::signed(hotkey_account_id_3),
            netuid,
            curr_block_num,
            nonce1,
            work1,
            hotkey_account_id_3,
            coldkey_account_id_3,
        );
        assert_ok!(result1);

        // We are UNDER the number of regs allowed this interval.
        // Most of them are POW registrations (2 out of 3)
        // Step the block and trigger the adjustment.
        step_block(1);
        curr_block_num += 1;

        // Check the adjusted burn has DECREASED.
        //   and the difficulty has not changed.
        let adjusted_burn = SubtensorModule::get_burn_as_u64(netuid);
        assert!(adjusted_burn < burn_cost);
        assert_eq!(adjusted_burn, 875);

        let adjusted_diff = SubtensorModule::get_difficulty_as_u64(netuid);
        assert_eq!(adjusted_diff, start_diff);
    });
}

#[test]
#[allow(unused_assignments)]
fn test_burn_adjustment_case_d() {
    // Test case D of the difficulty and burn adjustment algorithm.
    // ====================
    // There are not enough registrations this interval and most of them are BURN registrations
    // this triggers a decrease in the POW difficulty
    new_test_ext(1).execute_with(|| {
        let netuid: u16 = 1;
        let tempo: u16 = 13;
        let burn_cost: u64 = 1000;
        let adjustment_interval = 1;
        let target_registrations_per_interval = 4; // Needs registrations < 4 to trigger
        let start_diff: u64 = 10_000;
        let mut curr_block_num = 0;
        add_network(netuid, tempo, 0);
        SubtensorModule::set_burn(netuid, burn_cost);
        SubtensorModule::set_difficulty(netuid, start_diff);
        SubtensorModule::set_min_difficulty(netuid, 1);
        SubtensorModule::set_adjustment_interval(netuid, adjustment_interval);
        SubtensorModule::set_adjustment_alpha(netuid, 58000); // Set to old value.
        SubtensorModule::set_target_registrations_per_interval(
            netuid,
            target_registrations_per_interval,
        );

        // Register key 1. This is a BURN registration
        let hotkey_account_id_1 = U256::from(1);
        let coldkey_account_id_1 = U256::from(1);
        SubtensorModule::add_balance_to_coldkey_account(&coldkey_account_id_1, 10000);
        assert_ok!(SubtensorModule::burned_register(
            <<Test as Config>::RuntimeOrigin>::signed(hotkey_account_id_1),
            netuid,
            hotkey_account_id_1
        ));

        // Register key 2. This is a BURN registration
        let hotkey_account_id_2 = U256::from(2);
        let coldkey_account_id_2 = U256::from(2);
        SubtensorModule::add_balance_to_coldkey_account(&coldkey_account_id_2, 10000);
        assert_ok!(SubtensorModule::burned_register(
            <<Test as Config>::RuntimeOrigin>::signed(hotkey_account_id_2),
            netuid,
            hotkey_account_id_2
        ));

        // Register key 3. This is a POW registration
        let hotkey_account_id_3 = U256::from(3);
        let coldkey_account_id_3 = U256::from(3);
        let (nonce1, work1): (u64, Vec<u8>) = SubtensorModule::create_work_for_block_number(
            netuid,
            curr_block_num,
            11231312312,
            &hotkey_account_id_3,
        );
        let result1 = SubtensorModule::register(
            <<Test as Config>::RuntimeOrigin>::signed(hotkey_account_id_3),
            netuid,
            curr_block_num,
            nonce1,
            work1,
            hotkey_account_id_3,
            coldkey_account_id_3,
        );
        assert_ok!(result1);

        // We are UNDER the number of regs allowed this interval.
        // Most of them are BURN registrations (2 out of 3)
        // Step the block and trigger the adjustment.
        step_block(1);
        curr_block_num += 1;

        // Check the adjusted POW difficulty has DECREASED.
        //   and the burn has not changed.
        let adjusted_burn = SubtensorModule::get_burn_as_u64(netuid);
        assert_eq!(adjusted_burn, burn_cost);

        let adjusted_diff = SubtensorModule::get_difficulty_as_u64(netuid);
        assert!(adjusted_diff < start_diff);
        assert_eq!(adjusted_diff, 8750);
    });
}

#[test]
#[allow(unused_assignments)]
fn test_burn_adjustment_case_e() {
    // Test case E of the difficulty and burn adjustment algorithm.
    // ====================
    // There are not enough registrations this interval and nobody registered either POW or BURN
    // this triggers a decrease in the BURN cost and POW difficulty
    new_test_ext(1).execute_with(|| {
        let netuid: u16 = 1;
        let tempo: u16 = 13;
        let burn_cost: u64 = 1000;
        let adjustment_interval = 1;
        let target_registrations_per_interval: u16 = 3;
        let start_diff: u64 = 10_000;
        let mut curr_block_num = 0;
        add_network(netuid, tempo, 0);
        SubtensorModule::set_max_registrations_per_block(netuid, 10);
        SubtensorModule::set_burn(netuid, burn_cost);
        SubtensorModule::set_difficulty(netuid, start_diff);
        SubtensorModule::set_min_difficulty(netuid, 1);
        SubtensorModule::set_adjustment_interval(netuid, adjustment_interval);
        SubtensorModule::set_adjustment_alpha(netuid, 58000); // Set to old value.
        SubtensorModule::set_target_registrations_per_interval(
            netuid,
            target_registrations_per_interval,
        );

        // Register key 1. This is a POW registration
        let hotkey_account_id_1 = U256::from(1);
        let coldkey_account_id_1 = U256::from(1);
        let (nonce1, work1): (u64, Vec<u8>) = SubtensorModule::create_work_for_block_number(
            netuid,
            curr_block_num,
            11231312312,
            &hotkey_account_id_1,
        );
        let result1 = SubtensorModule::register(
            <<Test as Config>::RuntimeOrigin>::signed(hotkey_account_id_1),
            netuid,
            curr_block_num,
            nonce1,
            work1,
            hotkey_account_id_1,
            coldkey_account_id_1,
        );
        assert_ok!(result1);

        // Register key 2. This is a BURN registration
        let hotkey_account_id_2 = U256::from(2);
        let coldkey_account_id_2 = U256::from(2);
        SubtensorModule::add_balance_to_coldkey_account(&coldkey_account_id_2, 10000);
        assert_ok!(SubtensorModule::burned_register(
            <<Test as Config>::RuntimeOrigin>::signed(hotkey_account_id_2),
            netuid,
            hotkey_account_id_2
        ));

        step_block(1);
        curr_block_num += 1;

        // We are UNDER the number of regs allowed this interval.
        // And the number of regs of each type is equal

        // Check the adjusted BURN has DECREASED.
        let adjusted_burn = SubtensorModule::get_burn_as_u64(netuid);
        assert!(adjusted_burn < burn_cost);
        assert_eq!(adjusted_burn, 833);

        // Check the adjusted POW difficulty has DECREASED.
        let adjusted_diff = SubtensorModule::get_difficulty_as_u64(netuid);
        assert!(adjusted_diff < start_diff);
        assert_eq!(adjusted_diff, 8_333);
    });
}

#[test]
#[allow(unused_assignments)]
fn test_burn_adjustment_case_f() {
    // Test case F of the difficulty and burn adjustment algorithm.
    // ====================
    // There are too many registrations this interval and the pow and burn registrations are equal
    // this triggers an increase in the burn cost and pow difficulty
    new_test_ext(1).execute_with(|| {
        let netuid: u16 = 1;
        let tempo: u16 = 13;
        let burn_cost: u64 = 1000;
        let adjustment_interval = 1;
        let target_registrations_per_interval: u16 = 1;
        let start_diff: u64 = 10_000;
        let mut curr_block_num = 0;
        add_network(netuid, tempo, 0);
        SubtensorModule::set_max_registrations_per_block(netuid, 10);
        SubtensorModule::set_burn(netuid, burn_cost);
        SubtensorModule::set_difficulty(netuid, start_diff);
        SubtensorModule::set_min_difficulty(netuid, start_diff);
        SubtensorModule::set_adjustment_interval(netuid, adjustment_interval);
        SubtensorModule::set_adjustment_alpha(netuid, 58000); // Set to old value.
        SubtensorModule::set_target_registrations_per_interval(
            netuid,
            target_registrations_per_interval,
        );

        // Register key 1. This is a POW registration
        let hotkey_account_id_1 = U256::from(1);
        let coldkey_account_id_1 = U256::from(1);
        let (nonce1, work1): (u64, Vec<u8>) = SubtensorModule::create_work_for_block_number(
            netuid,
            curr_block_num,
            11231312312,
            &hotkey_account_id_1,
        );
        let result1 = SubtensorModule::register(
            <<Test as Config>::RuntimeOrigin>::signed(hotkey_account_id_1),
            netuid,
            curr_block_num,
            nonce1,
            work1,
            hotkey_account_id_1,
            coldkey_account_id_1,
        );
        assert_ok!(result1);

        // Register key 2. This is a BURN registration
        let hotkey_account_id_2 = U256::from(2);
        let coldkey_account_id_2 = U256::from(2);
        SubtensorModule::add_balance_to_coldkey_account(&coldkey_account_id_2, 10000);
        assert_ok!(SubtensorModule::burned_register(
            <<Test as Config>::RuntimeOrigin>::signed(hotkey_account_id_2),
            netuid,
            hotkey_account_id_2
        ));

        step_block(1);
        curr_block_num += 1;
        // We are OVER the number of regs allowed this interval.
        // And the number of regs of each type is equal

        // Check the adjusted BURN has INCREASED.
        let adjusted_burn = SubtensorModule::get_burn_as_u64(netuid);
        assert!(adjusted_burn > burn_cost);
        assert_eq!(adjusted_burn, 1_500);

        // Check the adjusted POW difficulty has INCREASED.
        let adjusted_diff = SubtensorModule::get_difficulty_as_u64(netuid);
        assert!(adjusted_diff > start_diff);
        assert_eq!(adjusted_diff, 15_000);
    });
}

#[test]
fn test_burn_adjustment_case_e_zero_registrations() {
    // Test case E of the difficulty and burn adjustment algorithm.
    // ====================
    // There are not enough registrations this interval and nobody registered either POW or BURN
    // this triggers a decrease in the BURN cost and POW difficulty

    // BUT there are zero registrations this interval.
    new_test_ext(1).execute_with(|| {
        let netuid: u16 = 1;
        let tempo: u16 = 13;
        let burn_cost: u64 = 1000;
        let adjustment_interval = 1;
        let target_registrations_per_interval: u16 = 1;
        let start_diff: u64 = 10_000;
        add_network(netuid, tempo, 0);
        SubtensorModule::set_max_registrations_per_block(netuid, 10);
        SubtensorModule::set_burn(netuid, burn_cost);
        SubtensorModule::set_difficulty(netuid, start_diff);
        SubtensorModule::set_min_difficulty(netuid, 1);
        SubtensorModule::set_adjustment_interval(netuid, adjustment_interval);
        SubtensorModule::set_adjustment_alpha(netuid, 58000); // Set to old value.
        SubtensorModule::set_target_registrations_per_interval(
            netuid,
            target_registrations_per_interval,
        );

        // No registrations this interval of any kind.
        step_block(1);

        // We are UNDER the number of regs allowed this interval.
        // And the number of regs of each type is equal

        // Check the adjusted BURN has DECREASED.
        let adjusted_burn = SubtensorModule::get_burn_as_u64(netuid);
        assert!(adjusted_burn < burn_cost);
        assert_eq!(adjusted_burn, 500);

        // Check the adjusted POW difficulty has DECREASED.
        let adjusted_diff = SubtensorModule::get_difficulty_as_u64(netuid);
        assert!(adjusted_diff < start_diff);
        assert_eq!(adjusted_diff, 5_000);
    });
}

// To run this test with logging and Rust backtrace enabled, and to see all output (stdout/stderr) without capturing by the test runner, use:
// RUST_BACKTRACE=1 cargo test --package pallet-subtensor --test block_step test_subnet_staking_emission -- --nocapture
#[test]
fn test_subnet_staking_emission() {
    new_test_ext(1).execute_with(|| {
        let delegate = U256::from(1);
        let nominator1 = U256::from(2);
        let nominator2 = U256::from(3);
        SubtensorModule::set_target_stakes_per_interval(20);
        let lock_amount = SubtensorModule::get_network_lock_cost();
        add_dynamic_network(1, 1, 1, 1);
        add_dynamic_network(2, 1, 1, 1);
        add_dynamic_network(3, 1, 1, 1);
        assert_eq!(SubtensorModule::get_num_subnets(), 3);
        SubtensorModule::add_balance_to_coldkey_account(&delegate, 100000);
        SubtensorModule::add_balance_to_coldkey_account(&nominator1, 100000);
        SubtensorModule::add_balance_to_coldkey_account(&nominator2, 100000);
        assert_ok!(SubtensorModule::remove_subnet_stake(
            <<Test as Config>::RuntimeOrigin>::signed(delegate),
            delegate,
            1,
            lock_amount / 2
        ));
        assert_ok!(SubtensorModule::remove_subnet_stake(
            <<Test as Config>::RuntimeOrigin>::signed(delegate),
            delegate,
            2,
            lock_amount
        ));
        assert_ok!(SubtensorModule::remove_subnet_stake(
            <<Test as Config>::RuntimeOrigin>::signed(delegate),
            delegate,
            3,
            2 * lock_amount / 3
        ));

        SubtensorModule::run_coinbase(1);
        let tao = 1_000_000_000.;
        assert_approx_eq!(SubtensorModule::get_emission_value(1) as f64 / tao, 0.5); // 0.5 TAO
        assert_approx_eq!(SubtensorModule::get_emission_value(2) as f64 / tao, 0.25); // 0.25 TAO
        assert_approx_eq!(SubtensorModule::get_emission_value(3) as f64 / tao, 0.25);
        // 0.25 TAO
    });
}

#[test]
fn test_run_coinbase_price_greater_than_1() {
    new_test_ext(1).execute_with(|| {
        // Create subnet with price 4
        let netuid: u16 = 1;
        setup_dynamic_network(netuid, 1u16, 1u16);
        add_dynamic_stake(netuid, 1u16, 1u16, 100_000_000_000u64);
        assert_eq!(SubtensorModule::get_tao_per_alpha_price(netuid), 4.0);

        // Make some TAO
        SubtensorModule::coinbase(100);
        let total_issuance = SubtensorModule::get_total_issuance();
        let block_emission = SubtensorModule::get_block_emission().unwrap();
        assert_eq!(total_issuance, 100);
        assert_eq!(block_emission > 0, true);

        // Check that running run_coinbase behaves correctly
        let tao_reserve_before = SubtensorModule::get_tao_reserve(netuid);
        log::info!("Tao reserve before: {:?}", tao_reserve_before);
        let alpha_reserve_before = SubtensorModule::get_alpha_reserve(netuid);
        log::info!("Alpha reserve before: {:?}", alpha_reserve_before);
        let pending_alpha_before = SubtensorModule::get_alpha_pending_emission(netuid);
        log::info!("Pending alpha before: {:?}", pending_alpha_before);
        SubtensorModule::run_coinbase(1);
        let tao_reserve_after = SubtensorModule::get_tao_reserve(netuid);
        log::info!("Tao reserve after: {:?}", tao_reserve_after);
        let alpha_reserve_after = SubtensorModule::get_alpha_reserve(netuid);
        log::info!("Alpha reserve after: {:?}", alpha_reserve_after);
        let pending_alpha_after = SubtensorModule::get_alpha_pending_emission(netuid);
        log::info!("Pending alpha after: {:?}", pending_alpha_after);
        log::info!(
            "Tao emissions: {:?}",
            SubtensorModule::get_emission_value(netuid)
        );

        assert_eq!(tao_reserve_after == tao_reserve_before, true);
        assert_eq!(alpha_reserve_after > alpha_reserve_before, true);
        assert_eq!(pending_alpha_after > pending_alpha_before, true);
    })
}

#[test]
fn test_run_coinbase_price_less_than_1() {
    new_test_ext(1).execute_with(|| {
        // Create subnet with price 0.64 by unstaking 25 TAO
        let netuid: u16 = 1;
        setup_dynamic_network(netuid, 1u16, 1u16);
        remove_dynamic_stake(netuid, 1u16, 1u16, 25_000_000_000u64);
        assert_i64f64_approx_eq!(SubtensorModule::get_tao_per_alpha_price(netuid), 0.64);

        // Make some TAO
        SubtensorModule::coinbase(100);
        let total_issuance = SubtensorModule::get_total_issuance();
        let block_emission = SubtensorModule::get_block_emission().unwrap();
        assert_eq!(total_issuance, 100);
        assert_eq!(block_emission > 0, true);

        // Check that running run_coinbase behaves correctly
        let tao_reserve_before = SubtensorModule::get_tao_reserve(netuid);
        let alpha_reserve_before = SubtensorModule::get_alpha_reserve(netuid);
        let pending_alpha_before = SubtensorModule::get_alpha_pending_emission(netuid);
        SubtensorModule::run_coinbase(1);
        let tao_reserve_after = SubtensorModule::get_tao_reserve(netuid);
        let alpha_reserve_after = SubtensorModule::get_alpha_reserve(netuid);
        let pending_alpha_after = SubtensorModule::get_alpha_pending_emission(netuid);
        log::info!(
            "Subnet emissions: {:?}",
            SubtensorModule::get_emission_value(netuid)
        );
        log::info!(
            "Subnet emissions from Subnet Info: {:?}",
            SubtensorModule::get_subnet_info(netuid)
                .unwrap()
                .emission_values
        );

        assert_eq!(tao_reserve_after > tao_reserve_before, true);
        assert_eq!(alpha_reserve_after, alpha_reserve_before);
        assert_eq!(pending_alpha_after > pending_alpha_before, true);
    })
}

#[test]
fn test_10_subnet_take_basic_ok() {
    new_test_ext(1).execute_with(|| {
        let netuid1 = 1;
        let hotkey0 = U256::from(1);
        let coldkey0 = U256::from(3);
        let coldkey1 = U256::from(4);

        // Create networks.
        let lock_cost_1 = SubtensorModule::get_network_lock_cost();
        setup_dynamic_network(netuid1, 3u16, 1u16);
        SubtensorModule::add_balance_to_coldkey_account(&coldkey0, 1000_000_000_000);
        SubtensorModule::add_balance_to_coldkey_account(&coldkey1, 1000_000_000_000);
        SubtensorModule::add_balance_to_coldkey_account(&hotkey0, 1000_000_000_000);

        // The tests below assume lock costs of LC1 = 100
        assert_eq!(lock_cost_1, 100_000_000_000);

        // SubStake (Alpha balance)
        //   Subnet 1, cold0, hot0: LC1     (100)
        //
        // DynamicTAOReserve (get_tao_reserve) assertions
        //   Subnet 1: 100
        //
        // DynamicAlphaReserve (get_alpha_reserve) assertions
        //   Subnet 1: 100
        //
        // DynamicAlphaOutstanding (get_alpha_outstading) assertions
        //   Subnet 1: 100
        //
        assert_substake_eq!(&coldkey0, &hotkey0, netuid1, 100_000_000_000);
        assert_eq!(SubtensorModule::get_tao_reserve(netuid1), 100_000_000_000);
        assert_eq!(SubtensorModule::get_alpha_reserve(netuid1), 100_000_000_000);
        assert_eq!(
            SubtensorModule::get_alpha_outstanding(netuid1),
            100_000_000_000
        );

        // Coldkey / hotkey 0 become a delegate
        assert_ok!(SubtensorModule::do_become_delegate(
            <<Test as Config>::RuntimeOrigin>::signed(coldkey0),
            hotkey0
        ));

        // Coldkey / hotkey 0 sets the take on subnet 1 to 10%
        assert_ok!(SubtensorModule::do_decrease_take(
            <<Test as Config>::RuntimeOrigin>::signed(coldkey0),
            hotkey0,
            netuid1,
            u16::MAX / 10
        ));

        // Nominate 100 from coldkey/hotkey 1 to hotkey0 on subnet 1
        assert_ok!(SubtensorModule::add_subnet_stake(
            <<Test as Config>::RuntimeOrigin>::signed(coldkey1),
            hotkey0,
            netuid1,
            100_000_000_000
        ));

        // SubStake (Alpha balance)
        //   Subnet 1, cold0, hot0: 100
        //             cold1, hot0: 50
        //
        // DynamicTAOReserve (get_tao_reserve) assertions
        //   Subnet 1: 200
        //
        // DynamicAlphaReserve (get_alpha_reserve) assertions
        //   Subnet 1: 50
        //
        // DynamicAlphaOutstanding (get_alpha_outstading) assertions
        //   Subnet 1: 150
        //
        assert_substake_eq!(&coldkey0, &hotkey0, netuid1, 100_000_000_000);
        assert_substake_eq!(&coldkey1, &hotkey0, netuid1, 50_000_000_000);
        assert_eq!(SubtensorModule::get_tao_reserve(netuid1), 200_000_000_000);
        assert_eq!(SubtensorModule::get_alpha_reserve(netuid1), 50_000_000_000);
        assert_eq!(
            SubtensorModule::get_alpha_outstanding(netuid1),
            150_000_000_000
        );

        // Emission
        //
        // Emit inflation through run_coinbase
        // We will emit 0 server emission (which should go in-full to the owner of the hotkey).
        // We will emit 200 validator emission, which should be distributed in-part to the nominators.
        //
        let emission = 200_000_000_000;
        SubtensorModule::emit_inflation_through_hotkey_account(&hotkey0, netuid1, 0, emission);

        // SubStake (Alpha balance)
        //   Subnet 1, cold0, hot0: 350 - 110 = 240
        //             cold1, hot0: 110
        //
        assert_substake_approx_eq!(&coldkey0, &hotkey0, netuid1, 240.);
        assert_substake_approx_eq!(&coldkey1, &hotkey0, netuid1, 110.);
    });
}

#[test]
fn test_20_subnet_take_basic_ok() {
    new_test_ext(1).execute_with(|| {
        let netuid1 = 1;
        let hotkey0 = U256::from(1);
        let coldkey0 = U256::from(3);
        let coldkey1 = U256::from(4);

        // Create networks.
        let lock_cost_1 = SubtensorModule::get_network_lock_cost();
        setup_dynamic_network(netuid1, 3u16, 1u16);
        SubtensorModule::add_balance_to_coldkey_account(&coldkey0, 1000_000_000_000);
        SubtensorModule::add_balance_to_coldkey_account(&coldkey1, 1000_000_000_000);
        SubtensorModule::add_balance_to_coldkey_account(&hotkey0, 1000_000_000_000);

        // The tests below assume lock costs of LC1 = 100
        assert_eq!(lock_cost_1, 100_000_000_000);

        // SubStake (Alpha balance)
        //   Subnet 1, cold0, hot0: LC1     (100)
        //
        // DynamicTAOReserve (get_tao_reserve) assertions
        //   Subnet 1: 100
        //
        // DynamicAlphaReserve (get_alpha_reserve) assertions
        //   Subnet 1: 100
        //
        // DynamicAlphaOutstanding (get_alpha_outstading) assertions
        //   Subnet 1: 100
        //
        assert_substake_eq!(&coldkey0, &hotkey0, netuid1, 100_000_000_000);
        assert_eq!(SubtensorModule::get_tao_reserve(netuid1), 100_000_000_000);
        assert_eq!(SubtensorModule::get_alpha_reserve(netuid1), 100_000_000_000);
        assert_eq!(
            SubtensorModule::get_alpha_outstanding(netuid1),
            100_000_000_000
        );

        // Coldkey / hotkey 0 become a delegate
        assert_ok!(SubtensorModule::do_become_delegate(
            <<Test as Config>::RuntimeOrigin>::signed(coldkey0),
            hotkey0
        ));

        // Coldkey / hotkey 0 sets the take on subnet 1 to 20%
        assert_ok!(SubtensorModule::do_decrease_take(
            <<Test as Config>::RuntimeOrigin>::signed(coldkey0),
            hotkey0,
            netuid1,
            u16::MAX / 5
        ));

        // Nominate 100 from coldkey/hotkey 1 to hotkey0 on subnet 1
        assert_ok!(SubtensorModule::add_subnet_stake(
            <<Test as Config>::RuntimeOrigin>::signed(coldkey1),
            hotkey0,
            netuid1,
            100_000_000_000
        ));

        // SubStake (Alpha balance)
        //   Subnet 1, cold0, hot0: 100
        //             cold1, hot0: 50
        //
        // DynamicTAOReserve (get_tao_reserve) assertions
        //   Subnet 1: 200
        //
        // DynamicAlphaReserve (get_alpha_reserve) assertions
        //   Subnet 1: 50
        //
        // DynamicAlphaOutstanding (get_alpha_outstading) assertions
        //   Subnet 1: 150
        //
        assert_substake_eq!(&coldkey0, &hotkey0, netuid1, 100_000_000_000);
        assert_substake_eq!(&coldkey1, &hotkey0, netuid1, 50_000_000_000);
        assert_eq!(SubtensorModule::get_tao_reserve(netuid1), 200_000_000_000);
        assert_eq!(SubtensorModule::get_alpha_reserve(netuid1), 50_000_000_000);
        assert_eq!(
            SubtensorModule::get_alpha_outstanding(netuid1),
            150_000_000_000
        );

        // Emission
        //
        // Emit inflation through run_coinbase
        // We will emit 0 server emission (which should go in-full to the owner of the hotkey).
        // We will emit 200 validator emission, which should be distributed in-part to the nominators.
        //
        let emission = 200_000_000_000;
        SubtensorModule::emit_inflation_through_hotkey_account(&hotkey0, netuid1, 0, emission);

        // SubStake (Alpha balance)
        //   Subnet 1, cold0, hot0: 350 - 103.3333 ~ 246.67
        //             cold1, hot0: 103.3333
        //
        assert_substake_approx_eq!(&coldkey0, &hotkey0, netuid1, 246.67);
        assert_substake_approx_eq!(&coldkey1, &hotkey0, netuid1, 103.33);
    });
}

#[test]
fn test_two_subnets_take_ok() {
    new_test_ext(1).execute_with(|| {
        let netuid1 = 1;
        let netuid2 = 2;
        let hotkey0 = U256::from(1);
        let hotkey1 = U256::from(2);
        let coldkey0 = U256::from(3);
        let coldkey1 = U256::from(4);

        // Create networks.
        let lock_cost_1 = SubtensorModule::get_network_lock_cost();
        setup_dynamic_network(netuid1, 3u16, 1u16);
        let lock_cost_2 = SubtensorModule::get_network_lock_cost();
        setup_dynamic_network(netuid2, 3u16, 2u16);
        SubtensorModule::add_balance_to_coldkey_account(&coldkey0, 1000_000_000_000);
        SubtensorModule::add_balance_to_coldkey_account(&coldkey1, 1000_000_000_000);
        SubtensorModule::add_balance_to_coldkey_account(&hotkey0, 1000_000_000_000);
        SubtensorModule::add_balance_to_coldkey_account(&hotkey1, 1000_000_000_000);

        // The tests below assume lock costs of LC1 = LC2 = 100
        assert_eq!(lock_cost_1, 100_000_000_000);
        assert_eq!(lock_cost_2, 100_000_000_000);

        // SubStake (Alpha balance)
        //   Subnet 1, cold0, hot0: LC1     (100)
        //
        // DynamicTAOReserve (get_tao_reserve) assertions
        //   Subnet 1: 100
        //   Subnet 2: 100
        //
        // DynamicAlphaReserve (get_alpha_reserve) assertions
        //   Subnet 1: 100
        //   Subnet 2: 200
        //
        // DynamicAlphaOutstanding (get_alpha_outstading) assertions
        //   Subnet 1: 100
        //   Subnet 2: 200
        //
        assert_substake_eq!(&coldkey0, &hotkey0, netuid1, 100_000_000_000);
        assert_substake_eq!(&coldkey0, &hotkey1, netuid2, 200_000_000_000);
        assert_eq!(SubtensorModule::get_tao_reserve(netuid1), 100_000_000_000);
        assert_eq!(SubtensorModule::get_alpha_reserve(netuid1), 100_000_000_000);
        assert_eq!(
            SubtensorModule::get_alpha_outstanding(netuid1),
            100_000_000_000
        );
        assert_eq!(SubtensorModule::get_tao_reserve(netuid2), 100_000_000_000);
        assert_eq!(SubtensorModule::get_alpha_reserve(netuid2), 200_000_000_000);
        assert_eq!(
            SubtensorModule::get_alpha_outstanding(netuid2),
            200_000_000_000
        );

        // Hotkey 0 becomes a delegate
        assert_ok!(SubtensorModule::do_become_delegate(
            <<Test as Config>::RuntimeOrigin>::signed(coldkey0),
            hotkey0
        ));

        // Hotkey 1 becomes a delegate
        assert_ok!(SubtensorModule::do_become_delegate(
            <<Test as Config>::RuntimeOrigin>::signed(coldkey0),
            hotkey1
        ));

        // Hotkey 0 sets the take on subnet 1 to 10%
        assert_ok!(SubtensorModule::do_decrease_take(
            <<Test as Config>::RuntimeOrigin>::signed(coldkey0),
            hotkey0,
            netuid1,
            u16::MAX / 10
        ));

        // Hotkey 1 sets the take on subnet 2 to 20%
        assert_ok!(SubtensorModule::do_decrease_take(
            <<Test as Config>::RuntimeOrigin>::signed(coldkey0),
            hotkey1,
            netuid2,
            u16::MAX / 5
        ));

        // Nominate 100 from coldkey1 to hotkey0 on subnet 1
        assert_ok!(SubtensorModule::add_subnet_stake(
            <<Test as Config>::RuntimeOrigin>::signed(coldkey1),
            hotkey0,
            netuid1,
            100_000_000_000
        ));

        // Nominate 100 from coldkey1 to hotkey1 on subnet 2
        assert_ok!(SubtensorModule::add_subnet_stake(
            <<Test as Config>::RuntimeOrigin>::signed(coldkey1),
            hotkey1,
            netuid2,
            100_000_000_000
        ));

        // SubStake (Alpha balance)
        //   Subnet 1, cold0, hot0: 100
        //             cold1, hot0: 50
        //   Subnet 2, cold0, hot1: 200
        //             cold1, hot1: 100
        //
        // DynamicTAOReserve (get_tao_reserve) assertions
        //   Subnet 1: 200
        //
        // DynamicAlphaReserve (get_alpha_reserve) assertions
        //   Subnet 1: 50
        //
        // DynamicAlphaOutstanding (get_alpha_outstading) assertions
        //   Subnet 1: 150
        //
        assert_substake_eq!(&coldkey0, &hotkey0, netuid1, 100_000_000_000);
        assert_substake_eq!(&coldkey1, &hotkey0, netuid1, 50_000_000_000);
        assert_substake_eq!(&coldkey0, &hotkey1, netuid2, 200_000_000_000);
        assert_substake_eq!(&coldkey1, &hotkey1, netuid2, 100_000_000_000);
        assert_eq!(SubtensorModule::get_tao_reserve(netuid1), 200_000_000_000);
        assert_eq!(SubtensorModule::get_alpha_reserve(netuid1), 50_000_000_000);
        assert_eq!(
            SubtensorModule::get_alpha_outstanding(netuid1),
            150_000_000_000
        );
        assert_eq!(SubtensorModule::get_tao_reserve(netuid2), 200_000_000_000);
        assert_eq!(SubtensorModule::get_alpha_reserve(netuid2), 100_000_000_000);
        assert_eq!(
            SubtensorModule::get_alpha_outstanding(netuid2),
            300_000_000_000
        );

        // Emission
        //
        // Emit inflation through run_coinbase
        // We will emit 0 server emission (which should go in-full to the owner of the hotkey).
        // We will emit 100 validator emission through each of hotkeys, which should be
        // distributed in-part to the nominators.
        //
        let emission = 100_000_000_000;
        SubtensorModule::emit_inflation_through_hotkey_account(&hotkey0, netuid1, 0, emission);
        SubtensorModule::emit_inflation_through_hotkey_account(&hotkey1, netuid2, 0, emission);

        // SubStake (Alpha balance)
        //   Subnet 1, cold0, hot0: 170
        //             cold1, hot0: 80
        //   Subnet 2, cold0, hot1: 273.34
        //             cold1, hot1: 126.67
        //
        assert_substake_approx_eq!(&coldkey0, &hotkey0, netuid1, 170.);
        assert_substake_approx_eq!(&coldkey1, &hotkey0, netuid1, 80.);
        assert_substake_approx_eq!(&coldkey0, &hotkey1, netuid2, 273.33);
        assert_substake_approx_eq!(&coldkey1, &hotkey1, netuid2, 126.67);
    });
}<|MERGE_RESOLUTION|>--- conflicted
+++ resolved
@@ -3,7 +3,6 @@
 use frame_system::Config;
 use mock::*;
 use sp_core::U256;
-<<<<<<< HEAD
 use substrate_fixed::types::I64F64;
 
 #[macro_use]
@@ -129,125 +128,6 @@
 //         }
 //     })
 // }
-=======
-
-#[test]
-#[allow(clippy::unwrap_used)]
-fn test_loaded_emission() {
-    new_test_ext(1).execute_with(|| {
-        let n: u16 = 100;
-        let netuid: u16 = 1;
-        let tempo: u16 = 10;
-        let netuids: Vec<u16> = vec![1];
-        let emission: Vec<u64> = vec![1000000000];
-        add_network(netuid, tempo, 0);
-        SubtensorModule::set_max_allowed_uids(netuid, n);
-        SubtensorModule::set_adjustment_alpha(netuid, 58000); // Set to old value.
-        SubtensorModule::set_emission_values(&netuids, emission).unwrap();
-        for i in 0..n {
-            SubtensorModule::append_neuron(netuid, &U256::from(i), 0);
-        }
-        assert!(SubtensorModule::get_loaded_emission_tuples(netuid).is_none());
-
-        // Try loading at block 0
-        let block: u64 = 0;
-        assert_eq!(
-            SubtensorModule::blocks_until_next_epoch(netuid, tempo, block),
-            8
-        );
-        SubtensorModule::generate_emission(block);
-        assert!(SubtensorModule::get_loaded_emission_tuples(netuid).is_none());
-
-        // Try loading at block = 9;
-        let block: u64 = 8;
-        assert_eq!(
-            SubtensorModule::blocks_until_next_epoch(netuid, tempo, block),
-            0
-        );
-        SubtensorModule::generate_emission(block);
-        assert!(SubtensorModule::get_loaded_emission_tuples(netuid).is_some());
-        assert_eq!(
-            SubtensorModule::get_loaded_emission_tuples(netuid)
-                .unwrap()
-                .len(),
-            n as usize
-        );
-
-        // Try draining the emission tuples
-        // None remaining because we are at epoch.
-        let block: u64 = 8;
-        SubtensorModule::drain_emission(block);
-        assert!(SubtensorModule::get_loaded_emission_tuples(netuid).is_none());
-
-        // Generate more emission.
-        SubtensorModule::generate_emission(8);
-        assert_eq!(
-            SubtensorModule::get_loaded_emission_tuples(netuid)
-                .unwrap()
-                .len(),
-            n as usize
-        );
-
-        for block in 9..19 {
-            let mut n_remaining: usize = 0;
-            let mut n_to_drain: usize = 0;
-            if let Some(tuples) = SubtensorModule::get_loaded_emission_tuples(netuid) {
-                n_remaining = tuples.len();
-                n_to_drain =
-                    SubtensorModule::tuples_to_drain_this_block(netuid, tempo, block, tuples.len());
-            }
-            SubtensorModule::drain_emission(block); // drain it with 9 more blocks to go
-            if let Some(tuples) = SubtensorModule::get_loaded_emission_tuples(netuid) {
-                assert_eq!(tuples.len(), n_remaining - n_to_drain);
-            }
-            log::info!("n_to_drain: {:?}", n_to_drain);
-            log::info!(
-                "SubtensorModule::get_loaded_emission_tuples( netuid ).len(): {:?}",
-                n_remaining - n_to_drain
-            );
-        }
-    })
-}
-
-#[test]
-fn test_tuples_to_drain_this_block() {
-    new_test_ext(1).execute_with(|| {
-        // pub fn tuples_to_drain_this_block( netuid: u16, tempo: u16, block_number: u64, n_remaining: usize ) -> usize {
-        assert_eq!(SubtensorModule::tuples_to_drain_this_block(0, 1, 0, 10), 10); // drain all epoch block.
-        assert_eq!(SubtensorModule::tuples_to_drain_this_block(0, 0, 0, 10), 10); // drain all no tempo.
-        assert_eq!(SubtensorModule::tuples_to_drain_this_block(0, 10, 0, 10), 2); // drain 10 / ( 10 / 2 ) = 2
-        assert_eq!(SubtensorModule::tuples_to_drain_this_block(0, 20, 0, 10), 1); // drain 10 / ( 20 / 2 ) = 1
-        assert_eq!(SubtensorModule::tuples_to_drain_this_block(0, 10, 0, 20), 5); // drain 20 / ( 9 / 2 ) = 5
-        assert_eq!(SubtensorModule::tuples_to_drain_this_block(0, 20, 0, 0), 0); // nothing to drain.
-        assert_eq!(SubtensorModule::tuples_to_drain_this_block(0, 10, 1, 20), 5); // drain 19 / ( 10 / 2 ) = 4
-        assert_eq!(
-            SubtensorModule::tuples_to_drain_this_block(0, 10, 10, 20),
-            4
-        ); // drain 19 / ( 10 / 2 ) = 4
-        assert_eq!(
-            SubtensorModule::tuples_to_drain_this_block(0, 10, 15, 20),
-            10
-        ); // drain 19 / ( 10 / 2 ) = 4
-        assert_eq!(
-            SubtensorModule::tuples_to_drain_this_block(0, 10, 19, 20),
-            20
-        ); // drain 19 / ( 10 / 2 ) = 4
-        assert_eq!(
-            SubtensorModule::tuples_to_drain_this_block(0, 10, 20, 20),
-            20
-        ); // drain 19 / ( 10 / 2 ) = 4
-        for i in 0..10 {
-            for j in 0..10 {
-                for k in 0..10 {
-                    for l in 0..10 {
-                        assert!(SubtensorModule::tuples_to_drain_this_block(i, j, k, l) <= 10);
-                    }
-                }
-            }
-        }
-    })
-}
->>>>>>> ed84d0d6
 
 #[test]
 fn test_blocks_until_epoch() {
