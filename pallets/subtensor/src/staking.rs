--- conflicted
+++ resolved
@@ -829,21 +829,6 @@
             .fold(0, |acc, (_, stake)| acc.saturating_add(stake))
     }
 
-<<<<<<< HEAD
-    // Returns the total amount of stake under a hotkey (delegative or otherwise)
-    //
-    pub fn get_total_stake_for_hotkey(hotkey: &T::AccountId) -> u64 {
-        return TotalHotkeyStake::<T>::get(hotkey);
-    }
-
-    // Returns the total amount of stake held by the coldkey (delegative or otherwise)
-    //
-    pub fn get_total_stake_for_coldkey(coldkey: &T::AccountId) -> u64 {
-        return TotalColdkeyStake::<T>::get(coldkey);
-    }
-
-=======
->>>>>>> 0484d42c
     // Returns the total amount of stake under a hotkey for a subnet (delegative or otherwise)
     //
     pub fn get_total_stake_for_hotkey_and_subnet(hotkey: &T::AccountId, netuid: u16) -> u64 {
@@ -1106,17 +1091,6 @@
         TotalHotkeySubStake::<T>::mutate(hotkey, netuid, |stake| {
             *stake = stake.saturating_sub(decrement);
         });
-<<<<<<< HEAD
-        Stake::<T>::mutate(hotkey, coldkey, |stake| {
-            *stake = stake.saturating_sub(decrement);
-        });
-        SubStake::<T>::insert(
-            (hotkey, coldkey, netuid),
-            SubStake::<T>::try_get((hotkey, coldkey, netuid))
-                .unwrap_or(0)
-                .saturating_sub(decrement),
-        );
-=======
 
         // Delete stake map entry if all stake is removed
         let existing_stake = Stake::<T>::get(hotkey, coldkey);
@@ -1136,8 +1110,6 @@
                 existing_substake.saturating_sub(decrement),
             );
         }
-        TotalStake::<T>::mutate(|stake| *stake = stake.saturating_sub(decrement));
->>>>>>> 0484d42c
     }
 
     pub fn u64_to_balance(
