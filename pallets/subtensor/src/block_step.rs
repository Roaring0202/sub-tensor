use super::*;
use frame_support::storage::IterableStorageMap;
use sp_core::Get;
use substrate_fixed::types::I110F18;
use substrate_fixed::types::I64F64;

impl<T: Config> Pallet<T> {
    /// Executes the necessary operations for each block.
    pub fn block_step() -> Result<(), &'static str> {
        let block_number: u64 = Self::get_current_block_as_u64();
        log::debug!("block_step for block: {:?} ", block_number);
        // --- 1. Adjust difficulties.
        Self::adjust_registration_terms_for_networks();
        // --- 2. Mint and distribute TAO.
        Self::run_coinbase(block_number);
        // Adjust Tempos every 1000 blocks
        if Self::blocks_until_next_epoch( 0, 1000, block_number ) == 0 {
            Self::adjust_tempos();
        }

        // Return ok.
        Ok(())
    }

    /// Adjusts the tempo for each network based on their relative prices to ensure operations
    /// are performed more frequently on networks with higher prices.
    ///
    /// This function calculates a value `bi` for each network, which represents the number of blocks
    /// that progress before an operation is performed on the network. Networks with higher prices
    /// will have operations performed more frequently. The average operation frequency across all
    /// networks is aimed to be every `K` blocks.
    pub fn adjust_tempos() {
        // Retrieve all network UIDs.
        let netuids: Vec<u16> = Self::get_all_subnet_netuids();

        // Compute and collect prices for each dynamic subnet, excluding the root subnet.
        let mut prices: Vec<I64F64> = Vec::new();
        for netuid in netuids.iter() {
            if *netuid == Self::get_root_netuid() || !Self::is_subnet_dynamic(*netuid) {
                continue;
            }
            let price = Self::get_tao_per_alpha_price(*netuid);
            prices.push(price);
        }

        // Assuming `K` is a predefined constant representing the average desired operation interval in blocks.
        let k: I64F64 = I64F64::from_num(10); // Replace 1.0 with the actual value of `K` if available.

        // Calculate tempos using the extracted prices and netuids.
        match Self::calculate_tempos(&netuids, k, &prices) {
            Ok(tempos) => {
                // Set the calculated tempos for each network.
                for (netuid, tempo) in tempos.iter() {
                    Self::set_tempo(*netuid, *tempo);
                }
            }
            Err(e) => {
                log::error!("Failed to calculate tempos: {}", e);
            }
        }
    }

    /// Calculates the tempos for each network based on the given prices and a constant `K`.
    ///
    /// # Arguments
    /// * `netuids` - A reference to a vector of network UIDs.
    /// * `k` - The constant representing the average desired operation interval in blocks.
    /// * `prices` - A reference to a vector of prices for each network.
    ///
    /// # Returns
    /// * A result containing either a vector of tuples where each tuple contains a network UID and its corresponding tempo, or an error string if there's a mismatch in vector sizes or other issues.
    pub fn calculate_tempos(
        netuids: &Vec<u16>,
        k: I64F64,
        prices: &Vec<I64F64>,
    ) -> Result<Vec<(u16, u16)>, &'static str> {
        // Check for mismatched vector sizes
        if netuids.len() != prices.len() {
            return Err("Mismatched vector sizes: netuids and prices must have the same length.");
        }

        // Check for empty vectors
        if netuids.is_empty() || prices.is_empty() {
            return Ok(Vec::new());
        }

        // Calculate total price to find relative frequencies
        let total_price: I64F64 = prices.iter().sum();
        if total_price == I64F64::from_num(0.0) {
            return Ok(netuids.iter().map(|&uid| (uid, 0)).collect()); // If sum of prices is zero, return zero tempos
        }

        // Calculate relative frequencies based on prices
        let relative_frequencies: Vec<I64F64> = prices
            .iter()
            .map(|&price| price / total_price) // relative frequency = price_i / total_price
            .collect();

        // Calculate total relative frequency to normalize it to K
        let total_relative_frequency: I64F64 = relative_frequencies.iter().sum();
        let normalization_factor: I64F64 = k / total_relative_frequency;

        // Calculate tempos based on normalized relative frequencies
        let min_tempo = T::MinTempo::get();
        let max_tempo = T::MaxTempo::get();
        let tempos: Vec<(u16, u16)> = netuids.iter().zip(relative_frequencies.iter())
            .map(|(&uid, &rel_freq)| {
                let mut tempo = (normalization_factor / rel_freq).to_num::<u16>();
                if tempo < min_tempo {
                    tempo = min_tempo;
                }
                if tempo > max_tempo {
                    tempo = max_tempo;
                }
                (uid, tempo)
            })
            .collect();

        Ok(tempos)
    }
    // Helper function which returns the number of blocks remaining before we will run the epoch on this
    // network. Networks run their epoch when (block_number + netuid + 1 ) % (tempo + 1) = 0
    //
    pub fn blocks_until_next_epoch(netuid: u16, tempo: u16, block_number: u64) -> u64 {
        // tempo | netuid | # first epoch block
        //   1        0               0
        //   1        1               1
        //   2        0               1
        //   2        1               0
        //   100      0              99
        //   100      1              98
        // Special case: tempo = 0, the network never runs.
        if tempo == 0 {
            return 1000;
        }
        return tempo as u64 - (block_number + netuid as u64 + 1) % (tempo as u64 + 1);
    }

    pub fn run_coinbase(block_number: u64) {
        // Get all the network uids.
        let netuids: Vec<u16> = Self::get_all_subnet_netuids();

        // Compute and fill the prices from all subnets.
        let mut prices: Vec<(u16, I64F64)> = Vec::new();
        let mut total_prices: I64F64 = I64F64::from_num(0.0);
        for netuid in netuids.iter() {
            // If the subnet is root skip
            if *netuid == Self::get_root_netuid() {
                continue;
            }
            // If the subnet is not dynamic skip.
            if !Self::is_subnet_dynamic(*netuid) {
                continue;
            }
            // Calculate the price based on the reserve amounts.
            let price = Self::get_tao_per_alpha_price(*netuid);
            prices.push((*netuid, price));
            total_prices += price;
        }

        // Condition the inflation of TAO and alpha based on the sum of the prices.
        // This keeps the market caps of ALPHA subsumed by TAO.
        let tao_in: u64; // The total amount of TAO emitted this block into all pools.
        let alpha_in: u64; // The amount of ALPHA emitted this block into each pool.
        let alpha_out: u64 = Self::get_block_emission().unwrap(); // The amount of ALPHA emitted into each mechanism.
        if total_prices <= I64F64::from_num(1.0) {
            // Alpha prices are lower than 1.0, emit TAO and not ALPHA into the pools.
            tao_in = Self::get_block_emission().unwrap();
            alpha_in = 0;
        } else {
            // Alpha prices are greater than 1.0, emit ALPHA and not TAO into the pools.
            tao_in = 0;
            alpha_in = Self::get_block_emission().unwrap();
        }

        for (netuid, price) in prices.iter() {
            // Calculate the subnet's emission based on its normalized price as a proportion of tao_in.
            let normalized_alpha_price: I64F64 = price / I64F64::from_num(total_prices);
            let normalized_tao_in: u64 =
                (normalized_alpha_price * I64F64::from_num(tao_in)).to_num::<u64>();
            EmissionValues::<T>::insert(*netuid, normalized_tao_in);

            // Increment the pools tao reserve based on the block emission.
            DynamicTAOReserve::<T>::mutate(netuid, |reserve| *reserve += normalized_tao_in);

            // Increment the pools alpha reserve based on the alpha in emission.
            DynamicAlphaReserve::<T>::mutate(netuid, |reserve| *reserve += alpha_in);

            // Increment the total supply of alpha because we just added some to the reserve.
            DynamicAlphaIssuance::<T>::mutate(netuid, |issuance| *issuance += alpha_in);

            // Increment the amount of alpha that is waiting to be distributed through Yuma Consensus.
            PendingAlphaEmission::<T>::mutate(netuid, |emission| *emission += alpha_out);

            // Recalculate the Dynamic K value for the new pool.
            DynamicK::<T>::insert(
                netuid,
                (DynamicTAOReserve::<T>::get(netuid) as u128)
                    * (DynamicAlphaReserve::<T>::get(netuid) as u128),
            );
        }
        // Increment the total amount of TAO in existence based on the total tao_in
        TotalIssuance::<T>::put(TotalIssuance::<T>::get().saturating_add(tao_in));

        // Iterate over network and run epochs.
        for netuid in netuids.iter() {
            // Check to see if this network has reached tempo.
            let tempo: u16 = Self::get_tempo(*netuid);
            if Self::blocks_until_next_epoch(*netuid, tempo, block_number) == 0 {
                // Get the pending emission issuance to distribute for this subnet in alpha.
                let alpha_emission: u64 = PendingAlphaEmission::<T>::get(netuid);

                // Run the epoch mechanism and return emission tuples for hotkeys in the network in alpha.
                let alpha_emission_tuples: Vec<(T::AccountId, u64, u64)> =
                    Self::epoch(*netuid, alpha_emission);

                // Emit the tuples through the hotkeys incrementing their alpha staking balance for this subnet
                // as well as all nominators.
                for (hotkey, server_amount, validator_amount) in alpha_emission_tuples.iter() {
                    Self::emit_inflation_through_hotkey_account(
                        &hotkey,
                        *netuid,
                        *server_amount,
                        *validator_amount,
                    );
                }

                // Drain the pending emission issuance for this subnet.
                PendingAlphaEmission::<T>::insert(netuid, 0);
                // Increment the total amount of alpha outstanding (the amount on all of the staking accounts)
                DynamicAlphaOutstanding::<T>::mutate(netuid, |reserve| *reserve += alpha_emission);
                // Also increment the total amount of alpha in total everywhere.
                DynamicAlphaIssuance::<T>::mutate(netuid, |issuance| *issuance += alpha_emission);
                // Some other counters for accounting.
                Self::set_blocks_since_last_step(*netuid, 0);
                Self::set_last_mechanism_step_block(*netuid, block_number);
            } else {
                Self::set_blocks_since_last_step(
                    *netuid,
                    Self::get_blocks_since_last_step(*netuid) + 1,
                );
                continue;
            }
        }
    }

    // Distributes token inflation through the hotkey based on emission. The call ensures that the inflation
    // is distributed onto the accounts in proportion of the stake delegated minus the take. This function
    // is called after an epoch to distribute the newly minted stake according to delegation.
    //
    // Algorithm:
    //   0. Hotkey always receives server_emission completely.
    //   1. If a hotkey is a not delegate, it gets 100% of both server and validator emission. STOP.
    //   2. Delegate gets it's take, i.e. a percentage of validator_emission specific to a given subnet (netuid)
    //
    //   remaining_validator_emission is what's left. Here is how it's distributed:
    //
    //   3. If either delegate_local_stake (total amount of stake under a hotkey for a subnet) or
    //      delegate_global_dynamic_tao (total delegate stake * alpha_price) are non-zero, then
    //      for each nominator nominating this delegate do:
    //      3.a Nominator reward comes in two parts: Local and Global
    //          Local = (1 - global_stake_weight) * remaining_validator_emission
    //                  (nominator Alpha in this subnet for hotkey) / (sum of all Alpha in this subnet for hotkey)
    //          Global = global_stake_weight * remaining_validator_emission * (sum of nominator stake across all subnets) /
    //                   (sum of everybody's stake across all subnets)
    //          Global Stake Weight effectively is always 1 currently, so there is no local emission, but no matter what's
    //          the ratio is set in the future, the sum of all rewards is always going to be remaining_validator_emission.
    //
    // Questions/Comments:
    //   1. Can tao_per_alpha_price be zero if get_total_stake_for_hotkey_and_subnet is non-zero?
    //   2. TODO: Add tests for how DynamicTAOReserve and DynamicAlphaReserve are affected by staking operations
    //   3. Is it theoretically possible that lock cost gets up to about 18M TAO for a single network? Will
    //      it not overflow initial_dynamic_reserve?
    //   4. Should residual after step 3 be non-zero in any case?
    //   5. This algorithm re-purposes TotalHotkeySubStake and SubStake state variables to store Alpha (vs. TAO).
    //
    pub fn emit_inflation_through_hotkey_account(
        delegate: &T::AccountId,
        netuid: u16,
        server_emission: u64,
        validator_emission: u64,
    ) {
        // 1. Check if the hotkey is not a delegate and thus the emission is entirely owed to them.
        if !Self::hotkey_is_delegate(delegate) {
            let total_delegate_emission: u64 = server_emission + validator_emission;
            Self::increase_stake_on_hotkey_account(delegate, netuid, total_delegate_emission);
            let coldkey: T::AccountId = Self::get_owning_coldkey_for_hotkey(delegate);
            let tao_server_emission: u64 = Self::compute_dynamic_unstake(netuid, server_emission);
            Self::add_balance_to_coldkey_account(
                &coldkey,
                Self::u64_to_balance(tao_server_emission).unwrap(),
            );
            return;
        }
        // 2. Else the key is a delegate, first compute the delegate take from the emission.
        let take_proportion: I64F64 = I64F64::from_num(DelegatesTake::<T>::get(delegate, netuid))
            / I64F64::from_num(u16::MAX);
        let delegate_take: I64F64 = take_proportion * I64F64::from_num(validator_emission);
        let delegate_take_u64: u64 = delegate_take.to_num::<u64>();
        let remaining_validator_emission: u64 = validator_emission - delegate_take_u64;
        let mut residual: u64 = remaining_validator_emission;

        // 3. For each nominator compute its proportion of stake weight and distribute the remaining emission to them.
        let global_stake_weight: I64F64 = Self::get_global_stake_weight_float();
        let delegate_local_stake: u64 =
            Self::get_total_stake_for_hotkey_and_subnet(delegate, netuid);
        let delegate_global_dynamic_tao = Self::get_hotkey_global_dynamic_tao(delegate);
        log::debug!(
            "global_stake_weight: {:?}, delegate_local_stake: {:?}, delegate_global_stake: {:?}",
            global_stake_weight,
            delegate_local_stake,
            delegate_global_dynamic_tao
        );

        if delegate_local_stake + delegate_global_dynamic_tao != 0 {
<<<<<<< HEAD
            Stake::<T>::iter_prefix(delegate)
                .filter(|(_, stake)| *stake > 0)
                .for_each(|(nominator_i, _)| {
                    // 3.a Compute the stake weight percentage for the nominatore weight.
                    let nominator_local_stake: u64 =
                        Self::get_subnet_stake_for_coldkey_and_hotkey(&nominator_i, delegate, netuid);
                    let nominator_local_emission_i: I64F64 = if delegate_local_stake == 0 {
                        I64F64::from_num(0)
                    } else {
                        let nominator_local_percentage: I64F64 =
                            I64F64::from_num(nominator_local_stake)
                                / I64F64::from_num(delegate_local_stake);
                        nominator_local_percentage
                            * I64F64::from_num(remaining_validator_emission)
                            * (I64F64::from_num(1.0) - global_stake_weight)
                    };
                    log::debug!(
                        "nominator_local_emission_i: {:?}",
                        nominator_local_emission_i
                    );

                    let nominator_global_stake: u64 =
                        Self::get_nominator_global_dynamic_tao(&nominator_i, delegate); // Get global stake.
                    let nominator_global_emission_i: I64F64 = if delegate_global_dynamic_tao == 0 {
                        I64F64::from_num(0)
                    } else {
                        let nominator_global_percentage: I64F64 =
                            I64F64::from_num(nominator_global_stake)
                                / I64F64::from_num(delegate_global_dynamic_tao);
                        nominator_global_percentage
                            * I64F64::from_num(remaining_validator_emission)
                            * global_stake_weight
                    };
                    log::debug!(
                        "nominator_global_emission_i: {:?}",
                        nominator_global_emission_i
                    );
                    let nominator_emission_u64: u64 =
                        (nominator_global_emission_i + nominator_local_emission_i).to_num::<u64>();

                    // 3.b Increase the stake of the nominator.
                    log::debug!(
                        "nominator: {:?}, global_emission: {:?}, local_emission: {:?}",
                        nominator_i,
                        nominator_global_emission_i,
                        nominator_local_emission_i
                    );
                    residual -= nominator_emission_u64;
                    Self::increase_stake_on_coldkey_hotkey_account(
                        &nominator_i,
                        delegate,
                        netuid,
                        nominator_emission_u64,
                    );
                });
=======
            for (nominator_i, _) in <Stake<T> as IterableStorageDoubleMap<
                T::AccountId,
                T::AccountId,
                u64,
            >>::iter_prefix(delegate)
            {
                // 3.a Compute the stake weight percentage for the nominatore weight.
                let nominator_local_stake: u64 =
                    Self::get_subnet_stake_for_coldkey_and_hotkey(&nominator_i, delegate, netuid);
                let nominator_local_emission_i: I64F64 = if delegate_local_stake == 0 {
                    I64F64::from_num(0)
                } else {
                    let nominator_local_percentage: I64F64 =
                        I64F64::from_num(nominator_local_stake)
                            / I64F64::from_num(delegate_local_stake);
                    nominator_local_percentage
                        * I64F64::from_num(remaining_validator_emission)
                        * (I64F64::from_num(1.0) - global_stake_weight)
                };
                log::debug!(
                    "nominator_local_emission_i: {:?}",
                    nominator_local_emission_i
                );

                let nominator_global_stake: u64 =
                    Self::get_nominator_global_dynamic_tao(&nominator_i, delegate); // Get global stake.
                let nominator_global_emission_i: I64F64 = if delegate_global_dynamic_tao == 0 {
                    I64F64::from_num(0)
                } else {
                    let nominator_global_percentage: I64F64 =
                        I64F64::from_num(nominator_global_stake)
                            / I64F64::from_num(delegate_global_dynamic_tao);
                    nominator_global_percentage
                        * I64F64::from_num(remaining_validator_emission)
                        * global_stake_weight
                };
                log::debug!(
                    "nominator_global_emission_i: {:?}",
                    nominator_global_emission_i
                );
                let nominator_emission_u64: u64 =
                    (nominator_global_emission_i + nominator_local_emission_i).to_num::<u64>();

                // 3.b Increase the stake of the nominator.
                log::debug!(
                    "nominator: {:?}, global_emission: {:?}, local_emission: {:?}",
                    nominator_i,
                    nominator_global_emission_i,
                    nominator_local_emission_i
                );
                residual -= nominator_emission_u64;
                Self::increase_stake_on_coldkey_hotkey_account(
                    &nominator_i,
                    delegate,
                    netuid,
                    nominator_emission_u64,
                );
            }
>>>>>>> a21ee6a2
        }

        // --- 4. Last increase final account balance of delegate after 4, since 5 will change the stake proportion of
        // the delegate and effect calculation in 4.
        let total_delegate_emission: u64 = delegate_take_u64 + residual;
        log::debug!(
            "total_delegate_emission: {:?}",
            delegate_take_u64 + server_emission
        );
        Self::increase_stake_on_hotkey_account(delegate, netuid, total_delegate_emission);
        let coldkey: T::AccountId = Self::get_owning_coldkey_for_hotkey(delegate);
        let tao_server_emission: u64 = Self::compute_dynamic_unstake(netuid, server_emission);
        Self::add_balance_to_coldkey_account(
            &coldkey,
            Self::u64_to_balance(tao_server_emission).unwrap(),
        );
    }

    // Returns emission awarded to a hotkey as a function of its proportion of the total stake.
    //
    pub fn calculate_stake_proportional_emission(
        stake: u64,
        total_stake: u64,
        emission: u64,
    ) -> u64 {
        if total_stake == 0 {
            return 0;
        };
        let stake_proportion: I64F64 = I64F64::from_num(stake) / I64F64::from_num(total_stake);
        let proportional_emission: I64F64 = I64F64::from_num(emission) * stake_proportion;
        return proportional_emission.to_num::<u64>();
    }

    // Returns the delegated stake 'take' assigned to this key. (If exists, otherwise 0)
    //
    pub fn calculate_delegate_proportional_take(
        hotkey: &T::AccountId,
        netuid: u16,
        emission: u64,
    ) -> u64 {
        if Self::hotkey_is_delegate(hotkey) {
            let take_proportion: I64F64 = I64F64::from_num(DelegatesTake::<T>::get(hotkey, netuid))
                / I64F64::from_num(u16::MAX);
            let take_emission: I64F64 = take_proportion * I64F64::from_num(emission);
            return take_emission.to_num::<u64>();
        } else {
            return 0;
        }
    }

    // Adjusts the network difficulties/burns of every active network. Resetting state parameters.
    //
    pub fn adjust_registration_terms_for_networks() {
        log::debug!("adjust_registration_terms_for_networks");

        // --- 1. Iterate through each network.
        for (netuid, _) in <NetworksAdded<T> as IterableStorageMap<u16, bool>>::iter() {
            // --- 2. Pull counters for network difficulty.
            let last_adjustment_block: u64 = Self::get_last_adjustment_block(netuid);
            let adjustment_interval: u16 = Self::get_adjustment_interval(netuid);
            let current_block: u64 = Self::get_current_block_as_u64();
            log::debug!("netuid: {:?} last_adjustment_block: {:?} adjustment_interval: {:?} current_block: {:?}",
                netuid,
                last_adjustment_block,
                adjustment_interval,
                current_block
            );

            // --- 3. Check if we are at the adjustment interval for this network.
            // If so, we need to adjust the registration difficulty based on target and actual registrations.
            if (current_block - last_adjustment_block) >= adjustment_interval as u64 {
                log::debug!("interval reached.");

                // --- 4. Get the current counters for this network w.r.t burn and difficulty values.
                let current_burn: u64 = Self::get_burn_as_u64(netuid);
                let current_difficulty: u64 = Self::get_difficulty_as_u64(netuid);
                let registrations_this_interval: u16 =
                    Self::get_registrations_this_interval(netuid);
                let pow_registrations_this_interval: u16 =
                    Self::get_pow_registrations_this_interval(netuid);
                let burn_registrations_this_interval: u16 =
                    Self::get_burn_registrations_this_interval(netuid);
                let target_registrations_this_interval: u16 =
                    Self::get_target_registrations_per_interval(netuid);
                // --- 5. Adjust burn + pow
                // There are six cases to consider. A, B, C, D, E, F
                if registrations_this_interval > target_registrations_this_interval {
                    if pow_registrations_this_interval > burn_registrations_this_interval {
                        // A. There are too many registrations this interval and most of them are pow registrations
                        // this triggers an increase in the pow difficulty.
                        // pow_difficulty ++
                        Self::set_difficulty(
                            netuid,
                            Self::adjust_difficulty(
                                netuid,
                                current_difficulty,
                                registrations_this_interval,
                                target_registrations_this_interval,
                            ),
                        );
                    } else if pow_registrations_this_interval < burn_registrations_this_interval {
                        // B. There are too many registrations this interval and most of them are burn registrations
                        // this triggers an increase in the burn cost.
                        // burn_cost ++
                        Self::set_burn(
                            netuid,
                            Self::adjust_burn(
                                netuid,
                                current_burn,
                                registrations_this_interval,
                                target_registrations_this_interval,
                            ),
                        );
                    } else {
                        // F. There are too many registrations this interval and the pow and burn registrations are equal
                        // this triggers an increase in the burn cost and pow difficulty
                        // burn_cost ++
                        Self::set_burn(
                            netuid,
                            Self::adjust_burn(
                                netuid,
                                current_burn,
                                registrations_this_interval,
                                target_registrations_this_interval,
                            ),
                        );
                        // pow_difficulty ++
                        Self::set_difficulty(
                            netuid,
                            Self::adjust_difficulty(
                                netuid,
                                current_difficulty,
                                registrations_this_interval,
                                target_registrations_this_interval,
                            ),
                        );
                    }
                } else {
                    // Not enough registrations this interval.
                    if pow_registrations_this_interval > burn_registrations_this_interval {
                        // C. There are not enough registrations this interval and most of them are pow registrations
                        // this triggers a decrease in the burn cost
                        // burn_cost --
                        Self::set_burn(
                            netuid,
                            Self::adjust_burn(
                                netuid,
                                current_burn,
                                registrations_this_interval,
                                target_registrations_this_interval,
                            ),
                        );
                    } else if pow_registrations_this_interval < burn_registrations_this_interval {
                        // D. There are not enough registrations this interval and most of them are burn registrations
                        // this triggers a decrease in the pow difficulty
                        // pow_difficulty --
                        Self::set_difficulty(
                            netuid,
                            Self::adjust_difficulty(
                                netuid,
                                current_difficulty,
                                registrations_this_interval,
                                target_registrations_this_interval,
                            ),
                        );
                    } else {
                        // E. There are not enough registrations this interval and the pow and burn registrations are equal
                        // this triggers a decrease in the burn cost and pow difficulty
                        // burn_cost --
                        Self::set_burn(
                            netuid,
                            Self::adjust_burn(
                                netuid,
                                current_burn,
                                registrations_this_interval,
                                target_registrations_this_interval,
                            ),
                        );
                        // pow_difficulty --
                        Self::set_difficulty(
                            netuid,
                            Self::adjust_difficulty(
                                netuid,
                                current_difficulty,
                                registrations_this_interval,
                                target_registrations_this_interval,
                            ),
                        );
                    }
                }

                // --- 6. Drain all counters for this network for this interval.
                Self::set_last_adjustment_block(netuid, current_block);
                Self::set_registrations_this_interval(netuid, 0);
                Self::set_pow_registrations_this_interval(netuid, 0);
                Self::set_burn_registrations_this_interval(netuid, 0);
            } else {
                log::debug!("interval not reached.");
            }

            // --- 7. Drain block registrations for each network. Needed for registration rate limits.
            Self::set_registrations_this_block(netuid, 0);
        }
    }

    // Performs the difficulty adjustment by multiplying the current difficulty by the ratio ( reg_actual + reg_target / reg_target * reg_target )
    // We use I110F18 to avoid any overflows on u64. Also min_difficulty and max_difficulty bound the range.
    //
    pub fn adjust_difficulty(
        netuid: u16,
        current_difficulty: u64,
        registrations_this_interval: u16,
        target_registrations_per_interval: u16,
    ) -> u64 {
        let updated_difficulty: I110F18 = I110F18::from_num(current_difficulty)
            * I110F18::from_num(registrations_this_interval + target_registrations_per_interval)
            / I110F18::from_num(
                target_registrations_per_interval + target_registrations_per_interval,
            );
        let alpha: I110F18 =
            I110F18::from_num(Self::get_adjustment_alpha(netuid)) / I110F18::from_num(u64::MAX);
        let next_value: I110F18 = alpha * I110F18::from_num(current_difficulty)
            + (I110F18::from_num(1.0) - alpha) * updated_difficulty;
        if next_value >= I110F18::from_num(Self::get_max_difficulty(netuid)) {
            return Self::get_max_difficulty(netuid);
        } else if next_value <= I110F18::from_num(Self::get_min_difficulty(netuid)) {
            return Self::get_min_difficulty(netuid);
        } else {
            return next_value.to_num::<u64>();
        }
    }

    // Performs the burn adjustment by multiplying the current difficulty by the ratio ( reg_actual + reg_target / reg_target * reg_target )
    // We use I110F18 to avoid any overflows on u64. Also min_burn and max_burn bound the range.
    //
    pub fn adjust_burn(
        netuid: u16,
        current_burn: u64,
        registrations_this_interval: u16,
        target_registrations_per_interval: u16,
    ) -> u64 {
        let updated_burn: I110F18 = I110F18::from_num(current_burn)
            * I110F18::from_num(registrations_this_interval + target_registrations_per_interval)
            / I110F18::from_num(
                target_registrations_per_interval + target_registrations_per_interval,
            );
        let alpha: I110F18 =
            I110F18::from_num(Self::get_adjustment_alpha(netuid)) / I110F18::from_num(u64::MAX);
        let next_value: I110F18 = alpha * I110F18::from_num(current_burn)
            + (I110F18::from_num(1.0) - alpha) * updated_burn;
        if next_value >= I110F18::from_num(Self::get_max_burn_as_u64(netuid)) {
            return Self::get_max_burn_as_u64(netuid);
        } else if next_value <= I110F18::from_num(Self::get_min_burn_as_u64(netuid)) {
            return Self::get_min_burn_as_u64(netuid);
        } else {
            return next_value.to_num::<u64>();
        }
    }
}<|MERGE_RESOLUTION|>--- conflicted
+++ resolved
@@ -313,7 +313,6 @@
         );
 
         if delegate_local_stake + delegate_global_dynamic_tao != 0 {
-<<<<<<< HEAD
             Stake::<T>::iter_prefix(delegate)
                 .filter(|(_, stake)| *stake > 0)
                 .for_each(|(nominator_i, _)| {
@@ -369,66 +368,6 @@
                         nominator_emission_u64,
                     );
                 });
-=======
-            for (nominator_i, _) in <Stake<T> as IterableStorageDoubleMap<
-                T::AccountId,
-                T::AccountId,
-                u64,
-            >>::iter_prefix(delegate)
-            {
-                // 3.a Compute the stake weight percentage for the nominatore weight.
-                let nominator_local_stake: u64 =
-                    Self::get_subnet_stake_for_coldkey_and_hotkey(&nominator_i, delegate, netuid);
-                let nominator_local_emission_i: I64F64 = if delegate_local_stake == 0 {
-                    I64F64::from_num(0)
-                } else {
-                    let nominator_local_percentage: I64F64 =
-                        I64F64::from_num(nominator_local_stake)
-                            / I64F64::from_num(delegate_local_stake);
-                    nominator_local_percentage
-                        * I64F64::from_num(remaining_validator_emission)
-                        * (I64F64::from_num(1.0) - global_stake_weight)
-                };
-                log::debug!(
-                    "nominator_local_emission_i: {:?}",
-                    nominator_local_emission_i
-                );
-
-                let nominator_global_stake: u64 =
-                    Self::get_nominator_global_dynamic_tao(&nominator_i, delegate); // Get global stake.
-                let nominator_global_emission_i: I64F64 = if delegate_global_dynamic_tao == 0 {
-                    I64F64::from_num(0)
-                } else {
-                    let nominator_global_percentage: I64F64 =
-                        I64F64::from_num(nominator_global_stake)
-                            / I64F64::from_num(delegate_global_dynamic_tao);
-                    nominator_global_percentage
-                        * I64F64::from_num(remaining_validator_emission)
-                        * global_stake_weight
-                };
-                log::debug!(
-                    "nominator_global_emission_i: {:?}",
-                    nominator_global_emission_i
-                );
-                let nominator_emission_u64: u64 =
-                    (nominator_global_emission_i + nominator_local_emission_i).to_num::<u64>();
-
-                // 3.b Increase the stake of the nominator.
-                log::debug!(
-                    "nominator: {:?}, global_emission: {:?}, local_emission: {:?}",
-                    nominator_i,
-                    nominator_global_emission_i,
-                    nominator_local_emission_i
-                );
-                residual -= nominator_emission_u64;
-                Self::increase_stake_on_coldkey_hotkey_account(
-                    &nominator_i,
-                    delegate,
-                    netuid,
-                    nominator_emission_u64,
-                );
-            }
->>>>>>> a21ee6a2
         }
 
         // --- 4. Last increase final account balance of delegate after 4, since 5 will change the stake proportion of
