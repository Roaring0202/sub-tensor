#![cfg_attr(not(feature = "std"), no_std)]
#![recursion_limit = "512"]
#![allow(clippy::too_many_arguments)]
// Edit this file to define custom logic or remove it if it is not needed.
// Learn more about FRAME and the core library of Substrate FRAME pallets:
// <https://docs.substrate.io/reference/frame-pallets/>
pub use pallet::*;

use frame_system::{self as system, ensure_signed};

use frame_support::{
    dispatch::{self, DispatchInfo, DispatchResult, DispatchResultWithPostInfo, PostDispatchInfo},
    ensure,
    pallet_macros::import_section,
    traits::{tokens::fungible, IsSubType},
};

use codec::{Decode, Encode};
use frame_support::sp_runtime::transaction_validity::InvalidTransaction;
use frame_support::sp_runtime::transaction_validity::ValidTransaction;
use scale_info::TypeInfo;
use sp_runtime::{
    traits::{DispatchInfoOf, Dispatchable, PostDispatchInfoOf, SignedExtension},
    transaction_validity::{TransactionValidity, TransactionValidityError},
    DispatchError,
};
use sp_std::marker::PhantomData;
use sp_std::vec;
use sp_std::vec::Vec;

// ============================
//	==== Benchmark Imports =====
// ============================
#[cfg(feature = "runtime-benchmarks")]
mod benchmarks;

// =========================
//	==== Pallet Imports =====
// =========================
mod block_step;
mod epoch;
mod errors;
mod events;
mod math;
mod registration;
mod root;
mod serving;
mod staking;
mod uids;
mod utils;
mod weights;

pub mod delegate_info;
pub mod dynamic_pool_info;
pub mod neuron_info;
pub mod stake_info;
pub mod subnet_info;
pub mod types;

// apparently this is stabilized since rust 1.36
extern crate alloc;
pub mod migration;

<<<<<<< HEAD
// #[deny(missing_docs)]
=======
#[deny(missing_docs)]
>>>>>>> ed84d0d6
#[import_section(errors::errors)]
#[import_section(events::events)]
#[frame_support::pallet]
pub mod pallet {

    use frame_support::{
        dispatch::GetDispatchInfo,
        pallet_prelude::{DispatchResult, StorageMap, ValueQuery, *},
        traits::{tokens::fungible, UnfilteredDispatchable},
    };
    use frame_system::pallet_prelude::*;
    use sp_core::H256;
<<<<<<< HEAD
    use sp_std::vec;
    use sp_std::vec::Vec;
=======
>>>>>>> ed84d0d6
    use sp_runtime::traits::TrailingZeroInput;
    use sp_std::vec;
    use sp_std::vec::Vec;

    #[cfg(not(feature = "std"))]
    use alloc::boxed::Box;
    #[cfg(feature = "std")]
    use sp_std::prelude::Box;

    /// Tracks version for migrations. Should be monotonic with respect to the
    /// order of migrations. (i.e. always increasing)
    const STORAGE_VERSION: StorageVersion = StorageVersion::new(6);

    #[pallet::pallet]
    #[pallet::without_storage_info]
    #[pallet::storage_version(STORAGE_VERSION)]
    pub struct Pallet<T>(_);

    /// Configure the pallet by specifying the parameters and types on which it depends.
    #[pallet::config]
    pub trait Config: frame_system::Config {
        /// Because this pallet emits events, it depends on the runtime's definition of an event.
        type RuntimeEvent: From<Event<Self>> + IsType<<Self as frame_system::Config>::RuntimeEvent>;

        /// A sudo-able call.
        type SudoRuntimeCall: Parameter
            + UnfilteredDispatchable<RuntimeOrigin = Self::RuntimeOrigin>
            + GetDispatchInfo;

        /// Origin checking for council majority
        type CouncilOrigin: EnsureOrigin<Self::RuntimeOrigin>;

        ///  Currency type that will be used to place deposits on neurons
        type Currency: fungible::Balanced<Self::AccountId, Balance = u64>
            + fungible::Mutate<Self::AccountId>;

        /// Senate members with members management functions.
        type SenateMembers: crate::MemberManagement<Self::AccountId>;

        /// Interface to allow other pallets to control who can register identities
        type TriumvirateInterface: crate::CollectiveInterface<Self::AccountId, Self::Hash, u32>;

        /// =================================
        /// ==== Initial Value Constants ====
        /// =================================

        /// Initial currency issuance.
        #[pallet::constant]
        type InitialIssuance: Get<u64>;
        /// Initial min allowed weights setting.
        #[pallet::constant]
        type InitialMinAllowedWeights: Get<u16>;
        /// Initial Emission Ratio.
        #[pallet::constant]
        type InitialEmissionValue: Get<u16>;
        /// Initial max weight limit.
        #[pallet::constant]
        type InitialMaxWeightsLimit: Get<u16>;
        /// Tempo for each network.
        #[pallet::constant]
        type InitialTempo: Get<u16>;
<<<<<<< HEAD
        #[pallet::constant] // Minimum Tempo for each network.
        type MinTempo: Get<u16>;
        #[pallet::constant] // Maximum Tempo for each network.
        type MaxTempo: Get<u16>;
        #[pallet::constant] // Initial Difficulty.
=======
        /// Initial Difficulty.
        #[pallet::constant]
>>>>>>> ed84d0d6
        type InitialDifficulty: Get<u64>;
        /// Initial Max Difficulty.
        #[pallet::constant]
        type InitialMaxDifficulty: Get<u64>;
        /// Initial Min Difficulty.
        #[pallet::constant]
        type InitialMinDifficulty: Get<u64>;
        /// Initial RAO Recycled.
        #[pallet::constant]
        type InitialRAORecycledForRegistration: Get<u64>;
        /// Initial Burn.
        #[pallet::constant]
        type InitialBurn: Get<u64>;
        /// Initial Max Burn.
        #[pallet::constant]
        type InitialMaxBurn: Get<u64>;
        /// Initial Min Burn.
        #[pallet::constant]
        type InitialMinBurn: Get<u64>;
        /// Initial adjustment interval.
        #[pallet::constant]
        type InitialAdjustmentInterval: Get<u16>;
        /// Initial bonds moving average.
        #[pallet::constant]
        type InitialBondsMovingAverage: Get<u64>;
        /// Initial target registrations per interval.
        #[pallet::constant]
        type InitialTargetRegistrationsPerInterval: Get<u16>;
        /// Rho constant.
        #[pallet::constant]
        type InitialRho: Get<u16>;
        /// Kappa constant.
        #[pallet::constant]
        type InitialKappa: Get<u16>;
        /// Max UID constant.
        #[pallet::constant]
        type InitialMaxAllowedUids: Get<u16>;
        /// Initial validator context pruning length.
        #[pallet::constant]
        type InitialValidatorPruneLen: Get<u64>;
        /// Initial scaling law power.
        #[pallet::constant]
        type InitialScalingLawPower: Get<u16>;
        /// Immunity Period Constant.
        #[pallet::constant]
        type InitialImmunityPeriod: Get<u16>;
        /// Activity constant.
        #[pallet::constant]
        type InitialActivityCutoff: Get<u16>;
        /// Initial max registrations per block.
        #[pallet::constant]
        type InitialMaxRegistrationsPerBlock: Get<u16>;
        /// Initial pruning score for each neuron.
        #[pallet::constant]
        type InitialPruningScore: Get<u16>;
        /// Initial maximum allowed validators per network.
        #[pallet::constant]
        type InitialMaxAllowedValidators: Get<u16>;
        /// Initial default delegation take.
        #[pallet::constant]
        type InitialDefaultTake: Get<u16>;
<<<<<<< HEAD
        #[pallet::constant]
        type InitialMinTake: Get<u16>;
        #[pallet::constant] // Initial weights version key.
=======
        /// Initial minimum delegation take.
        #[pallet::constant]
        type InitialMinTake: Get<u16>;
        /// Initial weights version key.
        #[pallet::constant]
>>>>>>> ed84d0d6
        type InitialWeightsVersionKey: Get<u64>;
        /// Initial serving rate limit.
        #[pallet::constant]
        type InitialServingRateLimit: Get<u64>;
        /// Initial transaction rate limit.
        #[pallet::constant]
        type InitialTxRateLimit: Get<u64>;
<<<<<<< HEAD
        #[pallet::constant] // Initial delegate take transaction rate limit.
        type InitialTxDelegateTakeRateLimit: Get<u64>;
        #[pallet::constant] // Initial percentage of total stake required to join senate.
=======
        /// Initial delegate take transaction rate limit.
        #[pallet::constant]
        type InitialTxDelegateTakeRateLimit: Get<u64>;
        /// Initial percentage of total stake required to join senate.
        #[pallet::constant]
>>>>>>> ed84d0d6
        type InitialSenateRequiredStakePercentage: Get<u64>;
        /// Initial adjustment alpha on burn and pow.
        #[pallet::constant]
        type InitialAdjustmentAlpha: Get<u64>;
        /// Initial network immunity period
        #[pallet::constant]
        type InitialNetworkImmunityPeriod: Get<u64>;
        /// Initial minimum allowed network UIDs
        #[pallet::constant]
        type InitialNetworkMinAllowedUids: Get<u16>;
        /// Initial network minimum burn cost
        #[pallet::constant]
        type InitialNetworkMinLockCost: Get<u64>;
        /// Initial network subnet cut.
        #[pallet::constant]
        type InitialSubnetOwnerCut: Get<u16>;
        /// Initial lock reduction interval.
        #[pallet::constant]
        type InitialNetworkLockReductionInterval: Get<u64>;
        /// Initial max allowed subnets
        #[pallet::constant]
        type InitialSubnetLimit: Get<u16>;
        /// Initial network creation rate limit
        #[pallet::constant]
        type InitialNetworkRateLimit: Get<u64>;
        /// Initial target stakes per interval issuance.
        #[pallet::constant]
        type InitialTargetStakesPerInterval: Get<u64>;
        #[pallet::constant] // Initial subnet lock period
        type InitialSubnetOwnerLockPeriod: Get<u64>;
    }

    /// Alias for the account ID.
    pub type AccountIdOf<T> = <T as frame_system::Config>::AccountId;

    /// Senate requirements
    #[pallet::type_value]
    pub fn DefaultSenateRequiredStakePercentage<T: Config>() -> u64 {
        T::InitialSenateRequiredStakePercentage::get()
    }

    #[pallet::storage]
    pub(super) type SenateRequiredStakePercentage<T> =
        StorageValue<_, u64, ValueQuery, DefaultSenateRequiredStakePercentage<T>>;

    /// ============================
    /// ==== Staking + Accounts ====
    /// ============================

    /// Total Rao in circulation.
    #[pallet::type_value]
    pub fn TotalSupply<T: Config>() -> u64 {
        21_000_000_000_000_000 // Rao => 21_000_000 Tao
    }
    /// Default total stake.
    #[pallet::type_value]
    pub fn DefaultDefaultTake<T: Config>() -> u16 {
        T::InitialDefaultTake::get()
    }
    /// Default minimum take.
<<<<<<< HEAD
=======
    #[pallet::type_value]
    pub fn DefaultMinTake<T: Config>() -> u16 {
        T::InitialMinTake::get()
    }
    /// Default account take.
>>>>>>> ed84d0d6
    #[pallet::type_value]
    pub fn DefaultMinTake<T: Config>() -> u16 {
        T::InitialMinTake::get()
    }    
    #[pallet::type_value]
    pub fn DefaultZeroU64<T: Config>() -> u64 {
        0
    }
    /// Default stakes per interval.
    #[pallet::type_value]
    pub fn DefaultMaxU16<T: Config>() -> u16 {
        u16::MAX
    }
    #[pallet::type_value]
    pub fn DefaultStakesPerInterval<T: Config>() -> (u64, u64) {
        (0, 0)
    }
<<<<<<< HEAD

=======
    /// Default emission per block.
>>>>>>> ed84d0d6
    #[pallet::type_value]
    pub fn DefaultBlockEmission<T: Config>() -> u64 {
        1_000_000_000
    }
    /// Default allowed delegation.
    #[pallet::type_value]
    pub fn DefaultAllowsDelegation<T: Config>() -> bool {
        false
    }
    /// Default total issuance.
    #[pallet::type_value]
    pub fn DefaultTotalIssuance<T: Config>() -> u64 {
        T::InitialIssuance::get()
    }
    /// Default account, derived from zero trailing bytes.
    #[pallet::type_value]
    pub fn DefaultAccount<T: Config>() -> T::AccountId {
        T::AccountId::decode(&mut TrailingZeroInput::zeroes())
            .expect("trailing zeroes always produce a valid account ID; qed")
    }
    /// Default target stakes per interval.
    #[pallet::type_value]
    pub fn DefaultAccountTake<T: Config>() -> u64 {
        0
    }
    #[pallet::type_value]
    pub fn DefaultTargetStakesPerInterval<T: Config>() -> u64 {
        T::InitialTargetStakesPerInterval::get()
    }
<<<<<<< HEAD

    #[pallet::type_value]
    pub fn DefaultSubnetOwnerLockPeriod<T: Config>() -> u64 {
        T::InitialSubnetOwnerLockPeriod::get()
    }

=======
    /// Default stake interval.
>>>>>>> ed84d0d6
    #[pallet::type_value]
    pub fn DefaultStakeInterval<T: Config>() -> u64 {
        360
    }

    #[pallet::storage] // --- ITEM ( GlobalStakeWeight )
    pub type GlobalStakeWeight<T> = StorageValue<_, u16, ValueQuery, DefaultMaxU16<T>>;
    #[pallet::storage] // --- ITEM ( total_stake )
    pub type TotalStake<T> = StorageValue<_, u64, ValueQuery>;
    #[pallet::storage] // --- ITEM ( default_take )
    pub type MaxTake<T> = StorageValue<_, u16, ValueQuery, DefaultDefaultTake<T>>;
    #[pallet::storage] // --- ITEM ( min_take )
    pub type MinTake<T> = StorageValue<_, u16, ValueQuery, DefaultMinTake<T>>;
<<<<<<< HEAD
    #[pallet::storage] // --- ITEM ( default_take )
    pub type DefaultTake<T> = StorageValue<_, u16, ValueQuery, DefaultDefaultTake<T>>;
=======
>>>>>>> ed84d0d6
    #[pallet::storage] // --- ITEM ( global_block_emission )
    pub type BlockEmission<T> = StorageValue<_, u64, ValueQuery, DefaultBlockEmission<T>>;
    #[pallet::storage] // --- ITEM ( total_issuance )
    pub type TotalIssuance<T> = StorageValue<_, u64, ValueQuery, DefaultTotalIssuance<T>>;
    #[pallet::storage] // --- ITEM (target_stakes_per_interval)
    pub type TargetStakesPerInterval<T> =
        StorageValue<_, u64, ValueQuery, DefaultTargetStakesPerInterval<T>>;
    #[pallet::storage] // --- ITEM (default_stake_interval)
    pub type StakeInterval<T> = StorageValue<_, u64, ValueQuery, DefaultStakeInterval<T>>;
<<<<<<< HEAD
=======
    #[pallet::storage] // --- MAP ( hot ) --> stake | Returns the total amount of stake under a hotkey.
    pub type TotalHotkeyStake<T: Config> =
        StorageMap<_, Identity, T::AccountId, u64, ValueQuery, DefaultAccountTake<T>>;
    #[pallet::storage] // --- MAP ( cold ) --> stake | Returns the total amount of stake under a coldkey.
    pub type TotalColdkeyStake<T: Config> =
        StorageMap<_, Identity, T::AccountId, u64, ValueQuery, DefaultAccountTake<T>>;
    #[pallet::storage]
    ///  MAP (hot, cold) --> stake | Returns a tuple (u64: stakes, u64: block_number)
    pub type TotalHotkeyColdkeyStakesThisInterval<T: Config> = StorageDoubleMap<
        _,
        Identity,
        T::AccountId,
        Identity,
        T::AccountId,
        (u64, u64),
        ValueQuery,
        DefaultStakesPerInterval<T>,
    >;
>>>>>>> ed84d0d6
    #[pallet::storage] // --- MAP ( hot ) --> cold | Returns the controlling coldkey for a hotkey.
    pub type Owner<T: Config> =
        StorageMap<_, Blake2_128Concat, T::AccountId, T::AccountId, ValueQuery, DefaultAccount<T>>;

    #[pallet::storage] // --- MAP ( hot, u16 ) --> take | Signals that this key is open for delegation.
    pub type Delegates<T: Config> =
        StorageMap<_, Blake2_128Concat, T::AccountId, u16, ValueQuery, DefaultDefaultTake<T>>;
    #[pallet::storage] // --- DMAP ( hot, subnetid ) --> take | Returns the hotkey delegation take by subnet.
    pub type DelegatesTake<T: Config> = StorageDoubleMap<
        _,
        Blake2_128Concat,
        T::AccountId,
        Identity,
        u16,
        u16,
        ValueQuery,
        DefaultDefaultTake<T>,
    >;
    #[pallet::storage] // --- DMAP ( hot, cold ) --> stake | Returns the stake under a coldkey prefixed by hotkey.
    pub type Stake<T: Config> = StorageDoubleMap<
        _,
        Blake2_128Concat,
        T::AccountId,
        Identity,
        T::AccountId,
        u64,
        ValueQuery,
        DefaultZeroU64<T>,
    >;
    #[pallet::storage] // --- DMAP ( hot, netuid ) --> stake | Returns the total stake attached to a hotkey on a subnet.
    pub type TotalHotkeySubStake<T: Config> = StorageDoubleMap<
        _,
        Blake2_128Concat,
        T::AccountId,
        Identity,
        u16,
        u64,
        ValueQuery,
        DefaultZeroU64<T>,
    >;
    #[pallet::storage] // --- NMAP ( cold, hot, netuid ) --> stake | Returns the stake under a subnet prefixed by coldkey, hotkey, netuid triplet.
    pub type SubStake<T: Config> = StorageNMap<
        _,
        (
            NMapKey<Blake2_128Concat, T::AccountId>, // cold
            NMapKey<Blake2_128Concat, T::AccountId>, // hot
            NMapKey<Identity, u16>,                  // subnet
        ),
        u64,
        ValueQuery,
    >;
    #[pallet::type_value]
    pub fn DefaultSubnetStaking<T: Config>() -> bool {
        if cfg!(feature = "subnet-staking") {
            return true;
        } else {
            return false;
        }
    }
    #[pallet::storage] // --- ITEM( total_number_of_existing_networks )
    pub type SubnetStakingOn<T> = StorageValue<_, bool, ValueQuery, DefaultSubnetStaking<T>>;
    #[pallet::storage] // --- MAP ( netuid ) --> DynamicTAOReserve | Returns the TAO reserve for a given netuid.
    pub type DynamicTAOReserve<T> = StorageMap<_, Identity, u16, u64, ValueQuery>;
    #[pallet::storage] // --- MAP ( netuid ) --> DynamicAlphaReserve | Returns the dynamic sub-reserve for a given netuid.
    pub type DynamicAlphaReserve<T> = StorageMap<_, Identity, u16, u64, ValueQuery>;
    #[pallet::storage] // --- MAP ( netuid ) --> issuance | Returns the total dynamic token issuance.
    pub type DynamicAlphaIssuance<T> = StorageMap<_, Identity, u16, u64, ValueQuery>;
    #[pallet::storage] // --- MAP ( netuid ) --> issuance | Returns the total dynamic token issuance outstanding.
    pub type DynamicAlphaOutstanding<T> = StorageMap<_, Identity, u16, u64, ValueQuery>;
    #[pallet::storage] // --- MAP ( netuid ) --> DynamicK | Returns the dynamic K value for a given netuid.
    pub type DynamicK<T> = StorageMap<_, Identity, u16, u128, ValueQuery>;
    #[pallet::storage] // --- MAP ( netuid ) --> is_subnet_dynamic | Returns true if the network is using dynamic staking.
    pub type IsDynamic<T> = StorageMap<_, Identity, u16, bool, ValueQuery>;
    #[pallet::storage] // --- ITEM ( GlobalStakeWeight )
    pub type SubnetOwnerLockPeriod<T> =
        StorageValue<_, u64, ValueQuery, DefaultSubnetOwnerLockPeriod<T>>;

    /// =====================================
    /// ==== Difficulty / Registrations =====
    /// =====================================

    /// Default last adjustment block.
    #[pallet::type_value]
    pub fn DefaultLastAdjustmentBlock<T: Config>() -> u64 {
        0
    }
    /// Default registrations this block.
    #[pallet::type_value]
    pub fn DefaultRegistrationsThisBlock<T: Config>() -> u16 {
        0
    }
    /// Default burn token.
    #[pallet::type_value]
    pub fn DefaultBurn<T: Config>() -> u64 {
        T::InitialBurn::get()
    }
    /// Default min burn token.
    #[pallet::type_value]
    pub fn DefaultMinBurn<T: Config>() -> u64 {
        T::InitialMinBurn::get()
    }
    /// Default max burn token.
    #[pallet::type_value]
    pub fn DefaultMaxBurn<T: Config>() -> u64 {
        T::InitialMaxBurn::get()
    }
    /// Default difficulty value.
    #[pallet::type_value]
    pub fn DefaultDifficulty<T: Config>() -> u64 {
        T::InitialDifficulty::get()
    }
    /// Default min difficulty value.
    #[pallet::type_value]
    pub fn DefaultMinDifficulty<T: Config>() -> u64 {
        T::InitialMinDifficulty::get()
    }
    /// Default max difficulty value.
    #[pallet::type_value]
    pub fn DefaultMaxDifficulty<T: Config>() -> u64 {
        T::InitialMaxDifficulty::get()
    }
    /// Default max registrations per block.
    #[pallet::type_value]
    pub fn DefaultMaxRegistrationsPerBlock<T: Config>() -> u16 {
        T::InitialMaxRegistrationsPerBlock::get()
    }
    /// Default RAO recycled for registration.
    #[pallet::type_value]
    pub fn DefaultRAORecycledForRegistration<T: Config>() -> u64 {
        T::InitialRAORecycledForRegistration::get()
    }

    #[pallet::storage] // ---- StorageItem Global Used Work.
    pub type UsedWork<T: Config> = StorageMap<_, Identity, Vec<u8>, u64, ValueQuery>;
    #[pallet::storage] // --- MAP ( netuid ) --> Burn
    pub type Burn<T> = StorageMap<_, Identity, u16, u64, ValueQuery, DefaultBurn<T>>;
    #[pallet::storage] // --- MAP ( netuid ) --> Difficulty
    pub type Difficulty<T> = StorageMap<_, Identity, u16, u64, ValueQuery, DefaultDifficulty<T>>;
    #[pallet::storage] // --- MAP ( netuid ) --> MinBurn
    pub type MinBurn<T> = StorageMap<_, Identity, u16, u64, ValueQuery, DefaultMinBurn<T>>;
    #[pallet::storage] // --- MAP ( netuid ) --> MaxBurn
    pub type MaxBurn<T> = StorageMap<_, Identity, u16, u64, ValueQuery, DefaultMaxBurn<T>>;
    #[pallet::storage] // --- MAP ( netuid ) --> MinDifficulty
    pub type MinDifficulty<T> =
        StorageMap<_, Identity, u16, u64, ValueQuery, DefaultMinDifficulty<T>>;
    #[pallet::storage] // --- MAP ( netuid ) --> MaxDifficulty
    pub type MaxDifficulty<T> =
        StorageMap<_, Identity, u16, u64, ValueQuery, DefaultMaxDifficulty<T>>;
    #[pallet::storage] // --- MAP ( netuid ) -->  Block at last adjustment.
    pub type LastAdjustmentBlock<T> =
        StorageMap<_, Identity, u16, u64, ValueQuery, DefaultLastAdjustmentBlock<T>>;
    #[pallet::storage] // --- MAP ( netuid ) --> Registrations of this Block.
    pub type RegistrationsThisBlock<T> =
        StorageMap<_, Identity, u16, u16, ValueQuery, DefaultRegistrationsThisBlock<T>>;
    #[pallet::storage] // --- ITEM( global_max_registrations_per_block )
    pub type MaxRegistrationsPerBlock<T> =
        StorageMap<_, Identity, u16, u16, ValueQuery, DefaultMaxRegistrationsPerBlock<T>>;
    #[pallet::storage] // --- MAP ( netuid, global_RAO_recycled_for_registration )
    pub type RAORecycledForRegistration<T> =
        StorageMap<_, Identity, u16, u64, ValueQuery, DefaultRAORecycledForRegistration<T>>;

    /// ==============================
    /// ==== Subnetworks Storage =====
    /// ==============================

    /// Default number of networks.
    #[pallet::type_value]
    pub fn DefaultN<T: Config>() -> u16 {
        0
    }
    /// Default value for modality.
    #[pallet::type_value]
    pub fn DefaultModality<T: Config>() -> u16 {
        0
    }
    /// Default value for hotkeys.
    #[pallet::type_value]
    pub fn DefaultHotkeys<T: Config>() -> Vec<u16> {
        vec![]
    }
    /// Default value if network is added.
    #[pallet::type_value]
    pub fn DefaultNeworksAdded<T: Config>() -> bool {
        false
    }
    /// Default value for network member.
    #[pallet::type_value]
    pub fn DefaultIsNetworkMember<T: Config>() -> bool {
        false
    }
    /// Default value for registration allowed.
    #[pallet::type_value]
    pub fn DefaultRegistrationAllowed<T: Config>() -> bool {
        false
    }
    /// Default value for network registered at.
    #[pallet::type_value]
    pub fn DefaultNetworkRegisteredAt<T: Config>() -> u64 {
        0
    }
    /// Default value for network immunity period.
    #[pallet::type_value]
    pub fn DefaultNetworkImmunityPeriod<T: Config>() -> u64 {
        T::InitialNetworkImmunityPeriod::get()
    }
    /// Default value for network last registered.
    #[pallet::type_value]
    pub fn DefaultNetworkLastRegistered<T: Config>() -> u64 {
        0
    }
    /// Default value for nominator min required stake.
    #[pallet::type_value]
    pub fn DefaultNominatorMinRequiredStake<T: Config>() -> u64 {
        0
    }
<<<<<<< HEAD
=======
    /// Default value for network min allowed UIDs.
>>>>>>> ed84d0d6
    #[pallet::type_value]
    pub fn DefaultNetworkMinAllowedUids<T: Config>() -> u16 {
        T::InitialNetworkMinAllowedUids::get()
    }
    /// Default value for network min lock cost.
    #[pallet::type_value]
    pub fn DefaultNetworkMinLockCost<T: Config>() -> u64 {
        T::InitialNetworkMinLockCost::get()
    }
    /// Default value for network lock reduction interval.
    #[pallet::type_value]
    pub fn DefaultNetworkLockReductionInterval<T: Config>() -> u64 {
        T::InitialNetworkLockReductionInterval::get()
    }
    /// Default value for subnet owner cut.
    #[pallet::type_value]
    pub fn DefaultSubnetOwnerCut<T: Config>() -> u16 {
        T::InitialSubnetOwnerCut::get()
    }
    /// Default value for subnet limit.
    #[pallet::type_value]
    pub fn DefaultSubnetLimit<T: Config>() -> u16 {
        T::InitialSubnetLimit::get()
    }
    /// Default value for network rate limit.
    #[pallet::type_value]
    pub fn DefaultNetworkRateLimit<T: Config>() -> u64 {
        if cfg!(feature = "pow-faucet") {
            return 0;
        }

        T::InitialNetworkRateLimit::get()
    }

    #[pallet::storage] // --- ITEM( maximum_number_of_networks )
    pub type SubnetLimit<T> = StorageValue<_, u16, ValueQuery, DefaultSubnetLimit<T>>;
    #[pallet::storage] // --- ITEM( total_number_of_existing_networks )
    pub type TotalNetworks<T> = StorageValue<_, u16, ValueQuery>;
    #[pallet::storage] // --- MAP ( netuid ) --> subnetwork_n (Number of UIDs in the network).
    pub type SubnetworkN<T: Config> = StorageMap<_, Identity, u16, u16, ValueQuery, DefaultN<T>>;
    #[pallet::storage] // --- MAP ( netuid ) --> modality   TEXT: 0, IMAGE: 1, TENSOR: 2
    pub type NetworkModality<T> = StorageMap<_, Identity, u16, u16, ValueQuery, DefaultModality<T>>;
    #[pallet::storage] // --- MAP ( netuid ) --> network_is_added
    pub type NetworksAdded<T: Config> =
        StorageMap<_, Identity, u16, bool, ValueQuery, DefaultNeworksAdded<T>>;
    #[pallet::storage] // --- DMAP ( hotkey, netuid ) --> bool
    pub type IsNetworkMember<T: Config> = StorageDoubleMap<
        _,
        Blake2_128Concat,
        T::AccountId,
        Identity,
        u16,
        bool,
        ValueQuery,
        DefaultIsNetworkMember<T>,
    >;
    #[pallet::storage] // --- MAP ( netuid ) --> network_registration_allowed
    pub type NetworkRegistrationAllowed<T: Config> =
        StorageMap<_, Identity, u16, bool, ValueQuery, DefaultRegistrationAllowed<T>>;
    #[pallet::storage] // --- MAP ( netuid ) --> network_pow_allowed
    pub type NetworkPowRegistrationAllowed<T: Config> =
        StorageMap<_, Identity, u16, bool, ValueQuery, DefaultRegistrationAllowed<T>>;
    #[pallet::storage] // --- MAP ( netuid ) --> block_created
    pub type NetworkRegisteredAt<T: Config> =
        StorageMap<_, Identity, u16, u64, ValueQuery, DefaultNetworkRegisteredAt<T>>;
    #[pallet::storage] // ITEM( network_immunity_period )
    pub type NetworkImmunityPeriod<T> =
        StorageValue<_, u64, ValueQuery, DefaultNetworkImmunityPeriod<T>>;
    #[pallet::storage] // ITEM( network_last_registered_block )
    pub type NetworkLastRegistered<T> =
        StorageValue<_, u64, ValueQuery, DefaultNetworkLastRegistered<T>>;
    #[pallet::storage] // ITEM( network_min_allowed_uids )
    pub type NetworkMinAllowedUids<T> =
        StorageValue<_, u16, ValueQuery, DefaultNetworkMinAllowedUids<T>>;
    #[pallet::storage] // ITEM( min_network_lock_cost )
    pub type NetworkMinLockCost<T> = StorageValue<_, u64, ValueQuery, DefaultNetworkMinLockCost<T>>;
    #[pallet::storage] // ITEM( last_network_lock_cost )
    pub type NetworkLastLockCost<T> =
        StorageValue<_, u64, ValueQuery, DefaultNetworkMinLockCost<T>>;
    #[pallet::storage] // ITEM( network_lock_reduction_interval )
    pub type NetworkLockReductionInterval<T> =
        StorageValue<_, u64, ValueQuery, DefaultNetworkLockReductionInterval<T>>;
    #[pallet::storage] // ITEM( subnet_owner_cut )
    pub type SubnetOwnerCut<T> = StorageValue<_, u16, ValueQuery, DefaultSubnetOwnerCut<T>>;
    #[pallet::storage] // ITEM( network_rate_limit )
    pub type NetworkRateLimit<T> = StorageValue<_, u64, ValueQuery, DefaultNetworkRateLimit<T>>;
    #[pallet::storage] // ITEM( nominator_min_required_stake )
    pub type NominatorMinRequiredStake<T> =
        StorageValue<_, u64, ValueQuery, DefaultNominatorMinRequiredStake<T>>;

    /// ==============================
    /// ==== Subnetwork Features =====
    /// ==============================

    /// Default value for emission values.
    #[pallet::type_value]
    pub fn DefaultEmissionValues<T: Config>() -> u64 {
        0
    }
    /// Default value for pending emission.
    #[pallet::type_value]
    pub fn DefaultPendingEmission<T: Config>() -> u64 {
        0
    }
    /// Default value for blocks since last step.
    #[pallet::type_value]
    pub fn DefaultBlocksSinceLastStep<T: Config>() -> u64 {
        0
    }
    /// Default value for last mechanism step block.
    #[pallet::type_value]
    pub fn DefaultLastMechanismStepBlock<T: Config>() -> u64 {
        0
    }
    /// Default value for subnet owner.
    #[pallet::type_value]
    pub fn DefaultSubnetOwner<T: Config>() -> T::AccountId {
        T::AccountId::decode(&mut sp_runtime::traits::TrailingZeroInput::zeroes())
            .expect("trailing zeroes always produce a valid account ID; qed")
    }
    /// Default value for subnet locked.
    #[pallet::type_value]
    pub fn DefaultSubnetLocked<T: Config>() -> u64 {
        0
    }
    /// Default value for network tempo
    #[pallet::type_value]
    pub fn DefaultTempo<T: Config>() -> u16 {
        if cfg!(feature = "pow-faucet") {
            return 4;
        }
        T::InitialTempo::get()
    }

    #[pallet::storage] // --- MAP ( netuid ) --> tempo
    pub type Tempo<T> = StorageMap<_, Identity, u16, u16, ValueQuery, DefaultTempo<T>>;
    #[pallet::storage] // --- MAP ( netuid ) --> emission_values
    pub type EmissionValues<T> =
        StorageMap<_, Identity, u16, u64, ValueQuery, DefaultEmissionValues<T>>;
    #[pallet::storage] // --- MAP ( netuid ) --> pending_emission
    pub type PendingEmission<T> =
        StorageMap<_, Identity, u16, u64, ValueQuery, DefaultPendingEmission<T>>;
    #[pallet::storage] // --- MAP ( netuid ) --> pending_alpha_emission
    pub type PendingAlphaEmission<T> =
        StorageMap<_, Identity, u16, u64, ValueQuery, DefaultPendingEmission<T>>;
    #[pallet::storage] // --- MAP ( netuid ) --> blocks_since_last_step.
    pub type BlocksSinceLastStep<T> =
        StorageMap<_, Identity, u16, u64, ValueQuery, DefaultBlocksSinceLastStep<T>>;
    #[pallet::storage] // --- MAP ( netuid ) --> last_mechanism_step_block
    pub type LastMechansimStepBlock<T> =
        StorageMap<_, Identity, u16, u64, ValueQuery, DefaultLastMechanismStepBlock<T>>;
    #[pallet::storage] // --- MAP ( netuid ) --> subnet_owner
    pub type SubnetOwner<T: Config> =
        StorageMap<_, Identity, u16, T::AccountId, ValueQuery, DefaultSubnetOwner<T>>;
    #[pallet::storage]
    pub type SubnetCreator<T: Config> =
        StorageMap<_, Identity, u16, T::AccountId, ValueQuery, DefaultSubnetOwner<T>>;
    #[pallet::storage]
    pub type SubnetLocked<T: Config> =
        StorageMap<_, Identity, u16, u64, ValueQuery, DefaultSubnetLocked<T>>;

    /// =================================
    /// ==== Axon / Promo Endpoints =====
    /// =================================

    /// Struct for Axon.
    pub type AxonInfoOf = AxonInfo;

    /// Data structure for Axon information.
    #[derive(Encode, Decode, Default, TypeInfo, Clone, PartialEq, Eq, Debug)]
    pub struct AxonInfo {
        ///  Axon serving block.
        pub block: u64,
        ///  Axon version
        pub version: u32,
        ///  Axon u128 encoded ip address of type v6 or v4.
        pub port: u16,
        ///  Axon u16 encoded port.
        pub ip: u128,
        ///  Axon ip type, 4 for ipv4 and 6 for ipv6.
        pub ip_type: u8,
        ///  Axon protocol. TCP, UDP, other.
        pub protocol: u8,
        ///  Axon proto placeholder 1.
        pub placeholder1: u8,
        ///  Axon proto placeholder 2.
        pub placeholder2: u8,
    }

    ///  Struct for Prometheus.
    pub type PrometheusInfoOf = PrometheusInfo;
    /// Data structure for Prometheus information.
    #[derive(Encode, Decode, Default, TypeInfo, Clone, PartialEq, Eq, Debug)]
    pub struct PrometheusInfo {
        /// Prometheus serving block.
        pub block: u64,
        /// Prometheus version.
        pub version: u32,
        ///  Prometheus u128 encoded ip address of type v6 or v4.
        pub ip: u128,
        ///  Prometheus u16 encoded port.
        pub port: u16,
        /// Prometheus ip type, 4 for ipv4 and 6 for ipv6.
        pub ip_type: u8,
    }

    /// Default value for rate limiting
    #[pallet::type_value]
    pub fn DefaultTxRateLimit<T: Config>() -> u64 {
        // TODO we should figure out a better way of saying this is a dev net.
        if cfg!(feature = "pow-faucet") {
            return 0;
        }
        T::InitialTxRateLimit::get()
    }
    /// Default value for delegate take rate limiting
    #[pallet::type_value]
    pub fn DefaultTxDelegateTakeRateLimit<T: Config>() -> u64 {
        T::InitialTxDelegateTakeRateLimit::get()
    }
    /// Default value for last extrinsic block.
    #[pallet::type_value]
    pub fn DefaultTxDelegateTakeRateLimit<T: Config>() -> u64 {
        T::InitialTxDelegateTakeRateLimit::get()
    }
    #[pallet::type_value]
    pub fn DefaultLastTxBlock<T: Config>() -> u64 {
        0
    }

    #[pallet::storage] // --- ITEM ( tx_rate_limit )
    pub(super) type TxRateLimit<T> = StorageValue<_, u64, ValueQuery, DefaultTxRateLimit<T>>;
    #[pallet::storage] // --- ITEM ( tx_rate_limit )
    pub(super) type TxDelegateTakeRateLimit<T> =
        StorageValue<_, u64, ValueQuery, DefaultTxDelegateTakeRateLimit<T>>;
    #[pallet::storage] // --- MAP ( key ) --> last_block
    pub(super) type LastTxBlock<T: Config> =
        StorageMap<_, Identity, T::AccountId, u64, ValueQuery, DefaultLastTxBlock<T>>;
    #[pallet::storage] // --- MAP ( key ) --> last_block
    pub(super) type LastTxBlockDelegateTake<T: Config> =
        StorageMap<_, Identity, T::AccountId, u64, ValueQuery, DefaultLastTxBlock<T>>;

    /// Default value for serving rate limit.
    #[pallet::type_value]
    pub fn DefaultServingRateLimit<T: Config>() -> u64 {
        T::InitialServingRateLimit::get()
    }

    #[pallet::storage] // --- MAP ( netuid ) --> serving_rate_limit
    pub type ServingRateLimit<T> =
        StorageMap<_, Identity, u16, u64, ValueQuery, DefaultServingRateLimit<T>>;
    #[pallet::storage] // --- MAP ( netuid, hotkey ) --> axon_info
    pub(super) type Axons<T: Config> =
        StorageDoubleMap<_, Identity, u16, Blake2_128Concat, T::AccountId, AxonInfoOf, OptionQuery>;
    #[pallet::storage] // --- MAP ( netuid, hotkey ) --> prometheus_info
    pub(super) type Prometheus<T: Config> = StorageDoubleMap<
        _,
        Identity,
        u16,
        Blake2_128Concat,
        T::AccountId,
        PrometheusInfoOf,
        OptionQuery,
    >;

    /// =======================================
    /// ==== Subnetwork Hyperparam storage ====
    /// =======================================

    /// Default weights set rate limit.
    #[pallet::type_value]
    pub fn DefaultWeightsSetRateLimit<T: Config>() -> u64 {
        100
    }
    /// Default block at registration.
    #[pallet::type_value]
    pub fn DefaultBlockAtRegistration<T: Config>() -> u64 {
        0
    }
    /// Default Rho parameter value.
    #[pallet::type_value]
    pub fn DefaultRho<T: Config>() -> u16 {
        T::InitialRho::get()
    }
    /// Default Kai parameter value.
    #[pallet::type_value]
    pub fn DefaultKappa<T: Config>() -> u16 {
        T::InitialKappa::get()
    }
    /// Default max allowed uids.
    #[pallet::type_value]
    pub fn DefaultMaxAllowedUids<T: Config>() -> u16 {
        T::InitialMaxAllowedUids::get()
    }
    /// Default immunity period value.
    #[pallet::type_value]
    pub fn DefaultImmunityPeriod<T: Config>() -> u16 {
        T::InitialImmunityPeriod::get()
    }
    /// Default activity cutoff value.
    #[pallet::type_value]
    pub fn DefaultActivityCutoff<T: Config>() -> u16 {
        T::InitialActivityCutoff::get()
    }
    /// Default max weights limit.
    #[pallet::type_value]
    pub fn DefaultMaxWeightsLimit<T: Config>() -> u16 {
        T::InitialMaxWeightsLimit::get()
    }
    /// Default weights version key.
    #[pallet::type_value]
    pub fn DefaultWeightsVersionKey<T: Config>() -> u64 {
        T::InitialWeightsVersionKey::get()
    }
    /// Default minimal allowed weights.
    #[pallet::type_value]
    pub fn DefaultMinAllowedWeights<T: Config>() -> u16 {
        T::InitialMinAllowedWeights::get()
    }
    /// Default max allowed validators.
    #[pallet::type_value]
    pub fn DefaultMaxAllowedValidators<T: Config>() -> u16 {
        T::InitialMaxAllowedValidators::get()
    }
    /// Default adjustment interval.
    #[pallet::type_value]
    pub fn DefaultAdjustmentInterval<T: Config>() -> u16 {
        T::InitialAdjustmentInterval::get()
    }
    /// Default bonds moving average.
    #[pallet::type_value]
    pub fn DefaultBondsMovingAverage<T: Config>() -> u64 {
        T::InitialBondsMovingAverage::get()
    }
    /// Default validator prune length.
    #[pallet::type_value]
    pub fn DefaultValidatorPruneLen<T: Config>() -> u64 {
        T::InitialValidatorPruneLen::get()
    }
    /// Default scaling law power.
    #[pallet::type_value]
    pub fn DefaultScalingLawPower<T: Config>() -> u16 {
        T::InitialScalingLawPower::get()
    }
    /// Default target registrations per interval.
    #[pallet::type_value]
    pub fn DefaultTargetRegistrationsPerInterval<T: Config>() -> u16 {
        T::InitialTargetRegistrationsPerInterval::get()
    }
    /// Default adjustment alpha.
    #[pallet::type_value]
    pub fn DefaultAdjustmentAlpha<T: Config>() -> u64 {
        T::InitialAdjustmentAlpha::get()
    }
    /// Default weights min stake.
    #[pallet::type_value]
    pub fn DefaultWeightsMinStake<T: Config>() -> u64 {
        0
    }

    #[pallet::storage] // ITEM( weights_min_stake )
    pub type WeightsMinStake<T> = StorageValue<_, u64, ValueQuery, DefaultWeightsMinStake<T>>;
    #[pallet::storage] // --- MAP ( netuid ) --> Rho
    pub type Rho<T> = StorageMap<_, Identity, u16, u16, ValueQuery, DefaultRho<T>>;
    #[pallet::storage] // --- MAP ( netuid ) --> Kappa
    pub type Kappa<T> = StorageMap<_, Identity, u16, u16, ValueQuery, DefaultKappa<T>>;
    #[pallet::storage] // --- MAP ( netuid ) --> uid, we use to record uids to prune at next epoch.
    pub type NeuronsToPruneAtNextEpoch<T: Config> = StorageMap<_, Identity, u16, u16, ValueQuery>;
    #[pallet::storage] // --- MAP ( netuid ) --> registrations_this_interval
    pub type RegistrationsThisInterval<T: Config> = StorageMap<_, Identity, u16, u16, ValueQuery>;
    #[pallet::storage] // --- MAP ( netuid ) --> pow_registrations_this_interval
    pub type POWRegistrationsThisInterval<T: Config> =
        StorageMap<_, Identity, u16, u16, ValueQuery>;
    #[pallet::storage] // --- MAP ( netuid ) --> burn_registrations_this_interval
    pub type BurnRegistrationsThisInterval<T: Config> =
        StorageMap<_, Identity, u16, u16, ValueQuery>;
    #[pallet::storage] // --- MAP ( netuid ) --> max_allowed_uids
    pub type MaxAllowedUids<T> =
        StorageMap<_, Identity, u16, u16, ValueQuery, DefaultMaxAllowedUids<T>>;
    #[pallet::storage] // --- MAP ( netuid ) --> immunity_period
    pub type ImmunityPeriod<T> =
        StorageMap<_, Identity, u16, u16, ValueQuery, DefaultImmunityPeriod<T>>;
    #[pallet::storage] // --- MAP ( netuid ) --> activity_cutoff
    pub type ActivityCutoff<T> =
        StorageMap<_, Identity, u16, u16, ValueQuery, DefaultActivityCutoff<T>>;
    #[pallet::storage] // --- MAP ( netuid ) --> max_weight_limit
    pub type MaxWeightsLimit<T> =
        StorageMap<_, Identity, u16, u16, ValueQuery, DefaultMaxWeightsLimit<T>>;
    #[pallet::storage] // --- MAP ( netuid ) --> weights_version_key
    pub type WeightsVersionKey<T> =
        StorageMap<_, Identity, u16, u64, ValueQuery, DefaultWeightsVersionKey<T>>;
    #[pallet::storage] // --- MAP ( netuid ) --> min_allowed_weights
    pub type MinAllowedWeights<T> =
        StorageMap<_, Identity, u16, u16, ValueQuery, DefaultMinAllowedWeights<T>>;
    #[pallet::storage] // --- MAP ( netuid ) --> max_allowed_validators
    pub type MaxAllowedValidators<T> =
        StorageMap<_, Identity, u16, u16, ValueQuery, DefaultMaxAllowedValidators<T>>;
    #[pallet::storage] // --- MAP ( netuid ) --> adjustment_interval
    pub type AdjustmentInterval<T> =
        StorageMap<_, Identity, u16, u16, ValueQuery, DefaultAdjustmentInterval<T>>;
    #[pallet::storage] // --- MAP ( netuid ) --> bonds_moving_average
    pub type BondsMovingAverage<T> =
        StorageMap<_, Identity, u16, u64, ValueQuery, DefaultBondsMovingAverage<T>>;
    #[pallet::storage] // --- MAP ( netuid ) --> weights_set_rate_limit
    pub type WeightsSetRateLimit<T> =
        StorageMap<_, Identity, u16, u64, ValueQuery, DefaultWeightsSetRateLimit<T>>;
    #[pallet::storage] // --- MAP ( netuid ) --> validator_prune_len
    pub type ValidatorPruneLen<T> =
        StorageMap<_, Identity, u16, u64, ValueQuery, DefaultValidatorPruneLen<T>>;
    #[pallet::storage] // --- MAP ( netuid ) --> scaling_law_power
    pub type ScalingLawPower<T> =
        StorageMap<_, Identity, u16, u16, ValueQuery, DefaultScalingLawPower<T>>;
    #[pallet::storage] // --- MAP ( netuid ) --> target_registrations_this_interval
    pub type TargetRegistrationsPerInterval<T> =
        StorageMap<_, Identity, u16, u16, ValueQuery, DefaultTargetRegistrationsPerInterval<T>>;
    #[pallet::storage] // --- DMAP ( netuid, uid ) --> block_at_registration
    pub type BlockAtRegistration<T: Config> = StorageDoubleMap<
        _,
        Identity,
        u16,
        Identity,
        u16,
        u64,
        ValueQuery,
        DefaultBlockAtRegistration<T>,
    >;
    #[pallet::storage] // --- DMAP ( netuid ) --> adjustment_alpha
    pub type AdjustmentAlpha<T: Config> =
        StorageMap<_, Identity, u16, u64, ValueQuery, DefaultAdjustmentAlpha<T>>;

    #[pallet::storage] // --- MAP (netuid, who) --> (hash, weight) | Returns the hash and weight committed by an account for a given netuid.
    pub type WeightCommits<T: Config> = StorageDoubleMap<
        _,
        Twox64Concat,
        u16,
        Twox64Concat,
        T::AccountId,
        (H256, u64),
        OptionQuery,
    >;

    /// Default value for weight commit reveal interval.
    #[pallet::type_value]
    pub fn DefaultWeightCommitRevealInterval<T: Config>() -> u64 {
        1000
    }

    #[pallet::storage]
    pub type WeightCommitRevealInterval<T> =
        StorageValue<_, u64, ValueQuery, DefaultWeightCommitRevealInterval<T>>;
<<<<<<< HEAD
    
    // =======================================
    // ==== Subnetwork Consensus Storage  ====
    // =======================================
=======

    /// =======================================
    /// ==== Subnetwork Consensus Storage  ====
    /// =======================================

    /// Value definition for vector of u16.
>>>>>>> ed84d0d6
    #[pallet::type_value]
    pub fn EmptyU16Vec<T: Config>() -> Vec<u16> {
        vec![]
    }
    /// Value definition for vector of u64.
    #[pallet::type_value]
    pub fn EmptyU64Vec<T: Config>() -> Vec<u64> {
        vec![]
    }
    /// Value definition for vector of bool.
    #[pallet::type_value]
    pub fn EmptyBoolVec<T: Config>() -> Vec<bool> {
        vec![]
    }
    /// Value definition for bonds with type vector of (u16, u16).
    #[pallet::type_value]
    pub fn DefaultBonds<T: Config>() -> Vec<(u16, u16)> {
        vec![]
    }
    /// Value definition for weights with vector of (u16, u16).
    #[pallet::type_value]
    pub fn DefaultWeights<T: Config>() -> Vec<(u16, u16)> {
        vec![]
    }
    /// Default value for key with type T::AccountId derived from trailing zeroes.
    #[pallet::type_value]
    pub fn DefaultKey<T: Config>() -> T::AccountId {
        T::AccountId::decode(&mut sp_runtime::traits::TrailingZeroInput::zeroes())
            .expect("trailing zeroes always produce a valid account ID; qed")
    }

    #[pallet::storage] // --- DMAP ( netuid, hotkey ) --> uid
    pub(super) type Uids<T: Config> =
        StorageDoubleMap<_, Identity, u16, Blake2_128Concat, T::AccountId, u16, OptionQuery>;
    #[pallet::storage] // --- DMAP ( netuid, uid ) --> hotkey
    pub(super) type Keys<T: Config> =
        StorageDoubleMap<_, Identity, u16, Identity, u16, T::AccountId, ValueQuery, DefaultKey<T>>;
    #[pallet::storage] // --- DMAP ( netuid ) --> (hotkey, se, ve)
    pub(super) type LoadedEmission<T: Config> =
        StorageMap<_, Identity, u16, Vec<(T::AccountId, u64, u64)>, OptionQuery>;
    #[pallet::storage] // --- DMAP ( netuid ) --> stake_weight
    pub(super) type StakeWeight<T: Config> =
        StorageMap<_, Identity, u16, Vec<u16>, ValueQuery, EmptyU16Vec<T>>;
    #[pallet::storage] // --- DMAP ( netuid ) --> active
    pub(super) type Active<T: Config> =
        StorageMap<_, Identity, u16, Vec<bool>, ValueQuery, EmptyBoolVec<T>>;
    #[pallet::storage] // --- DMAP ( netuid ) --> rank
    pub(super) type Rank<T: Config> =
        StorageMap<_, Identity, u16, Vec<u16>, ValueQuery, EmptyU16Vec<T>>;
    #[pallet::storage] // --- DMAP ( netuid ) --> trust
    pub(super) type Trust<T: Config> =
        StorageMap<_, Identity, u16, Vec<u16>, ValueQuery, EmptyU16Vec<T>>;
    #[pallet::storage] // --- DMAP ( netuid ) --> consensus
    pub(super) type Consensus<T: Config> =
        StorageMap<_, Identity, u16, Vec<u16>, ValueQuery, EmptyU16Vec<T>>;
    #[pallet::storage] // --- DMAP ( netuid ) --> incentive
    pub(super) type Incentive<T: Config> =
        StorageMap<_, Identity, u16, Vec<u16>, ValueQuery, EmptyU16Vec<T>>;
    #[pallet::storage] // --- DMAP ( netuid ) --> dividends
    pub(super) type Dividends<T: Config> =
        StorageMap<_, Identity, u16, Vec<u16>, ValueQuery, EmptyU16Vec<T>>;
    #[pallet::storage] // --- DMAP ( netuid ) --> emission
    pub(super) type Emission<T: Config> =
        StorageMap<_, Identity, u16, Vec<u64>, ValueQuery, EmptyU64Vec<T>>;
    #[pallet::storage] // --- DMAP ( netuid ) --> last_update
    pub(super) type LastUpdate<T: Config> =
        StorageMap<_, Identity, u16, Vec<u64>, ValueQuery, EmptyU64Vec<T>>;
    #[pallet::storage] // --- DMAP ( netuid ) --> validator_trust
    pub(super) type ValidatorTrust<T: Config> =
        StorageMap<_, Identity, u16, Vec<u16>, ValueQuery, EmptyU16Vec<T>>;
    #[pallet::storage] // --- DMAP ( netuid ) --> pruning_scores
    pub(super) type PruningScores<T: Config> =
        StorageMap<_, Identity, u16, Vec<u16>, ValueQuery, EmptyU16Vec<T>>;
    #[pallet::storage] // --- DMAP ( netuid ) --> validator_permit
    pub(super) type ValidatorPermit<T: Config> =
        StorageMap<_, Identity, u16, Vec<bool>, ValueQuery, EmptyBoolVec<T>>;

    #[pallet::storage] // --- DMAP ( netuid, uid ) --> weights
    pub(super) type Weights<T: Config> = StorageDoubleMap<
        _,
        Identity,
        u16,
        Identity,
        u16,
        Vec<(u16, u16)>,
        ValueQuery,
        DefaultWeights<T>,
    >;
    #[pallet::storage] // --- DMAP ( netuid, uid ) --> bonds
    pub(super) type Bonds<T: Config> = StorageDoubleMap<
        _,
        Identity,
        u16,
        Identity,
        u16,
        Vec<(u16, u16)>,
        ValueQuery,
        DefaultBonds<T>,
    >;

<<<<<<< HEAD
    // ==================
    // ==== Genesis =====
    // ==================
=======
    /// ==================
    /// ==== Genesis =====
    /// ==================
>>>>>>> ed84d0d6

    #[pallet::genesis_config]
    pub struct GenesisConfig<T: Config> {
        /// Stakes record in genesis.
        pub stakes: Vec<(T::AccountId, Vec<(T::AccountId, (u64, u16))>)>,
        /// The total issued balance in genesis
        pub balances_issuance: u64,
    }

    impl<T: Config> Default for GenesisConfig<T> {
        fn default() -> Self {
            Self {
                stakes: Default::default(),
                balances_issuance: 0,
            }
        }
    }

    #[pallet::genesis_build]
    impl<T: Config> BuildGenesisConfig for GenesisConfig<T> {
        fn build(&self) {
            // Set initial total issuance from balances
            TotalIssuance::<T>::put(self.balances_issuance);

            // Subnet config values
            let netuid: u16 = 3;
            let tempo = 99;
            let max_uids = 4096;

            // The functions for initializing new networks/setting defaults cannot be run directly from genesis functions like extrinsics would
            // --- Set this network uid to alive.
            NetworksAdded::<T>::insert(netuid, true);

            // --- Fill tempo memory item.
            Tempo::<T>::insert(netuid, tempo);

            // --- Fill modality item.
            // Only modality 0 exists (text)
            NetworkModality::<T>::insert(netuid, 0);

            // Make network parameters explicit.
            if !Tempo::<T>::contains_key(netuid) {
                Tempo::<T>::insert(netuid, Tempo::<T>::get(netuid));
            }
            if !Kappa::<T>::contains_key(netuid) {
                Kappa::<T>::insert(netuid, Kappa::<T>::get(netuid));
            }
            if !Difficulty::<T>::contains_key(netuid) {
                Difficulty::<T>::insert(netuid, Difficulty::<T>::get(netuid));
            }
            if !MaxAllowedUids::<T>::contains_key(netuid) {
                MaxAllowedUids::<T>::insert(netuid, MaxAllowedUids::<T>::get(netuid));
            }
            if !ImmunityPeriod::<T>::contains_key(netuid) {
                ImmunityPeriod::<T>::insert(netuid, ImmunityPeriod::<T>::get(netuid));
            }
            if !ActivityCutoff::<T>::contains_key(netuid) {
                ActivityCutoff::<T>::insert(netuid, ActivityCutoff::<T>::get(netuid));
            }
            if !EmissionValues::<T>::contains_key(netuid) {
                EmissionValues::<T>::insert(netuid, EmissionValues::<T>::get(netuid));
            }
            if !MaxWeightsLimit::<T>::contains_key(netuid) {
                MaxWeightsLimit::<T>::insert(netuid, MaxWeightsLimit::<T>::get(netuid));
            }
            if !MinAllowedWeights::<T>::contains_key(netuid) {
                MinAllowedWeights::<T>::insert(netuid, MinAllowedWeights::<T>::get(netuid));
            }
            if !RegistrationsThisInterval::<T>::contains_key(netuid) {
                RegistrationsThisInterval::<T>::insert(
                    netuid,
                    RegistrationsThisInterval::<T>::get(netuid),
                );
            }
            if !POWRegistrationsThisInterval::<T>::contains_key(netuid) {
                POWRegistrationsThisInterval::<T>::insert(
                    netuid,
                    POWRegistrationsThisInterval::<T>::get(netuid),
                );
            }
            if !BurnRegistrationsThisInterval::<T>::contains_key(netuid) {
                BurnRegistrationsThisInterval::<T>::insert(
                    netuid,
                    BurnRegistrationsThisInterval::<T>::get(netuid),
                );
            }

            // Set max allowed uids
            MaxAllowedUids::<T>::insert(netuid, max_uids);

            let mut next_uid = 0;

            for (coldkey, hotkeys) in self.stakes.iter() {
                for (hotkey, stake_uid) in hotkeys.iter() {
                    let (stake, uid) = stake_uid;

                    // Expand Yuma Consensus with new position.
                    Rank::<T>::mutate(netuid, |v| v.push(0));
                    Trust::<T>::mutate(netuid, |v| v.push(0));
                    Active::<T>::mutate(netuid, |v| v.push(true));
                    Emission::<T>::mutate(netuid, |v| v.push(0));
                    Consensus::<T>::mutate(netuid, |v| v.push(0));
                    Incentive::<T>::mutate(netuid, |v| v.push(0));
                    Dividends::<T>::mutate(netuid, |v| v.push(0));
                    LastUpdate::<T>::mutate(netuid, |v| v.push(0));
                    PruningScores::<T>::mutate(netuid, |v| v.push(0));
                    ValidatorTrust::<T>::mutate(netuid, |v| v.push(0));
                    ValidatorPermit::<T>::mutate(netuid, |v| v.push(false));

                    // Insert account information.
                    Keys::<T>::insert(netuid, uid, hotkey.clone()); // Make hotkey - uid association.
                    Uids::<T>::insert(netuid, hotkey.clone(), uid); // Make uid - hotkey association.
                    BlockAtRegistration::<T>::insert(netuid, uid, 0); // Fill block at registration.
                    IsNetworkMember::<T>::insert(hotkey.clone(), netuid, true); // Fill network is member.

                    // Fill stake information.
                    Owner::<T>::insert(hotkey.clone(), coldkey.clone());

                    // Update total issuance value
                    TotalIssuance::<T>::put(TotalIssuance::<T>::get().saturating_add(*stake));

                    Stake::<T>::insert(hotkey.clone(), coldkey.clone(), stake);

                    next_uid += 1;
                }
            }

            // Set correct length for Subnet neurons
            SubnetworkN::<T>::insert(netuid, next_uid);

            // --- Increase total network count.
            TotalNetworks::<T>::mutate(|n| *n += 1);

            // Get the root network uid.
            let root_netuid: u16 = 0;

            // Set the root network as added.
            NetworksAdded::<T>::insert(root_netuid, true);

            // Increment the number of total networks.
            TotalNetworks::<T>::mutate(|n| *n += 1);
            // Set the number of validators to 1.
            SubnetworkN::<T>::insert(root_netuid, 0);

            // Set the maximum number to the number of senate members.
            MaxAllowedUids::<T>::insert(root_netuid, 64u16);

            // Set the maximum number to the number of validators to all members.
            MaxAllowedValidators::<T>::insert(root_netuid, 64u16);

            // Set the min allowed weights to zero, no weights restrictions.
            MinAllowedWeights::<T>::insert(root_netuid, 0);

            // Set the max weight limit to infitiy, no weight restrictions.
            MaxWeightsLimit::<T>::insert(root_netuid, u16::MAX);

            // Add default root tempo.
            Tempo::<T>::insert(root_netuid, 100);

            // Set the root network as open.
            NetworkRegistrationAllowed::<T>::insert(root_netuid, true);

            // Set target registrations for validators as 1 per block.
            TargetRegistrationsPerInterval::<T>::insert(root_netuid, 1);
        }
    }

    // ================
    // ==== Hooks =====
    // ================

    #[pallet::hooks]
    impl<T: Config> Hooks<BlockNumberFor<T>> for Pallet<T> {
        // ---- Called on the initialization of this pallet. (the order of on_finalize calls is determined in the runtime)
        //
        // # Args:
        // 	* 'n': (BlockNumberFor<T>):
        // 		- The number of the block we are initializing.
        fn on_initialize(_block_number: BlockNumberFor<T>) -> Weight {
            let block_step_result = Self::block_step();
            match block_step_result {
                Ok(_) => {
                    // --- If the block step was successful, return the weight.
                    log::info!("Successfully ran block step.");
                    Weight::from_parts(110_634_229_000_u64, 0)
                        .saturating_add(T::DbWeight::get().reads(8304_u64))
                        .saturating_add(T::DbWeight::get().writes(110_u64))
                }
                Err(e) => {
                    // --- If the block step was unsuccessful, return the weight anyway.
                    log::error!("Error while stepping block: {:?}", e);
                    Weight::from_parts(110_634_229_000_u64, 0)
                        .saturating_add(T::DbWeight::get().reads(8304_u64))
                        .saturating_add(T::DbWeight::get().writes(110_u64))
                }
            }
        }

        fn on_runtime_upgrade() -> frame_support::weights::Weight {
            // --- Migrate storage
            use crate::migration;
            let mut weight = frame_support::weights::Weight::from_parts(0, 0);

            // Hex encoded foundation coldkey
            let hex = hex_literal::hex![
                "feabaafee293d3b76dae304e2f9d885f77d2b17adab9e17e921b321eccd61c77"
            ];
            weight = weight
                // Initializes storage version (to 1)
                .saturating_add(migration::migrate_to_v1_separate_emission::<T>())
                // Storage version v1 -> v2
<<<<<<< HEAD
                // .saturating_add(migration::migrate_to_v2_fixed_total_stake::<T>())
=======
                .saturating_add(migration::migrate_to_v2_fixed_total_stake::<T>())
>>>>>>> ed84d0d6
                // Doesn't check storage version. TODO: Remove after upgrade
                .saturating_add(migration::migrate_create_root_network::<T>())
                // Storage version v2 -> v3
                .saturating_add(migration::migrate_transfer_ownership_to_foundation::<T>(
                    hex,
                ))
                // Storage version v3 -> v4
<<<<<<< HEAD
                .saturating_add(migration::migrate_delete_subnet_3::<T>())
                // Storage version v4 -> v5
                .saturating_add(migration::migrate_delete_subnet_21::<T>())
                // Doesn't check storage version. TODO: Remove after upgrade
                .saturating_add(migration::migration5_total_issuance::<T>(false))
                // Storage version v6 -> v7
                .saturating_add(migration::migrate_stake_to_substake::<T>())
                // Storage version v7 -> v8
                .saturating_add(migration::migrate_remove_deprecated_stake_variables::<T>());

            log::info!(
                "Runtime upgrade migration in subtensor pallet, total weight = ({})",
                weight
            );

            return frame_support::weights::Weight::from_parts(0, 0);
=======
                .saturating_add(migration::migrate_delete_subnet_21::<T>())
                // Storage version v4 -> v5
                .saturating_add(migration::migrate_delete_subnet_3::<T>())
                // Doesn't check storage version. TODO: Remove after upgrade
                .saturating_add(migration::migration5_total_issuance::<T>(false));

            weight
>>>>>>> ed84d0d6
        }
    }

    /// Dispatchable functions allow users to interact with the pallet and invoke state changes.
    /// These functions materialize as "extrinsics", which are often compared to transactions.
    /// Dispatchable functions must be annotated with a weight and must return a DispatchResult.
    #[pallet::call]
    impl<T: Config> Pallet<T> {
        /// --- Sets the caller weights for the incentive mechanism. The call can be
        /// made from the hotkey account so is potentially insecure, however, the damage
        /// of changing weights is minimal if caught early. This function includes all the
        /// checks that the passed weights meet the requirements. Stored as u16s they represent
        /// rational values in the range [0,1] which sum to 1 and can be interpreted as
        /// probabilities. The specific weights determine how inflation propagates outward
        /// from this peer.
        ///
        /// Note: The 16 bit integers weights should represent 1.0 as the max u16.
        /// However, the function normalizes all integers to u16_max anyway. This means that if the sum of all
        /// elements is larger or smaller than the amount of elements * u16_max, all elements
        /// will be corrected for this deviation.
        ///
        /// # Args:
        /// * `origin`: (<T as frame_system::Config>Origin):
        ///     - The caller, a hotkey who wishes to set their weights.
        ///
        /// * `netuid` (u16):
        /// 	- The network uid we are setting these weights on.
        ///
        /// * `dests` (Vec<u16>):
        /// 	- The edge endpoint for the weight, i.e. j for w_ij.
        ///
        /// * 'weights' (Vec<u16>):
        /// 	- The u16 integer encoded weights. Interpreted as rational
        /// 		values in the range [0,1]. They must sum to in32::MAX.
        ///
        /// * 'version_key' ( u64 ):
        /// 	- The network version key to check if the validator is up to date.
        ///
        /// # Event:
        /// * WeightsSet;
        /// 	- On successfully setting the weights on chain.
        ///
        /// # Raises:
        /// * 'NetworkDoesNotExist':
        /// 	- Attempting to set weights on a non-existent network.
        ///
        /// * 'NotRegistered':
        /// 	- Attempting to set weights from a non registered account.
        ///
        /// * 'WeightVecNotEqualSize':
        /// 	- Attempting to set weights with uids not of same length.
        ///
        /// * 'DuplicateUids':
        /// 	- Attempting to set weights with duplicate uids.
        ///
        ///     * 'TooManyUids':
        /// 	- Attempting to set weights above the max allowed uids.
        ///
        /// * 'InvalidUid':
        /// 	- Attempting to set weights with invalid uids.
        ///
        /// * 'NotSettingEnoughWeights':
        /// 	- Attempting to set weights with fewer weights than min.
        ///
        /// * 'MaxWeightExceeded':
        /// 	- Attempting to set weights with max value exceeding limit.
        #[pallet::call_index(0)]
        #[pallet::weight((Weight::from_parts(10_151_000_000, 0)
        .saturating_add(T::DbWeight::get().reads(4104))
        .saturating_add(T::DbWeight::get().writes(2)), DispatchClass::Normal, Pays::No))]
        pub fn set_weights(
            origin: OriginFor<T>,
            netuid: u16,
            dests: Vec<u16>,
            weights: Vec<u16>,
            version_key: u64,
        ) -> DispatchResult {
            Self::do_set_weights(origin, netuid, dests, weights, version_key)
        }

        /// ---- Used to commit a hash of your weight values to later be revealed.
        ///
        /// # Args:
        /// * `origin`: (`<T as frame_system::Config>::RuntimeOrigin`):
        ///   - The signature of the committing hotkey.
        ///
        /// * `netuid` (`u16`):
        ///   - The u16 network identifier.
        ///
        /// * `commit_hash` (`H256`):
        ///   - The hash representing the committed weights.
        ///
        /// # Raises:
        /// * `CommitNotAllowed`:
        ///   - Attempting to commit when it is not allowed.
        ///
        #[pallet::call_index(96)]
        #[pallet::weight((Weight::from_parts(46_000_000, 0)
		.saturating_add(T::DbWeight::get().reads(1))
		.saturating_add(T::DbWeight::get().writes(1)), DispatchClass::Normal, Pays::No))]
        pub fn commit_weights(
            origin: T::RuntimeOrigin,
            netuid: u16,
            commit_hash: H256,
        ) -> DispatchResult {
            Self::do_commit_weights(origin, netuid, commit_hash)
        }

        /// ---- Used to reveal the weights for a previously committed hash.
        ///
        /// # Args:
        /// * `origin`: (`<T as frame_system::Config>::RuntimeOrigin`):
        ///   - The signature of the revealing hotkey.
        ///
        /// * `netuid` (`u16`):
        ///   - The u16 network identifier.
        ///
        /// * `uids` (`Vec<u16>`):
        ///   - The uids for the weights being revealed.
        ///
        /// * `values` (`Vec<u16>`):
        ///   - The values of the weights being revealed.
        ///
        /// * `version_key` (`u64`):
        ///   - The network version key.
        ///
        /// # Raises:
        /// * `NoCommitFound`:
        ///   - Attempting to reveal weights without an existing commit.
        ///
        /// * `InvalidRevealTempo`:
        ///   - Attempting to reveal weights outside the valid tempo.
        ///
        /// * `InvalidReveal`:
        ///   - The revealed hash does not match the committed hash.
        ///
        #[pallet::call_index(97)]
        #[pallet::weight((Weight::from_parts(103_000_000, 0)
		.saturating_add(T::DbWeight::get().reads(11))
		.saturating_add(T::DbWeight::get().writes(3)), DispatchClass::Normal, Pays::No))]
        pub fn reveal_weights(
            origin: T::RuntimeOrigin,
            netuid: u16,
            uids: Vec<u16>,
            values: Vec<u16>,
            version_key: u64,
        ) -> DispatchResult {
            Self::do_reveal_weights(origin, netuid, uids, values, version_key)
        }

        /// # Args:
        /// * `origin`: (<T as frame_system::Config>Origin):
        /// 	- The caller, a hotkey who wishes to set their weights.
        ///
        /// * `netuid` (u16):
        /// 	- The network uid we are setting these weights on.
        ///
        /// * `hotkey` (T::AccountId):
        /// 	- The hotkey associated with the operation and the calling coldkey.
        ///
        /// * `dests` (Vec<u16>):
        /// 	- The edge endpoint for the weight, i.e. j for w_ij.
        ///
        /// * 'weights' (Vec<u16>):
        /// 	- The u16 integer encoded weights. Interpreted as rational
        /// 		values in the range [0,1]. They must sum to in32::MAX.
        ///
        /// * 'version_key' ( u64 ):
        /// 	- The network version key to check if the validator is up to date.
        ///
        /// # Event:
        ///
        /// * WeightsSet;
        /// 	- On successfully setting the weights on chain.
        ///
        /// # Raises:
        ///
        /// * NonAssociatedColdKey;
        /// 	- Attempting to set weights on a non-associated cold key.
        ///
        /// * 'NetworkDoesNotExist':
        /// 	- Attempting to set weights on a non-existent network.
        ///
        /// * 'NotRootSubnet':
        /// 	- Attempting to set weights on a subnet that is not the root network.
        ///
        /// * 'WeightVecNotEqualSize':
        /// 	- Attempting to set weights with uids not of same length.
        ///
        /// * 'InvalidUid':
        /// 	- Attempting to set weights with invalid uids.
        ///
        /// * 'NotRegistered':
        /// 	- Attempting to set weights from a non registered account.
        ///
        /// * 'NotSettingEnoughWeights':
        /// 	- Attempting to set weights with fewer weights than min.
        ///
        ///  * 'IncorrectNetworkVersionKey':
        ///      - Attempting to set weights with the incorrect network version key.
        ///
        ///  * 'SettingWeightsTooFast':
        ///      - Attempting to set weights too fast.
        ///
        /// * 'NotSettingEnoughWeights':
        /// 	- Attempting to set weights with fewer weights than min.
        ///
        /// * 'MaxWeightExceeded':
        /// 	- Attempting to set weights with max value exceeding limit.
        ///
        #[pallet::call_index(8)]
        #[pallet::weight((Weight::from_parts(10_151_000_000, 0)
		.saturating_add(T::DbWeight::get().reads(4104))
		.saturating_add(T::DbWeight::get().writes(2)), DispatchClass::Normal, Pays::No))]
        pub fn set_root_weights(
            origin: OriginFor<T>,
            netuid: u16,
            hotkey: T::AccountId,
            dests: Vec<u16>,
            weights: Vec<u16>,
            version_key: u64,
        ) -> DispatchResult {
            Self::do_set_root_weights(origin, netuid, hotkey, dests, weights, version_key)
        }

<<<<<<< HEAD
        // --- Sets the key as a delegate.
        //
        // # Args:
        // 	* 'origin': (<T as frame_system::Config>Origin):
        // 		- The signature of the caller's coldkey.
        //
        // 	* 'hotkey' (T::AccountId):
        // 		- The hotkey we are delegating (must be owned by the coldkey.)
        //
        // 	* 'take' (u16):
        // 		- The stake proportion that this hotkey takes from delegations.
        //
        // # Event:
        // 	* DelegateAdded;
        // 		- On successfully setting a hotkey as a delegate.
        //
        // # Raises:
        // 	* 'NotRegistered':
        // 		- The hotkey we are delegating is not registered on the network.
        //
        // 	* 'NonAssociatedColdKey':
        // 		- The hotkey we are delegating is not owned by the calling coldket.
        //
        //
=======
        /// --- Sets the key as a delegate.
        ///
        /// # Args:
        /// * 'origin': (<T as frame_system::Config>Origin):
        /// 	- The signature of the caller's coldkey.
        ///
        /// * 'hotkey' (T::AccountId):
        /// 	- The hotkey we are delegating (must be owned by the coldkey.)
        ///
        /// * 'take' (u64):
        /// 	- The stake proportion that this hotkey takes from delegations.
        ///
        /// # Event:
        /// * DelegateAdded;
        /// 	- On successfully setting a hotkey as a delegate.
        ///
        /// # Raises:
        /// * 'NotRegistered':
        /// 	- The hotkey we are delegating is not registered on the network.
        ///
        /// * 'NonAssociatedColdKey':
        /// 	- The hotkey we are delegating is not owned by the calling coldket.
        ///
>>>>>>> ed84d0d6
        #[pallet::call_index(1)]
        #[pallet::weight((0, DispatchClass::Normal, Pays::No))]
        pub fn become_delegate(origin: OriginFor<T>, hotkey: T::AccountId) -> DispatchResult {
            Self::do_become_delegate(origin, hotkey)
        }

        // --- Allows delegates to decrease its take value.
        //
        // # Args:
        // 	* 'origin': (<T as frame_system::Config>::Origin):
        // 		- The signature of the caller's coldkey.
        //
        // 	* 'hotkey' (T::AccountId):
        // 		- The hotkey we are delegating (must be owned by the coldkey.)
        //
        // 	* 'netuid' (u16):
        // 		- Subnet ID to decrease take for
        //
        // 	* 'take' (u16):
        // 		- The new stake proportion that this hotkey takes from delegations.
        //        The new value can be between 0 and 11_796 and should be strictly
        //        lower than the previous value. It T is the new value (rational number),
        //        the the parameter is calculated as [65535 * T]. For example, 1% would be
        //        [0.01 * 65535] = [655.35] = 655
        //
        // # Event:
        // 	* TakeDecreased;
        // 		- On successfully setting a decreased take for this hotkey.
        //
        // # Raises:
        // 	* 'NotRegistered':
        // 		- The hotkey we are delegating is not registered on the network.
        //
        // 	* 'NonAssociatedColdKey':
        // 		- The hotkey we are delegating is not owned by the calling coldkey.
        //
        // 	* 'InvalidTransaction':
        // 		- The delegate is setting a take which is not lower than the previous.
        //
        #[pallet::call_index(65)]
        #[pallet::weight((0, DispatchClass::Normal, Pays::No))]
        pub fn decrease_take(
            origin: OriginFor<T>,
            hotkey: T::AccountId,
            netuid: u16,
            take: u16,
        ) -> DispatchResult {
            Self::do_decrease_take(origin, hotkey, netuid, take)
        }

        // --- Allows delegates to increase its take value. This call is rate-limited.
        //
        // # Args:
        // 	* 'origin': (<T as frame_system::Config>::Origin):
        // 		- The signature of the caller's coldkey.
        //
        // 	* 'hotkey' (T::AccountId):
        // 		- The hotkey we are delegating (must be owned by the coldkey.)
        //
        // 	* 'netuid' (u16):
        // 		- Subnet ID to decrease take for
        //
        // 	* 'take' (u16):
        // 		- The new stake proportion that this hotkey takes from delegations.
        //        The new value can be between 0 and 11_796 and should be strictly
        //        greater than the previous value. It T is the new value (rational number),
        //        the the parameter is calculated as [65535 * T]. For example, 1% would be
        //        [0.01 * 65535] = [655.35] = 655
        //
        // # Event:
        // 	* TakeDecreased;
        // 		- On successfully setting a decreased take for this hotkey.
        //
        // # Raises:
        // 	* 'NotRegistered':
        // 		- The hotkey we are delegating is not registered on the network.
        //
        // 	* 'NonAssociatedColdKey':
        // 		- The hotkey we are delegating is not owned by the calling coldkey.
        //
        // 	* 'InvalidTransaction':
        // 		- The delegate is setting a take which is not lower than the previous.
        //
        #[pallet::call_index(66)]
        #[pallet::weight((0, DispatchClass::Normal, Pays::No))]
        pub fn increase_take(
            origin: OriginFor<T>,
            hotkey: T::AccountId,
            netuid: u16,
            take: u16,
        ) -> DispatchResult {
            Self::do_increase_take(origin, hotkey, netuid, take)
        }

        /// Sets the delegator takes for multiple subnets if the subnets exist and the takes do not exceed the initial default take and respect the rate limit.
        ///
        /// # Arguments
        /// * `hotkey` - The account ID of the hotkey.
        /// * `takes` - A vector of tuples where each tuple contains a subnet ID and the corresponding take rate.
        ///
        /// # Errors
        /// Returns `Error::<T>::NetworkDoesNotExist` if any of the subnets do not exist.
        /// Returns `Error::<T>::InvalidTake` if any take exceeds the initial default take.
        /// Returns `Error::<T>::TxRateLimitExceeded` if the rate limit is exceeded.
        #[pallet::call_index(68)]
        #[pallet::weight((0, DispatchClass::Normal, Pays::No))]
        pub fn set_delegate_takes(
            origin: OriginFor<T>,
            hotkey: T::AccountId,
            takes: Vec<(u16, u16)>,
        ) -> DispatchResult {
            Self::do_set_delegate_takes(origin, &hotkey, takes)
        }

        /// --- Allows delegates to decrease its take value.
        ///
        /// # Args:
        /// * 'origin': (<T as frame_system::Config>::Origin):
        /// 	- The signature of the caller's coldkey.
        ///
        /// * 'hotkey' (T::AccountId):
        /// 	- The hotkey we are delegating (must be owned by the coldkey.)
        ///
        /// * 'netuid' (u16):
        /// 	- Subnet ID to decrease take for
        ///
        /// * 'take' (u16):
        /// 	- The new stake proportion that this hotkey takes from delegations.
        ///        The new value can be between 0 and 11_796 and should be strictly
        ///        lower than the previous value. It T is the new value (rational number),
        ///        the the parameter is calculated as [65535 * T]. For example, 1% would be
        ///        [0.01 * 65535] = [655.35] = 655
        ///
        /// # Event:
        /// * TakeDecreased;
        /// 	- On successfully setting a decreased take for this hotkey.
        ///
        /// # Raises:
        /// * 'NotRegistered':
        /// 	- The hotkey we are delegating is not registered on the network.
        ///
        /// * 'NonAssociatedColdKey':
        /// 	- The hotkey we are delegating is not owned by the calling coldkey.
        ///
        /// * 'InvalidTake':
        /// 	- The delegate is setting a take which is not lower than the previous.
        ///
        #[pallet::call_index(65)]
        #[pallet::weight((0, DispatchClass::Normal, Pays::No))]
        pub fn decrease_take(
            origin: OriginFor<T>,
            hotkey: T::AccountId,
            take: u16,
        ) -> DispatchResult {
            Self::do_decrease_take(origin, hotkey, take)
        }

        /// --- Allows delegates to increase its take value. This call is rate-limited.
        ///
        /// # Args:
        /// * 'origin': (<T as frame_system::Config>::Origin):
        /// 	- The signature of the caller's coldkey.
        ///
        /// * 'hotkey' (T::AccountId):
        /// 	- The hotkey we are delegating (must be owned by the coldkey.)
        ///
        /// * 'take' (u16):
        /// 	- The new stake proportion that this hotkey takes from delegations.
        ///        The new value can be between 0 and 11_796 and should be strictly
        ///        greater than the previous value. T is the new value (rational number),
        ///        the the parameter is calculated as [65535 * T]. For example, 1% would be
        ///        [0.01 * 65535] = [655.35] = 655
        ///
        /// # Event:
        /// * TakeIncreased;
        /// 	- On successfully setting a increased take for this hotkey.
        ///
        /// # Raises:
        /// * 'NotRegistered':
        /// 	- The hotkey we are delegating is not registered on the network.
        ///
        /// * 'NonAssociatedColdKey':
        /// 	- The hotkey we are delegating is not owned by the calling coldkey.
        ///
        /// * 'InvalidTake':
        /// 	- The delegate is setting a take which is not greater than the previous.
        ///
        #[pallet::call_index(66)]
        #[pallet::weight((0, DispatchClass::Normal, Pays::No))]
        pub fn increase_take(
            origin: OriginFor<T>,
            hotkey: T::AccountId,
            take: u16,
        ) -> DispatchResult {
            Self::do_increase_take(origin, hotkey, take)
        }

        /// --- Adds stake to a hotkey. The call is made from the
        /// coldkey account linked in the hotkey.
        /// Only the associated coldkey is allowed to make staking and
        /// unstaking requests. This protects the neuron against
        /// attacks on its hotkey running in production code.
        ///
        /// # Args:
        ///  * 'origin': (<T as frame_system::Config>Origin):
        /// 	- The signature of the caller's coldkey.
        ///
        ///  * 'hotkey' (T::AccountId):
        /// 	- The associated hotkey account.
        ///
        ///  * 'amount_staked' (u64):
        /// 	- The amount of stake to be added to the hotkey staking account.
        ///
        /// # Event:
        ///  * StakeAdded;
        /// 	- On the successfully adding stake to a global account.
        ///
        /// # Raises:
        ///  * 'NotEnoughBalanceToStake':
        /// 	- Not enough balance on the coldkey to add onto the global account.
        ///
        ///  * 'NonAssociatedColdKey':
        /// 	- The calling coldkey is not associated with this hotkey.
        ///
        ///  * 'BalanceWithdrawalError':
        ///  	- Errors stemming from transaction pallet.
        ///
        #[pallet::call_index(2)]
        #[pallet::weight((Weight::from_parts(65_000_000, 0)
		.saturating_add(T::DbWeight::get().reads(8))
		.saturating_add(T::DbWeight::get().writes(6)), DispatchClass::Normal, Pays::No))]
        pub fn add_stake(
            origin: OriginFor<T>,
            hotkey: T::AccountId,
            amount_staked: u64,
        ) -> DispatchResult {
            Self::do_add_stake(origin, hotkey, Self::get_root_netuid(), amount_staked)
        }

        #[pallet::call_index(63)]
        #[pallet::weight((Weight::from_parts(65_000_000,0)
		.saturating_add(T::DbWeight::get().reads(8))
		.saturating_add(T::DbWeight::get().writes(6)), DispatchClass::Normal, Pays::No))]
        pub fn add_subnet_stake(
            origin: OriginFor<T>,
            hotkey: T::AccountId,
            netuid: u16,
            amount_staked: u64,
        ) -> DispatchResult {
            Self::do_add_stake(origin, hotkey, netuid, amount_staked)
        }
        // TODO(const) this needs to be properly benchmarked (these values are copied from above.)
        #[pallet::call_index(67)]
        #[pallet::weight((Weight::from_parts(65_000_000,0)
		.saturating_add(T::DbWeight::get().reads(8))
		.saturating_add(T::DbWeight::get().writes(6)), DispatchClass::Normal, Pays::No))]
        pub fn add_weighted_stake(
            origin: OriginFor<T>,
            hotkey: T::AccountId,
            netuids: Vec<u16>,
            values: Vec<u16>,
        ) -> DispatchResult {
            Self::do_add_weighted_stake(origin, hotkey, netuids, values)
        }

        /// Remove stake from the staking account. The call must be made
        /// from the coldkey account attached to the neuron metadata. Only this key
        /// has permission to make staking and unstaking requests.
        ///
        /// # Args:
        /// * 'origin': (<T as frame_system::Config>Origin):
        /// 	- The signature of the caller's coldkey.
        ///
        /// * 'hotkey' (T::AccountId):
        /// 	- The associated hotkey account.
        ///
        /// * 'amount_unstaked' (u64):
        /// 	- The amount of stake to be added to the hotkey staking account.
        ///
        /// # Event:
        /// * StakeRemoved;
        /// 	- On the successfully removing stake from the hotkey account.
        ///
        /// # Raises:
        /// * 'NotRegistered':
        /// 	- Thrown if the account we are attempting to unstake from is non existent.
        ///
        /// * 'NonAssociatedColdKey':
        /// 	- Thrown if the coldkey does not own the hotkey we are unstaking from.
        ///
        /// * 'NotEnoughStaketoWithdraw':
        /// 	- Thrown if there is not enough stake on the hotkey to withdwraw this amount.
        ///
        #[pallet::call_index(3)]
        #[pallet::weight((Weight::from_parts(63_000_000, 0)
		.saturating_add(Weight::from_parts(0, 43991))
		.saturating_add(T::DbWeight::get().reads(14))
		.saturating_add(T::DbWeight::get().writes(9)), DispatchClass::Normal, Pays::No))]
        pub fn remove_stake(
            origin: OriginFor<T>,
            hotkey: T::AccountId,
            amount_unstaked: u64,
        ) -> DispatchResult {
            Self::do_remove_stake(origin, hotkey, Self::get_root_netuid(), amount_unstaked)
        }
        #[pallet::call_index(64)]
        #[pallet::weight((Weight::from_parts(63_000_000,0)
		.saturating_add(Weight::from_parts(0, 43991))
		.saturating_add(T::DbWeight::get().reads(14))
		.saturating_add(T::DbWeight::get().writes(9)), DispatchClass::Normal, Pays::No))]
        pub fn remove_subnet_stake(
            origin: OriginFor<T>,
            hotkey: T::AccountId,
            netuid: u16,
            amount_unstaked: u64,
        ) -> DispatchResult {
            Self::do_remove_stake(origin, hotkey, netuid, amount_unstaked)
        }

        /// Serves or updates axon /promethteus information for the neuron associated with the caller. If the caller is
        /// already registered the metadata is updated. If the caller is not registered this call throws NotRegistered.
        ///
        /// # Args:
        /// * 'origin': (<T as frame_system::Config>Origin):
        /// 	- The signature of the caller.
        ///
        /// * 'netuid' (u16):
        /// 	- The u16 network identifier.
        ///
        /// * 'version' (u64):
        /// 	- The bittensor version identifier.
        ///
        /// * 'ip' (u64):
        /// 	- The endpoint ip information as a u128 encoded integer.
        ///
        /// * 'port' (u16):
        /// 	- The endpoint port information as a u16 encoded integer.
        ///
        /// * 'ip_type' (u8):
        /// 	- The endpoint ip version as a u8, 4 or 6.
        ///
        /// * 'protocol' (u8):
        /// 	- UDP:1 or TCP:0
        ///
        /// * 'placeholder1' (u8):
        /// 	- Placeholder for further extra params.
        ///
        /// * 'placeholder2' (u8):
        /// 	- Placeholder for further extra params.
        ///
        /// # Event:
        /// * AxonServed;
        /// 	- On successfully serving the axon info.
        ///
        /// # Raises:
        /// * 'NetworkDoesNotExist':
        /// 	- Attempting to set weights on a non-existent network.
        ///
        /// * 'NotRegistered':
        /// 	- Attempting to set weights from a non registered account.
        ///
        /// * 'InvalidIpType':
        /// 	- The ip type is not 4 or 6.
        ///
        /// * 'InvalidIpAddress':
        /// 	- The numerically encoded ip address does not resolve to a proper ip.
        ///
        /// * 'ServingRateLimitExceeded':
        /// 	- Attempting to set prometheus information withing the rate limit min.
        ///
        #[pallet::call_index(4)]
        #[pallet::weight((Weight::from_parts(19_000_000, 0)
		.saturating_add(T::DbWeight::get().reads(2))
		.saturating_add(T::DbWeight::get().writes(1)), DispatchClass::Normal, Pays::No))]
        pub fn serve_axon(
            origin: OriginFor<T>,
            netuid: u16,
            version: u32,
            ip: u128,
            port: u16,
            ip_type: u8,
            protocol: u8,
            placeholder1: u8,
            placeholder2: u8,
        ) -> DispatchResult {
            Self::do_serve_axon(
                origin,
                netuid,
                version,
                ip,
                port,
                ip_type,
                protocol,
                placeholder1,
                placeholder2,
            )
        }

        /// ---- Set prometheus information for the neuron.
        /// # Args:
        /// * 'origin': (<T as frame_system::Config>Origin):
        /// 	- The signature of the calling hotkey.
        ///
        /// * 'netuid' (u16):
        /// 	- The u16 network identifier.
        ///
        /// * 'version' (u16):
        /// 	-  The bittensor version identifier.
        ///
        /// * 'ip' (u128):
        /// 	- The prometheus ip information as a u128 encoded integer.
        ///
        /// * 'port' (u16):
        /// 	- The prometheus port information as a u16 encoded integer.
        ///
        /// * 'ip_type' (u8):
        /// 	- The ip type v4 or v6.
        ///
        #[pallet::call_index(5)]
        #[pallet::weight((Weight::from_parts(17_000_000, 0)
		.saturating_add(T::DbWeight::get().reads(2))
		.saturating_add(T::DbWeight::get().writes(1)), DispatchClass::Normal, Pays::No))]
        pub fn serve_prometheus(
            origin: OriginFor<T>,
            netuid: u16,
            version: u32,
            ip: u128,
            port: u16,
            ip_type: u8,
        ) -> DispatchResult {
            Self::do_serve_prometheus(origin, netuid, version, ip, port, ip_type)
        }

        /// ---- Registers a new neuron to the subnetwork.
        ///
        /// # Args:
        /// * 'origin': (<T as frame_system::Config>Origin):
        /// 	- The signature of the calling hotkey.
        ///
        /// * 'netuid' (u16):
        /// 	- The u16 network identifier.
        ///
        /// * 'block_number' ( u64 ):
        /// 	- Block hash used to prove work done.
        ///
        /// * 'nonce' ( u64 ):
        /// 	- Positive integer nonce used in POW.
        ///
        /// * 'work' ( Vec<u8> ):
        /// 	- Vector encoded bytes representing work done.
        ///
        /// * 'hotkey' ( T::AccountId ):
        /// 	- Hotkey to be registered to the network.
        ///
        /// * 'coldkey' ( T::AccountId ):
        /// 	- Associated coldkey account.
        ///
        /// # Event:
        /// * NeuronRegistered;
        /// 	- On successfully registering a uid to a neuron slot on a subnetwork.
        ///
        /// # Raises:
        /// * 'NetworkDoesNotExist':
        /// 	- Attempting to register to a non existent network.
        ///
        /// * 'TooManyRegistrationsThisBlock':
        /// 	- This registration exceeds the total allowed on this network this block.
        ///
        /// * 'AlreadyRegistered':
        /// 	- The hotkey is already registered on this network.
        ///
        /// * 'InvalidWorkBlock':
        /// 	- The work has been performed on a stale, future, or non existent block.
        ///
        /// * 'InvalidDifficulty':
        /// 	- The work does not match the difficulty.
        ///
        /// * 'InvalidSeal':
        /// 	- The seal is incorrect.
        ///
        #[pallet::call_index(6)]
        #[pallet::weight((Weight::from_parts(91_000_000, 0)
		.saturating_add(T::DbWeight::get().reads(27))
		.saturating_add(T::DbWeight::get().writes(22)), DispatchClass::Normal, Pays::No))]
        pub fn register(
            origin: OriginFor<T>,
            netuid: u16,
            block_number: u64,
            nonce: u64,
            work: Vec<u8>,
            hotkey: T::AccountId,
            coldkey: T::AccountId,
        ) -> DispatchResult {
            Self::do_registration(origin, netuid, block_number, nonce, work, hotkey, coldkey)
        }

        /// Register the hotkey to root network
        #[pallet::call_index(62)]
        #[pallet::weight((Weight::from_parts(120_000_000, 0)
		.saturating_add(T::DbWeight::get().reads(23))
		.saturating_add(T::DbWeight::get().writes(20)), DispatchClass::Normal, Pays::No))]
        pub fn root_register(origin: OriginFor<T>, hotkey: T::AccountId) -> DispatchResult {
            Self::do_root_register(origin, hotkey)
        }

        /// User register a new subnetwork via burning token
        #[pallet::call_index(7)]
        #[pallet::weight((Weight::from_parts(89_000_000, 0)
		.saturating_add(T::DbWeight::get().reads(27))
		.saturating_add(T::DbWeight::get().writes(22)), DispatchClass::Normal, Pays::No))]
        pub fn burned_register(
            origin: OriginFor<T>,
            netuid: u16,
            hotkey: T::AccountId,
        ) -> DispatchResult {
            Self::do_burned_registration(origin, netuid, hotkey)
        }

        /// The extrinsic for user to change its hotkey
        #[pallet::call_index(70)]
        #[pallet::weight((0, DispatchClass::Operational, Pays::No))]
        pub fn swap_hotkey(
            origin: OriginFor<T>,
            hotkey: T::AccountId,
            new_hotkey: T::AccountId,
        ) -> DispatchResultWithPostInfo {
            Self::do_swap_hotkey(origin, &hotkey, &new_hotkey)
        }

        // ---- SUDO ONLY FUNCTIONS ------------------------------------------------------------

        // ==================================
        // ==== Parameter Sudo calls ========
        // ==================================
        // Each function sets the corresponding hyper paramter on the specified network
        // Args:
        // 	* 'origin': (<T as frame_system::Config>Origin):
        // 		- The caller, must be sudo.
        //
        // 	* `netuid` (u16):
        // 		- The network identifier.
        //
        // 	* `hyperparameter value` (u16):
        // 		- The value of the hyper parameter.
        //

        /// Authenticates a council proposal and dispatches a function call with `Root` origin.
        ///
        /// The dispatch origin for this call must be a council majority.
        ///
        /// ## Complexity
        /// - O(1).
        #[pallet::call_index(51)]
        #[pallet::weight((Weight::from_parts(0, 0), DispatchClass::Operational, Pays::No))]
        pub fn sudo(
            origin: OriginFor<T>,
            call: Box<T::SudoRuntimeCall>,
        ) -> DispatchResultWithPostInfo {
            // This is a public call, so we ensure that the origin is a council majority.
            T::CouncilOrigin::ensure_origin(origin)?;

            let result = call.dispatch_bypass_filter(frame_system::RawOrigin::Root.into());
            let error = result.map(|_| ()).map_err(|e| e.error);
            Self::deposit_event(Event::Sudid(error));

            return result;
        }

        /// Authenticates a council proposal and dispatches a function call with `Root` origin.
        /// This function does not check the weight of the call, and instead allows the
        /// user to specify the weight of the call.
        ///
        /// The dispatch origin for this call must be a council majority.
        ///
        /// ## Complexity
        /// - O(1).
        #[allow(deprecated)]
        #[pallet::call_index(52)]
        #[pallet::weight((*weight, call.get_dispatch_info().class, Pays::No))]
        pub fn sudo_unchecked_weight(
            origin: OriginFor<T>,
            call: Box<T::SudoRuntimeCall>,
            weight: Weight,
        ) -> DispatchResultWithPostInfo {
            // We dont need to check the weight witness, suppress warning.
            // See https://github.com/paritytech/polkadot-sdk/pull/1818.
            let _ = weight;

            // This is a public call, so we ensure that the origin is a council majority.
            T::CouncilOrigin::ensure_origin(origin)?;

            let result = call.dispatch_bypass_filter(frame_system::RawOrigin::Root.into());
            let error = result.map(|_| ()).map_err(|e| e.error);
            Self::deposit_event(Event::Sudid(error));

            return result;
        }

        /// User vote on a proposal
        #[pallet::call_index(55)]
        #[pallet::weight((Weight::from_parts(0, 0)
		.saturating_add(Weight::from_parts(0, 0))
		.saturating_add(T::DbWeight::get().reads(0))
		.saturating_add(T::DbWeight::get().writes(0)), DispatchClass::Operational))]
        pub fn vote(
            origin: OriginFor<T>,
            hotkey: T::AccountId,
            proposal: T::Hash,
            #[pallet::compact] index: u32,
            approve: bool,
        ) -> DispatchResultWithPostInfo {
            Self::do_vote_root(origin, &hotkey, proposal, index, approve)
        }

        /// User register a new subnetwork
        #[pallet::call_index(59)]
        #[pallet::weight((Weight::from_parts(85_000_000, 0)
		.saturating_add(T::DbWeight::get().reads(16))
		.saturating_add(T::DbWeight::get().writes(28)), DispatchClass::Operational, Pays::No))]
        pub fn register_network(origin: OriginFor<T>, hotkey: T::AccountId) -> DispatchResult {
            Self::user_add_network(origin, hotkey)
        }

        /// Facility extrinsic for user to get taken from faucet
        /// It is only available when pow-faucet feature enabled
        /// Just deployed in testnet and devnet for testing purpose
        #[pallet::call_index(60)]
        #[pallet::weight((Weight::from_parts(91_000_000, 0)
        .saturating_add(T::DbWeight::get().reads(27))
		.saturating_add(T::DbWeight::get().writes(22)), DispatchClass::Normal, Pays::No))]
        pub fn faucet(
            origin: OriginFor<T>,
            block_number: u64,
            nonce: u64,
            work: Vec<u8>,
        ) -> DispatchResult {
            if cfg!(feature = "pow-faucet") {
                return Self::do_faucet(origin, block_number, nonce, work);
            }

            Err(Error::<T>::FaucetDisabled.into())
        }

        /// Remove a user's subnetwork
        /// The caller must be the owner of the network
        #[pallet::call_index(61)]
        #[pallet::weight((Weight::from_parts(70_000_000, 0)
		.saturating_add(T::DbWeight::get().reads(5))
		.saturating_add(T::DbWeight::get().writes(31)), DispatchClass::Operational, Pays::No))]
        pub fn dissolve_network(origin: OriginFor<T>, netuid: u16) -> DispatchResult {
            Self::user_remove_network(origin, netuid)
        }
    }

    // ---- Subtensor helper functions.
    impl<T: Config> Pallet<T> {
        /// Returns the transaction priority for setting weights.
        pub fn get_priority_set_weights(hotkey: &T::AccountId, netuid: u16) -> u64 {
<<<<<<< HEAD
            if Uids::<T>::contains_key(netuid, &hotkey) {
                let uid = Self::get_uid_for_net_and_hotkey(netuid, &hotkey.clone()).unwrap();
=======
            if let Ok(uid) = Self::get_uid_for_net_and_hotkey(netuid, hotkey) {
                let _stake = Self::get_total_stake_for_hotkey(hotkey);
>>>>>>> ed84d0d6
                let current_block_number: u64 = Self::get_current_block_as_u64();
                let default_priority: u64 =
                    current_block_number - Self::get_last_update_for_uid(netuid, uid);
                return default_priority + u32::max_value() as u64;
            }
            0
        }

        /// Is the caller allowed to set weights
        pub fn check_weights_min_stake(hotkey: &T::AccountId) -> bool {
            // Blacklist weights transactions for low stake peers.
<<<<<<< HEAD
            if Self::get_hotkey_global_dynamic_tao(&hotkey) >= Self::get_weights_min_stake() {
                return true;
            } else {
                return false;
            }
=======
            Self::get_total_stake_for_hotkey(hotkey) >= Self::get_weights_min_stake()
>>>>>>> ed84d0d6
        }

        /// Helper function to check if register is allowed
        pub fn checked_allowed_register(netuid: u16) -> bool {
            if netuid == Self::get_root_netuid() {
                return false;
            }
            if !Self::if_subnet_exist(netuid) {
                return false;
            }
            if !Self::get_network_registration_allowed(netuid) {
                return false;
            }
            if Self::get_registrations_this_block(netuid)
                >= Self::get_max_registrations_per_block(netuid)
            {
                return false;
            }
            if Self::get_registrations_this_interval(netuid)
                >= Self::get_target_registrations_per_interval(netuid) * 3
            {
                return false;
            }
            true
        }
    }
}

/************************************************************
    CallType definition
************************************************************/
#[derive(Debug, PartialEq, Default)]
pub enum CallType {
    SetWeights,
    AddStake,
    RemoveStake,
    AddDelegate,
    Register,
    Serve,
    RegisterNetwork,
    #[default]
    Other,
}

#[derive(Encode, Decode, Clone, Eq, PartialEq, TypeInfo)]
pub struct SubtensorSignedExtension<T: Config + Send + Sync + TypeInfo>(pub PhantomData<T>);

impl<T: Config + Send + Sync + TypeInfo> Default for SubtensorSignedExtension<T>
where
    T::RuntimeCall: Dispatchable<Info = DispatchInfo, PostInfo = PostDispatchInfo>,
    <T as frame_system::Config>::RuntimeCall: IsSubType<Call<T>>,
{
    fn default() -> Self {
        Self::new()
    }
}

impl<T: Config + Send + Sync + TypeInfo> SubtensorSignedExtension<T>
where
    T::RuntimeCall: Dispatchable<Info = DispatchInfo, PostInfo = PostDispatchInfo>,
    <T as frame_system::Config>::RuntimeCall: IsSubType<Call<T>>,
{
    pub fn new() -> Self {
        Self(Default::default())
    }

    pub fn get_priority_vanilla() -> u64 {
        // Return high priority so that every extrinsic except set_weights function will
        // have a higher priority than the set_weights call
        u64::max_value()
    }

    pub fn get_priority_set_weights(who: &T::AccountId, netuid: u16) -> u64 {
        Pallet::<T>::get_priority_set_weights(who, netuid)
    }

    pub fn check_weights_min_stake(who: &T::AccountId) -> bool {
        Pallet::<T>::check_weights_min_stake(who)
    }
}

impl<T: Config + Send + Sync + TypeInfo> sp_std::fmt::Debug for SubtensorSignedExtension<T> {
    fn fmt(&self, f: &mut sp_std::fmt::Formatter) -> sp_std::fmt::Result {
        write!(f, "SubtensorSignedExtension")
    }
}

impl<T: Config + Send + Sync + TypeInfo> SignedExtension for SubtensorSignedExtension<T>
where
    T::RuntimeCall: Dispatchable<Info = DispatchInfo, PostInfo = PostDispatchInfo>,
    <T as frame_system::Config>::RuntimeCall: IsSubType<Call<T>>,
{
    const IDENTIFIER: &'static str = "SubtensorSignedExtension";

    type AccountId = T::AccountId;
    type Call = T::RuntimeCall;
    type AdditionalSigned = ();
    type Pre = (CallType, u64, Self::AccountId);

    fn additional_signed(&self) -> Result<Self::AdditionalSigned, TransactionValidityError> {
        Ok(())
    }

    fn validate(
        &self,
        who: &Self::AccountId,
        call: &Self::Call,
        _info: &DispatchInfoOf<Self::Call>,
        _len: usize,
    ) -> TransactionValidity {
        match call.is_sub_type() {
            Some(Call::commit_weights { netuid, .. }) => {
                if Self::check_weights_min_stake(who) {
                    let priority: u64 = Self::get_priority_set_weights(who, *netuid);
                    Ok(ValidTransaction {
                        priority,
                        longevity: 1,
                        ..Default::default()
                    })
                } else {
                    Err(InvalidTransaction::Call.into())
                }
            }
<<<<<<< HEAD
=======
            Some(Call::reveal_weights { netuid, .. }) => {
                if Self::check_weights_min_stake(who) {
                    let priority: u64 = Self::get_priority_set_weights(who, *netuid);
                    Ok(ValidTransaction {
                        priority,
                        longevity: 1,
                        ..Default::default()
                    })
                } else {
                    Err(InvalidTransaction::Call.into())
                }
            }
            Some(Call::set_weights { netuid, .. }) => {
                if Self::check_weights_min_stake(who) {
                    let priority: u64 = Self::get_priority_set_weights(who, *netuid);
                    Ok(ValidTransaction {
                        priority,
                        longevity: 1,
                        ..Default::default()
                    })
                } else {
                    Err(InvalidTransaction::Call.into())
                }
            }
            Some(Call::set_root_weights { netuid, .. }) => {
                if Self::check_weights_min_stake(who) {
                    let priority: u64 = Self::get_priority_set_weights(who, *netuid);
                    Ok(ValidTransaction {
                        priority,
                        longevity: 1,
                        ..Default::default()
                    })
                } else {
                    Err(InvalidTransaction::Call.into())
                }
            }
>>>>>>> ed84d0d6
            Some(Call::add_stake { .. }) => Ok(ValidTransaction {
                priority: Self::get_priority_vanilla(),
                ..Default::default()
            }),
            Some(Call::remove_stake { .. }) => Ok(ValidTransaction {
                priority: Self::get_priority_vanilla(),
                ..Default::default()
            }),
            Some(Call::register { netuid, .. } | Call::burned_register { netuid, .. }) => {
                let registrations_this_interval =
                    Pallet::<T>::get_registrations_this_interval(*netuid);
                let max_registrations_per_interval =
                    Pallet::<T>::get_target_registrations_per_interval(*netuid);
                if registrations_this_interval >= max_registrations_per_interval {
                    // If the registration limit for the interval is exceeded, reject the transaction
                    return InvalidTransaction::ExhaustsResources.into();
                }
                Ok(ValidTransaction {
                    priority: Self::get_priority_vanilla(),
                    ..Default::default()
                })
            }
            Some(Call::register_network { .. }) => Ok(ValidTransaction {
                priority: Self::get_priority_vanilla(),
                ..Default::default()
            }),
            _ => Ok(ValidTransaction {
                priority: Self::get_priority_vanilla(),
                ..Default::default()
            }),
        }
    }

    // NOTE: Add later when we put in a pre and post dispatch step.
    fn pre_dispatch(
        self,
        who: &Self::AccountId,
        call: &Self::Call,
        _info: &DispatchInfoOf<Self::Call>,
        _len: usize,
    ) -> Result<Self::Pre, TransactionValidityError> {
        match call.is_sub_type() {
            Some(Call::add_stake { .. }) => {
                let transaction_fee = 100000;
                Ok((CallType::AddStake, transaction_fee, who.clone()))
            }
            Some(Call::remove_stake { .. }) => {
                let transaction_fee = 0;
                Ok((CallType::RemoveStake, transaction_fee, who.clone()))
            }
            Some(Call::set_weights { .. }) => {
                let transaction_fee = 0;
                Ok((CallType::SetWeights, transaction_fee, who.clone()))
            }
            Some(Call::commit_weights { .. }) => {
                let transaction_fee = 0;
                Ok((CallType::SetWeights, transaction_fee, who.clone()))
            }
            Some(Call::reveal_weights { .. }) => {
                let transaction_fee = 0;
                Ok((CallType::SetWeights, transaction_fee, who.clone()))
            }
            Some(Call::register { .. }) => {
                let transaction_fee = 0;
                Ok((CallType::Register, transaction_fee, who.clone()))
            }
            Some(Call::serve_axon { .. }) => {
                let transaction_fee = 0;
                Ok((CallType::Serve, transaction_fee, who.clone()))
            }
            Some(Call::register_network { .. }) => {
                let transaction_fee = 0;
                Ok((CallType::RegisterNetwork, transaction_fee, who.clone()))
            }
            _ => {
                let transaction_fee = 0;
                Ok((CallType::Other, transaction_fee, who.clone()))
            }
        }
    }

    fn post_dispatch(
        maybe_pre: Option<Self::Pre>,
        _info: &DispatchInfoOf<Self::Call>,
        _post_info: &PostDispatchInfoOf<Self::Call>,
        _len: usize,
        _result: &dispatch::DispatchResult,
    ) -> Result<(), TransactionValidityError> {
        if let Some((call_type, _transaction_fee, _who)) = maybe_pre {
            match call_type {
                CallType::SetWeights => {
                    log::debug!("Not Implemented!");
                }
                CallType::AddStake => {
                    log::debug!("Not Implemented! Need to add potential transaction fees here.");
                }
                CallType::RemoveStake => {
                    log::debug!("Not Implemented! Need to add potential transaction fees here.");
                }
                CallType::Register => {
                    log::debug!("Not Implemented!");
                }
                _ => {
                    log::debug!("Not Implemented!");
                }
            }
        }
        Ok(())
    }
}

<<<<<<< HEAD
=======
use sp_std::vec;

// TODO: unravel this rats nest, for some reason rustc thinks this is unused even though it's
// used not 25 lines below
#[allow(unused)]
use sp_std::vec::Vec;

>>>>>>> ed84d0d6
/// Trait for managing a membership pallet instance in the runtime
pub trait MemberManagement<AccountId> {
    /// Add member
    fn add_member(account: &AccountId) -> DispatchResultWithPostInfo;

    /// Remove a member
    fn remove_member(account: &AccountId) -> DispatchResultWithPostInfo;

    /// Swap member
    fn swap_member(remove: &AccountId, add: &AccountId) -> DispatchResultWithPostInfo;

    /// Get all members
    fn members() -> Vec<AccountId>;

    /// Check if an account is apart of the set
    fn is_member(account: &AccountId) -> bool;

    /// Get our maximum member count
    fn max_members() -> u32;
}

impl<T> MemberManagement<T> for () {
    /// Add member
    fn add_member(_: &T) -> DispatchResultWithPostInfo {
        Ok(().into())
    }

    // Remove a member
    fn remove_member(_: &T) -> DispatchResultWithPostInfo {
        Ok(().into())
    }

    // Swap member
    fn swap_member(_: &T, _: &T) -> DispatchResultWithPostInfo {
        Ok(().into())
    }

    // Get all members
    fn members() -> Vec<T> {
        vec![]
    }

    // Check if an account is apart of the set
    fn is_member(_: &T) -> bool {
        false
    }

    fn max_members() -> u32 {
        0
    }
}

/// Trait for interacting with collective pallets
pub trait CollectiveInterface<AccountId, Hash, ProposalIndex> {
    /// Remove vote
    fn remove_votes(hotkey: &AccountId) -> Result<bool, DispatchError>;

    fn add_vote(
        hotkey: &AccountId,
        proposal: Hash,
        index: ProposalIndex,
        approve: bool,
    ) -> Result<bool, DispatchError>;
}

impl<T, H, P> CollectiveInterface<T, H, P> for () {
    fn remove_votes(_: &T) -> Result<bool, DispatchError> {
        Ok(true)
    }

    fn add_vote(_: &T, _: H, _: P, _: bool) -> Result<bool, DispatchError> {
        Ok(true)
    }
}<|MERGE_RESOLUTION|>--- conflicted
+++ resolved
@@ -1,5 +1,6 @@
 #![cfg_attr(not(feature = "std"), no_std)]
 #![recursion_limit = "512"]
+#![allow(clippy::too_many_arguments)]
 #![allow(clippy::too_many_arguments)]
 // Edit this file to define custom logic or remove it if it is not needed.
 // Learn more about FRAME and the core library of Substrate FRAME pallets:
@@ -61,11 +62,7 @@
 extern crate alloc;
 pub mod migration;
 
-<<<<<<< HEAD
 // #[deny(missing_docs)]
-=======
-#[deny(missing_docs)]
->>>>>>> ed84d0d6
 #[import_section(errors::errors)]
 #[import_section(events::events)]
 #[frame_support::pallet]
@@ -78,14 +75,9 @@
     };
     use frame_system::pallet_prelude::*;
     use sp_core::H256;
-<<<<<<< HEAD
     use sp_std::vec;
     use sp_std::vec::Vec;
-=======
->>>>>>> ed84d0d6
     use sp_runtime::traits::TrailingZeroInput;
-    use sp_std::vec;
-    use sp_std::vec::Vec;
 
     #[cfg(not(feature = "std"))]
     use alloc::boxed::Box;
@@ -144,16 +136,11 @@
         /// Tempo for each network.
         #[pallet::constant]
         type InitialTempo: Get<u16>;
-<<<<<<< HEAD
         #[pallet::constant] // Minimum Tempo for each network.
         type MinTempo: Get<u16>;
         #[pallet::constant] // Maximum Tempo for each network.
         type MaxTempo: Get<u16>;
         #[pallet::constant] // Initial Difficulty.
-=======
-        /// Initial Difficulty.
-        #[pallet::constant]
->>>>>>> ed84d0d6
         type InitialDifficulty: Get<u64>;
         /// Initial Max Difficulty.
         #[pallet::constant]
@@ -215,17 +202,9 @@
         /// Initial default delegation take.
         #[pallet::constant]
         type InitialDefaultTake: Get<u16>;
-<<<<<<< HEAD
         #[pallet::constant]
         type InitialMinTake: Get<u16>;
         #[pallet::constant] // Initial weights version key.
-=======
-        /// Initial minimum delegation take.
-        #[pallet::constant]
-        type InitialMinTake: Get<u16>;
-        /// Initial weights version key.
-        #[pallet::constant]
->>>>>>> ed84d0d6
         type InitialWeightsVersionKey: Get<u64>;
         /// Initial serving rate limit.
         #[pallet::constant]
@@ -233,17 +212,9 @@
         /// Initial transaction rate limit.
         #[pallet::constant]
         type InitialTxRateLimit: Get<u64>;
-<<<<<<< HEAD
         #[pallet::constant] // Initial delegate take transaction rate limit.
         type InitialTxDelegateTakeRateLimit: Get<u64>;
         #[pallet::constant] // Initial percentage of total stake required to join senate.
-=======
-        /// Initial delegate take transaction rate limit.
-        #[pallet::constant]
-        type InitialTxDelegateTakeRateLimit: Get<u64>;
-        /// Initial percentage of total stake required to join senate.
-        #[pallet::constant]
->>>>>>> ed84d0d6
         type InitialSenateRequiredStakePercentage: Get<u64>;
         /// Initial adjustment alpha on burn and pow.
         #[pallet::constant]
@@ -304,14 +275,6 @@
         T::InitialDefaultTake::get()
     }
     /// Default minimum take.
-<<<<<<< HEAD
-=======
-    #[pallet::type_value]
-    pub fn DefaultMinTake<T: Config>() -> u16 {
-        T::InitialMinTake::get()
-    }
-    /// Default account take.
->>>>>>> ed84d0d6
     #[pallet::type_value]
     pub fn DefaultMinTake<T: Config>() -> u16 {
         T::InitialMinTake::get()
@@ -320,20 +283,16 @@
     pub fn DefaultZeroU64<T: Config>() -> u64 {
         0
     }
-    /// Default stakes per interval.
     #[pallet::type_value]
     pub fn DefaultMaxU16<T: Config>() -> u16 {
         u16::MAX
     }
+    /// Default stakes per interval.
     #[pallet::type_value]
     pub fn DefaultStakesPerInterval<T: Config>() -> (u64, u64) {
         (0, 0)
     }
-<<<<<<< HEAD
-
-=======
     /// Default emission per block.
->>>>>>> ed84d0d6
     #[pallet::type_value]
     pub fn DefaultBlockEmission<T: Config>() -> u64 {
         1_000_000_000
@@ -354,25 +313,22 @@
         T::AccountId::decode(&mut TrailingZeroInput::zeroes())
             .expect("trailing zeroes always produce a valid account ID; qed")
     }
-    /// Default target stakes per interval.
     #[pallet::type_value]
     pub fn DefaultAccountTake<T: Config>() -> u64 {
         0
     }
+    /// Default target stakes per interval.
     #[pallet::type_value]
     pub fn DefaultTargetStakesPerInterval<T: Config>() -> u64 {
         T::InitialTargetStakesPerInterval::get()
     }
-<<<<<<< HEAD
 
     #[pallet::type_value]
     pub fn DefaultSubnetOwnerLockPeriod<T: Config>() -> u64 {
         T::InitialSubnetOwnerLockPeriod::get()
     }
 
-=======
     /// Default stake interval.
->>>>>>> ed84d0d6
     #[pallet::type_value]
     pub fn DefaultStakeInterval<T: Config>() -> u64 {
         360
@@ -386,11 +342,6 @@
     pub type MaxTake<T> = StorageValue<_, u16, ValueQuery, DefaultDefaultTake<T>>;
     #[pallet::storage] // --- ITEM ( min_take )
     pub type MinTake<T> = StorageValue<_, u16, ValueQuery, DefaultMinTake<T>>;
-<<<<<<< HEAD
-    #[pallet::storage] // --- ITEM ( default_take )
-    pub type DefaultTake<T> = StorageValue<_, u16, ValueQuery, DefaultDefaultTake<T>>;
-=======
->>>>>>> ed84d0d6
     #[pallet::storage] // --- ITEM ( global_block_emission )
     pub type BlockEmission<T> = StorageValue<_, u64, ValueQuery, DefaultBlockEmission<T>>;
     #[pallet::storage] // --- ITEM ( total_issuance )
@@ -400,27 +351,6 @@
         StorageValue<_, u64, ValueQuery, DefaultTargetStakesPerInterval<T>>;
     #[pallet::storage] // --- ITEM (default_stake_interval)
     pub type StakeInterval<T> = StorageValue<_, u64, ValueQuery, DefaultStakeInterval<T>>;
-<<<<<<< HEAD
-=======
-    #[pallet::storage] // --- MAP ( hot ) --> stake | Returns the total amount of stake under a hotkey.
-    pub type TotalHotkeyStake<T: Config> =
-        StorageMap<_, Identity, T::AccountId, u64, ValueQuery, DefaultAccountTake<T>>;
-    #[pallet::storage] // --- MAP ( cold ) --> stake | Returns the total amount of stake under a coldkey.
-    pub type TotalColdkeyStake<T: Config> =
-        StorageMap<_, Identity, T::AccountId, u64, ValueQuery, DefaultAccountTake<T>>;
-    #[pallet::storage]
-    ///  MAP (hot, cold) --> stake | Returns a tuple (u64: stakes, u64: block_number)
-    pub type TotalHotkeyColdkeyStakesThisInterval<T: Config> = StorageDoubleMap<
-        _,
-        Identity,
-        T::AccountId,
-        Identity,
-        T::AccountId,
-        (u64, u64),
-        ValueQuery,
-        DefaultStakesPerInterval<T>,
-    >;
->>>>>>> ed84d0d6
     #[pallet::storage] // --- MAP ( hot ) --> cold | Returns the controlling coldkey for a hotkey.
     pub type Owner<T: Config> =
         StorageMap<_, Blake2_128Concat, T::AccountId, T::AccountId, ValueQuery, DefaultAccount<T>>;
@@ -480,7 +410,7 @@
             return false;
         }
     }
-    #[pallet::storage] // --- ITEM( total_number_of_existing_networks )
+    #[pallet::storage] // --- ITEM( SubnetStakingOn ) --> Subnet staking enabled
     pub type SubnetStakingOn<T> = StorageValue<_, bool, ValueQuery, DefaultSubnetStaking<T>>;
     #[pallet::storage] // --- MAP ( netuid ) --> DynamicTAOReserve | Returns the TAO reserve for a given netuid.
     pub type DynamicTAOReserve<T> = StorageMap<_, Identity, u16, u64, ValueQuery>;
@@ -636,10 +566,7 @@
     pub fn DefaultNominatorMinRequiredStake<T: Config>() -> u64 {
         0
     }
-<<<<<<< HEAD
-=======
     /// Default value for network min allowed UIDs.
->>>>>>> ed84d0d6
     #[pallet::type_value]
     pub fn DefaultNetworkMinAllowedUids<T: Config>() -> u16 {
         T::InitialNetworkMinAllowedUids::get()
@@ -861,10 +788,6 @@
         T::InitialTxDelegateTakeRateLimit::get()
     }
     /// Default value for last extrinsic block.
-    #[pallet::type_value]
-    pub fn DefaultTxDelegateTakeRateLimit<T: Config>() -> u64 {
-        T::InitialTxDelegateTakeRateLimit::get()
-    }
     #[pallet::type_value]
     pub fn DefaultLastTxBlock<T: Config>() -> u64 {
         0
@@ -1090,19 +1013,12 @@
     #[pallet::storage]
     pub type WeightCommitRevealInterval<T> =
         StorageValue<_, u64, ValueQuery, DefaultWeightCommitRevealInterval<T>>;
-<<<<<<< HEAD
-    
-    // =======================================
-    // ==== Subnetwork Consensus Storage  ====
-    // =======================================
-=======
 
     /// =======================================
     /// ==== Subnetwork Consensus Storage  ====
     /// =======================================
 
     /// Value definition for vector of u16.
->>>>>>> ed84d0d6
     #[pallet::type_value]
     pub fn EmptyU16Vec<T: Config>() -> Vec<u16> {
         vec![]
@@ -1203,15 +1119,9 @@
         DefaultBonds<T>,
     >;
 
-<<<<<<< HEAD
-    // ==================
-    // ==== Genesis =====
-    // ==================
-=======
     /// ==================
     /// ==== Genesis =====
     /// ==================
->>>>>>> ed84d0d6
 
     #[pallet::genesis_config]
     pub struct GenesisConfig<T: Config> {
@@ -1421,21 +1331,18 @@
             ];
             weight = weight
                 // Initializes storage version (to 1)
+                // Initializes storage version (to 1)
                 .saturating_add(migration::migrate_to_v1_separate_emission::<T>())
                 // Storage version v1 -> v2
-<<<<<<< HEAD
                 // .saturating_add(migration::migrate_to_v2_fixed_total_stake::<T>())
-=======
-                .saturating_add(migration::migrate_to_v2_fixed_total_stake::<T>())
->>>>>>> ed84d0d6
                 // Doesn't check storage version. TODO: Remove after upgrade
                 .saturating_add(migration::migrate_create_root_network::<T>())
+                // Storage version v2 -> v3
                 // Storage version v2 -> v3
                 .saturating_add(migration::migrate_transfer_ownership_to_foundation::<T>(
                     hex,
                 ))
                 // Storage version v3 -> v4
-<<<<<<< HEAD
                 .saturating_add(migration::migrate_delete_subnet_3::<T>())
                 // Storage version v4 -> v5
                 .saturating_add(migration::migrate_delete_subnet_21::<T>())
@@ -1452,15 +1359,6 @@
             );
 
             return frame_support::weights::Weight::from_parts(0, 0);
-=======
-                .saturating_add(migration::migrate_delete_subnet_21::<T>())
-                // Storage version v4 -> v5
-                .saturating_add(migration::migrate_delete_subnet_3::<T>())
-                // Doesn't check storage version. TODO: Remove after upgrade
-                .saturating_add(migration::migration5_total_issuance::<T>(false));
-
-            weight
->>>>>>> ed84d0d6
         }
     }
 
@@ -1529,8 +1427,8 @@
         /// 	- Attempting to set weights with max value exceeding limit.
         #[pallet::call_index(0)]
         #[pallet::weight((Weight::from_parts(10_151_000_000, 0)
-        .saturating_add(T::DbWeight::get().reads(4104))
-        .saturating_add(T::DbWeight::get().writes(2)), DispatchClass::Normal, Pays::No))]
+		.saturating_add(T::DbWeight::get().reads(4104))
+		.saturating_add(T::DbWeight::get().writes(2)), DispatchClass::Normal, Pays::No))]
         pub fn set_weights(
             origin: OriginFor<T>,
             netuid: u16,
@@ -1686,32 +1584,6 @@
             Self::do_set_root_weights(origin, netuid, hotkey, dests, weights, version_key)
         }
 
-<<<<<<< HEAD
-        // --- Sets the key as a delegate.
-        //
-        // # Args:
-        // 	* 'origin': (<T as frame_system::Config>Origin):
-        // 		- The signature of the caller's coldkey.
-        //
-        // 	* 'hotkey' (T::AccountId):
-        // 		- The hotkey we are delegating (must be owned by the coldkey.)
-        //
-        // 	* 'take' (u16):
-        // 		- The stake proportion that this hotkey takes from delegations.
-        //
-        // # Event:
-        // 	* DelegateAdded;
-        // 		- On successfully setting a hotkey as a delegate.
-        //
-        // # Raises:
-        // 	* 'NotRegistered':
-        // 		- The hotkey we are delegating is not registered on the network.
-        //
-        // 	* 'NonAssociatedColdKey':
-        // 		- The hotkey we are delegating is not owned by the calling coldket.
-        //
-        //
-=======
         /// --- Sets the key as a delegate.
         ///
         /// # Args:
@@ -1735,7 +1607,6 @@
         /// * 'NonAssociatedColdKey':
         /// 	- The hotkey we are delegating is not owned by the calling coldket.
         ///
->>>>>>> ed84d0d6
         #[pallet::call_index(1)]
         #[pallet::weight((0, DispatchClass::Normal, Pays::No))]
         pub fn become_delegate(origin: OriginFor<T>, hotkey: T::AccountId) -> DispatchResult {
@@ -1850,119 +1721,40 @@
             Self::do_set_delegate_takes(origin, &hotkey, takes)
         }
 
-        /// --- Allows delegates to decrease its take value.
-        ///
-        /// # Args:
-        /// * 'origin': (<T as frame_system::Config>::Origin):
-        /// 	- The signature of the caller's coldkey.
-        ///
-        /// * 'hotkey' (T::AccountId):
-        /// 	- The hotkey we are delegating (must be owned by the coldkey.)
-        ///
-        /// * 'netuid' (u16):
-        /// 	- Subnet ID to decrease take for
-        ///
-        /// * 'take' (u16):
-        /// 	- The new stake proportion that this hotkey takes from delegations.
-        ///        The new value can be between 0 and 11_796 and should be strictly
-        ///        lower than the previous value. It T is the new value (rational number),
-        ///        the the parameter is calculated as [65535 * T]. For example, 1% would be
-        ///        [0.01 * 65535] = [655.35] = 655
-        ///
-        /// # Event:
-        /// * TakeDecreased;
-        /// 	- On successfully setting a decreased take for this hotkey.
-        ///
-        /// # Raises:
-        /// * 'NotRegistered':
-        /// 	- The hotkey we are delegating is not registered on the network.
-        ///
-        /// * 'NonAssociatedColdKey':
-        /// 	- The hotkey we are delegating is not owned by the calling coldkey.
-        ///
-        /// * 'InvalidTake':
-        /// 	- The delegate is setting a take which is not lower than the previous.
-        ///
-        #[pallet::call_index(65)]
-        #[pallet::weight((0, DispatchClass::Normal, Pays::No))]
-        pub fn decrease_take(
-            origin: OriginFor<T>,
-            hotkey: T::AccountId,
-            take: u16,
-        ) -> DispatchResult {
-            Self::do_decrease_take(origin, hotkey, take)
-        }
-
-        /// --- Allows delegates to increase its take value. This call is rate-limited.
-        ///
-        /// # Args:
-        /// * 'origin': (<T as frame_system::Config>::Origin):
-        /// 	- The signature of the caller's coldkey.
-        ///
-        /// * 'hotkey' (T::AccountId):
-        /// 	- The hotkey we are delegating (must be owned by the coldkey.)
-        ///
-        /// * 'take' (u16):
-        /// 	- The new stake proportion that this hotkey takes from delegations.
-        ///        The new value can be between 0 and 11_796 and should be strictly
-        ///        greater than the previous value. T is the new value (rational number),
-        ///        the the parameter is calculated as [65535 * T]. For example, 1% would be
-        ///        [0.01 * 65535] = [655.35] = 655
-        ///
-        /// # Event:
-        /// * TakeIncreased;
-        /// 	- On successfully setting a increased take for this hotkey.
-        ///
-        /// # Raises:
-        /// * 'NotRegistered':
-        /// 	- The hotkey we are delegating is not registered on the network.
-        ///
-        /// * 'NonAssociatedColdKey':
-        /// 	- The hotkey we are delegating is not owned by the calling coldkey.
-        ///
-        /// * 'InvalidTake':
-        /// 	- The delegate is setting a take which is not greater than the previous.
-        ///
-        #[pallet::call_index(66)]
-        #[pallet::weight((0, DispatchClass::Normal, Pays::No))]
-        pub fn increase_take(
-            origin: OriginFor<T>,
-            hotkey: T::AccountId,
-            take: u16,
-        ) -> DispatchResult {
-            Self::do_increase_take(origin, hotkey, take)
-        }
-
-        /// --- Adds stake to a hotkey. The call is made from the
-        /// coldkey account linked in the hotkey.
-        /// Only the associated coldkey is allowed to make staking and
-        /// unstaking requests. This protects the neuron against
-        /// attacks on its hotkey running in production code.
-        ///
-        /// # Args:
-        ///  * 'origin': (<T as frame_system::Config>Origin):
-        /// 	- The signature of the caller's coldkey.
-        ///
-        ///  * 'hotkey' (T::AccountId):
-        /// 	- The associated hotkey account.
-        ///
-        ///  * 'amount_staked' (u64):
-        /// 	- The amount of stake to be added to the hotkey staking account.
-        ///
-        /// # Event:
-        ///  * StakeAdded;
-        /// 	- On the successfully adding stake to a global account.
-        ///
-        /// # Raises:
-        ///  * 'NotEnoughBalanceToStake':
-        /// 	- Not enough balance on the coldkey to add onto the global account.
-        ///
-        ///  * 'NonAssociatedColdKey':
-        /// 	- The calling coldkey is not associated with this hotkey.
-        ///
-        ///  * 'BalanceWithdrawalError':
-        ///  	- Errors stemming from transaction pallet.
-        ///
+        // --- Adds stake to a hotkey. The call is made from the
+        // coldkey account linked in the hotkey.
+        // Only the associated coldkey is allowed to make staking and
+        // unstaking requests. This protects the neuron against
+        // attacks on its hotkey running in production code.
+        //
+        // # Args:
+        // 	* 'origin': (<T as frame_system::Config>Origin):
+        // 		- The signature of the caller's coldkey.
+        //
+        // 	* 'hotkey' (T::AccountId):
+        // 		- The associated hotkey account.
+        //
+        // 	* 'amount_staked' (u64):
+        // 		- The amount of stake to be added to the hotkey staking account.
+        //
+        // # Event:
+        // 	* StakeAdded;
+        // 		- On the successfully adding stake to a global account.
+        //
+        // # Raises:
+        // 	* 'CouldNotConvertToBalance':
+        // 		- Unable to convert the passed stake value to a balance.
+        //
+        // 	* 'NotEnoughBalanceToStake':
+        // 		- Not enough balance on the coldkey to add onto the global account.
+        //
+        // 	* 'NonAssociatedColdKey':
+        // 		- The calling coldkey is not associated with this hotkey.
+        //
+        // 	* 'BalanceWithdrawalError':
+        // 		- Errors stemming from transaction pallet.
+        //
+        //
         #[pallet::call_index(2)]
         #[pallet::weight((Weight::from_parts(65_000_000, 0)
 		.saturating_add(T::DbWeight::get().reads(8))
@@ -2041,6 +1833,7 @@
         ) -> DispatchResult {
             Self::do_remove_stake(origin, hotkey, Self::get_root_netuid(), amount_unstaked)
         }
+
         #[pallet::call_index(64)]
         #[pallet::weight((Weight::from_parts(63_000_000,0)
 		.saturating_add(Weight::from_parts(0, 43991))
@@ -2394,13 +2187,8 @@
     impl<T: Config> Pallet<T> {
         /// Returns the transaction priority for setting weights.
         pub fn get_priority_set_weights(hotkey: &T::AccountId, netuid: u16) -> u64 {
-<<<<<<< HEAD
             if Uids::<T>::contains_key(netuid, &hotkey) {
                 let uid = Self::get_uid_for_net_and_hotkey(netuid, &hotkey.clone()).unwrap();
-=======
-            if let Ok(uid) = Self::get_uid_for_net_and_hotkey(netuid, hotkey) {
-                let _stake = Self::get_total_stake_for_hotkey(hotkey);
->>>>>>> ed84d0d6
                 let current_block_number: u64 = Self::get_current_block_as_u64();
                 let default_priority: u64 =
                     current_block_number - Self::get_last_update_for_uid(netuid, uid);
@@ -2412,15 +2200,11 @@
         /// Is the caller allowed to set weights
         pub fn check_weights_min_stake(hotkey: &T::AccountId) -> bool {
             // Blacklist weights transactions for low stake peers.
-<<<<<<< HEAD
-            if Self::get_hotkey_global_dynamic_tao(&hotkey) >= Self::get_weights_min_stake() {
+            if Self::get_hotkey_global_dynamic_tao(hotkey) >= Self::get_weights_min_stake() {
                 return true;
             } else {
                 return false;
             }
-=======
-            Self::get_total_stake_for_hotkey(hotkey) >= Self::get_weights_min_stake()
->>>>>>> ed84d0d6
         }
 
         /// Helper function to check if register is allowed
@@ -2544,8 +2328,6 @@
                     Err(InvalidTransaction::Call.into())
                 }
             }
-<<<<<<< HEAD
-=======
             Some(Call::reveal_weights { netuid, .. }) => {
                 if Self::check_weights_min_stake(who) {
                     let priority: u64 = Self::get_priority_set_weights(who, *netuid);
@@ -2582,7 +2364,6 @@
                     Err(InvalidTransaction::Call.into())
                 }
             }
->>>>>>> ed84d0d6
             Some(Call::add_stake { .. }) => Ok(ValidTransaction {
                 priority: Self::get_priority_vanilla(),
                 ..Default::default()
@@ -2694,16 +2475,6 @@
     }
 }
 
-<<<<<<< HEAD
-=======
-use sp_std::vec;
-
-// TODO: unravel this rats nest, for some reason rustc thinks this is unused even though it's
-// used not 25 lines below
-#[allow(unused)]
-use sp_std::vec::Vec;
-
->>>>>>> ed84d0d6
 /// Trait for managing a membership pallet instance in the runtime
 pub trait MemberManagement<AccountId> {
     /// Add member
