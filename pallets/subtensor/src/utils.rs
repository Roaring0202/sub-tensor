--- conflicted
+++ resolved
@@ -1,729 +1,342 @@
-use super::*;
-use crate::{
-    system::{ensure_root, ensure_signed_or_root},
-    Error,
-};
-<<<<<<< HEAD
-use sp_core::Get;
-=======
->>>>>>> 7225af8f
-use sp_core::U256;
-use substrate_fixed::types::I32F32;
-
-impl<T: Config> Pallet<T> {
-    pub fn ensure_subnet_owner_or_root(
-        o: T::RuntimeOrigin,
-        netuid: u16,
-    ) -> Result<(), DispatchError> {
-        let coldkey = ensure_signed_or_root(o);
-        match coldkey {
-            Ok(Some(who)) if SubnetOwner::<T>::get(netuid) == who => Ok(()),
-            Ok(Some(_)) => Err(DispatchError::BadOrigin),
-            Ok(None) => Ok(()),
-            Err(x) => Err(x.into()),
-        }
-    }
-
-    // ========================
-    // ==== Global Setters ====
-    // ========================
-    pub fn set_tempo(netuid: u16, tempo: u16) {
-        Tempo::<T>::insert(netuid, tempo);
-        Self::deposit_event(Event::TempoSet(netuid, tempo));
-    }
-    pub fn set_last_adjustment_block(netuid: u16, last_adjustment_block: u64) {
-        LastAdjustmentBlock::<T>::insert(netuid, last_adjustment_block);
-    }
-    pub fn set_blocks_since_last_step(netuid: u16, blocks_since_last_step: u64) {
-        BlocksSinceLastStep::<T>::insert(netuid, blocks_since_last_step);
-    }
-    pub fn set_registrations_this_block(netuid: u16, registrations_this_block: u16) {
-        RegistrationsThisBlock::<T>::insert(netuid, registrations_this_block);
-    }
-    pub fn set_last_mechanism_step_block(netuid: u16, last_mechanism_step_block: u64) {
-        LastMechansimStepBlock::<T>::insert(netuid, last_mechanism_step_block);
-    }
-    pub fn set_registrations_this_interval(netuid: u16, registrations_this_interval: u16) {
-        RegistrationsThisInterval::<T>::insert(netuid, registrations_this_interval);
-    }
-    pub fn set_pow_registrations_this_interval(netuid: u16, pow_registrations_this_interval: u16) {
-        POWRegistrationsThisInterval::<T>::insert(netuid, pow_registrations_this_interval);
-    }
-    pub fn set_burn_registrations_this_interval(
-        netuid: u16,
-        burn_registrations_this_interval: u16,
-    ) {
-        BurnRegistrationsThisInterval::<T>::insert(netuid, burn_registrations_this_interval);
-    }
-
-    // ========================
-    // ==== Global Getters ====
-    // ========================
-    pub fn get_total_issuance() -> u64 {
-        TotalIssuance::<T>::get()
-    }
-    pub fn get_current_block_as_u64() -> u64 {
-        TryInto::try_into(<frame_system::Pallet<T>>::block_number())
-            .ok()
-            .expect("blockchain will not exceed 2^64 blocks; QED.")
-    }
-
-    // ==============================
-    // ==== YumaConsensus params ====
-    // ==============================
-    pub fn get_rank(netuid: u16) -> Vec<u16> {
-        Rank::<T>::get(netuid)
-    }
-    pub fn get_trust(netuid: u16) -> Vec<u16> {
-        Trust::<T>::get(netuid)
-    }
-    pub fn get_active(netuid: u16) -> Vec<bool> {
-        Active::<T>::get(netuid)
-    }
-    pub fn get_emission(netuid: u16) -> Vec<u64> {
-        Emission::<T>::get(netuid)
-    }
-    pub fn get_consensus(netuid: u16) -> Vec<u16> {
-        Consensus::<T>::get(netuid)
-    }
-    pub fn get_incentive(netuid: u16) -> Vec<u16> {
-        Incentive::<T>::get(netuid)
-    }
-    pub fn get_dividends(netuid: u16) -> Vec<u16> {
-        Dividends::<T>::get(netuid)
-    }
-    pub fn get_last_update(netuid: u16) -> Vec<u64> {
-        LastUpdate::<T>::get(netuid)
-    }
-    pub fn get_pruning_score(netuid: u16) -> Vec<u16> {
-        PruningScores::<T>::get(netuid)
-    }
-    pub fn get_validator_trust(netuid: u16) -> Vec<u16> {
-        ValidatorTrust::<T>::get(netuid)
-    }
-    pub fn get_validator_permit(netuid: u16) -> Vec<bool> {
-        ValidatorPermit::<T>::get(netuid)
-    }
-
-    // ==================================
-    // ==== YumaConsensus UID params ====
-    // ==================================
-    pub fn set_last_update_for_uid(netuid: u16, uid: u16, last_update: u64) {
-        let mut updated_last_update_vec = Self::get_last_update(netuid);
-        let Some(updated_last_update) = updated_last_update_vec.get_mut(uid as usize) else {
-            return;
-        };
-        *updated_last_update = last_update;
-        LastUpdate::<T>::insert(netuid, updated_last_update_vec);
-    }
-    pub fn set_active_for_uid(netuid: u16, uid: u16, active: bool) {
-        let mut updated_active_vec = Self::get_active(netuid);
-        let Some(updated_active) = updated_active_vec.get_mut(uid as usize) else {
-            return;
-        };
-        *updated_active = active;
-        Active::<T>::insert(netuid, updated_active_vec);
-    }
-    pub fn set_pruning_score_for_uid(netuid: u16, uid: u16, pruning_score: u16) {
-        log::info!("netuid = {:?}", netuid);
-        log::info!(
-            "SubnetworkN::<T>::get( netuid ) = {:?}",
-            SubnetworkN::<T>::get(netuid)
-        );
-        log::info!("uid = {:?}", uid);
-        assert!(uid < SubnetworkN::<T>::get(netuid));
-        PruningScores::<T>::mutate(netuid, |v| {
-            if let Some(s) = v.get_mut(uid as usize) {
-                *s = pruning_score;
-            }
-        });
-    }
-    pub fn set_validator_permit_for_uid(netuid: u16, uid: u16, validator_permit: bool) {
-        let mut updated_validator_permits = Self::get_validator_permit(netuid);
-        let Some(updated_validator_permit) = updated_validator_permits.get_mut(uid as usize) else {
-            return;
-        };
-        *updated_validator_permit = validator_permit;
-        ValidatorPermit::<T>::insert(netuid, updated_validator_permits);
-    }
-    pub fn set_weights_min_stake(min_stake: u64) {
-        WeightsMinStake::<T>::put(min_stake);
-        Self::deposit_event(Event::WeightsMinStake(min_stake));
-    }
-    pub fn set_target_stakes_per_interval(target_stakes_per_interval: u64) {
-        TargetStakesPerInterval::<T>::set(target_stakes_per_interval);
-        Self::deposit_event(Event::TargetStakesPerIntervalSet(
-            target_stakes_per_interval,
-        ));
-    }
-    pub fn set_stakes_this_interval_for_coldkey_hotkey(
-        coldkey: &T::AccountId,
-        hotkey: &T::AccountId,
-        stakes_this_interval: u64,
-        last_staked_block_number: u64,
-    ) {
-        TotalHotkeyColdkeyStakesThisInterval::<T>::insert(
-            coldkey,
-            hotkey,
-            (stakes_this_interval, last_staked_block_number),
-        );
-    }
-    pub fn set_stake_interval(block: u64) {
-        StakeInterval::<T>::set(block);
-    }
-    pub fn get_rank_for_uid(netuid: u16, uid: u16) -> u16 {
-        let vec = Rank::<T>::get(netuid);
-        vec.get(uid as usize).copied().unwrap_or(0)
-    }
-    pub fn get_trust_for_uid(netuid: u16, uid: u16) -> u16 {
-        let vec = Trust::<T>::get(netuid);
-        vec.get(uid as usize).copied().unwrap_or(0)
-    }
-    pub fn get_emission_for_uid(netuid: u16, uid: u16) -> u64 {
-        let vec = Emission::<T>::get(netuid);
-        vec.get(uid as usize).copied().unwrap_or(0)
-    }
-    pub fn get_active_for_uid(netuid: u16, uid: u16) -> bool {
-        let vec = Active::<T>::get(netuid);
-        vec.get(uid as usize).copied().unwrap_or(false)
-    }
-    pub fn get_consensus_for_uid(netuid: u16, uid: u16) -> u16 {
-        let vec = Consensus::<T>::get(netuid);
-        vec.get(uid as usize).copied().unwrap_or(0)
-    }
-    pub fn get_incentive_for_uid(netuid: u16, uid: u16) -> u16 {
-        let vec = Incentive::<T>::get(netuid);
-        vec.get(uid as usize).copied().unwrap_or(0)
-    }
-    pub fn get_dividends_for_uid(netuid: u16, uid: u16) -> u16 {
-        let vec = Dividends::<T>::get(netuid);
-        vec.get(uid as usize).copied().unwrap_or(0)
-    }
-    pub fn get_last_update_for_uid(netuid: u16, uid: u16) -> u64 {
-        let vec = LastUpdate::<T>::get(netuid);
-        vec.get(uid as usize).copied().unwrap_or(0)
-    }
-    pub fn get_pruning_score_for_uid(netuid: u16, uid: u16) -> u16 {
-        let vec = PruningScores::<T>::get(netuid);
-        vec.get(uid as usize).copied().unwrap_or(u16::MAX)
-    }
-    pub fn get_validator_trust_for_uid(netuid: u16, uid: u16) -> u16 {
-        let vec = ValidatorTrust::<T>::get(netuid);
-        vec.get(uid as usize).copied().unwrap_or(0)
-    }
-    pub fn get_validator_permit_for_uid(netuid: u16, uid: u16) -> bool {
-        let vec = ValidatorPermit::<T>::get(netuid);
-        vec.get(uid as usize).copied().unwrap_or(false)
-    }
-    pub fn get_weights_min_stake() -> u64 {
-        WeightsMinStake::<T>::get()
-    }
-
-    // ============================
-    // ==== Subnetwork Getters ====
-    // ============================
-    pub fn get_tempo(netuid: u16) -> u16 {
-        Tempo::<T>::get(netuid)
-    }
-    pub fn get_emission_value(netuid: u16) -> u64 {
-        EmissionValues::<T>::get(netuid)
-    }
-    pub fn get_pending_emission(netuid: u16) -> u64 {
-        PendingEmission::<T>::get(netuid)
-    }
-    pub fn get_last_adjustment_block(netuid: u16) -> u64 {
-        LastAdjustmentBlock::<T>::get(netuid)
-    }
-    pub fn get_blocks_since_last_step(netuid: u16) -> u64 {
-        BlocksSinceLastStep::<T>::get(netuid)
-    }
-    pub fn get_difficulty(netuid: u16) -> U256 {
-        U256::from(Self::get_difficulty_as_u64(netuid))
-    }
-    pub fn get_registrations_this_block(netuid: u16) -> u16 {
-        RegistrationsThisBlock::<T>::get(netuid)
-    }
-    pub fn get_last_mechanism_step_block(netuid: u16) -> u64 {
-        LastMechansimStepBlock::<T>::get(netuid)
-    }
-    pub fn get_registrations_this_interval(netuid: u16) -> u16 {
-        RegistrationsThisInterval::<T>::get(netuid)
-    }
-    pub fn get_pow_registrations_this_interval(netuid: u16) -> u16 {
-        POWRegistrationsThisInterval::<T>::get(netuid)
-    }
-    pub fn get_burn_registrations_this_interval(netuid: u16) -> u16 {
-        BurnRegistrationsThisInterval::<T>::get(netuid)
-    }
-    pub fn get_neuron_block_at_registration(netuid: u16, neuron_uid: u16) -> u64 {
-        BlockAtRegistration::<T>::get(netuid, neuron_uid)
-    }
-
-    // ========================
-    // ===== Take checks ======
-    // ========================
-    pub fn do_take_checks(coldkey: &T::AccountId, hotkey: &T::AccountId) -> Result<(), Error<T>> {
-        // Ensure we are delegating a known key.
-        ensure!(
-            Self::hotkey_account_exists(hotkey),
-            Error::<T>::HotKeyAccountNotExists
-        );
-
-        // Ensure that the coldkey is the owner.
-        ensure!(
-            Self::coldkey_owns_hotkey(coldkey, hotkey),
-            Error::<T>::NonAssociatedColdKey
-        );
-
-        Ok(())
-    }
-
-    // ========================
-    // ==== Rate Limiting =====
-    // ========================
-    pub fn set_last_tx_block(key: &T::AccountId, block: u64) {
-        LastTxBlock::<T>::insert(key, block)
-    }
-    pub fn get_last_tx_block(key: &T::AccountId) -> u64 {
-        LastTxBlock::<T>::get(key)
-    }
-    pub fn set_last_tx_block_delegate_take(key: &T::AccountId, block: u64) {
-        LastTxBlockDelegateTake::<T>::insert(key, block)
-    }
-    pub fn get_last_tx_block_delegate_take(key: &T::AccountId) -> u64 {
-        LastTxBlockDelegateTake::<T>::get(key)
-    }
-    pub fn exceeds_tx_rate_limit(prev_tx_block: u64, current_block: u64) -> bool {
-        let rate_limit: u64 = Self::get_tx_rate_limit();
-        if rate_limit == 0 || prev_tx_block == 0 {
-            return false;
-        }
-
-        current_block.saturating_sub(prev_tx_block) <= rate_limit
-    }
-    pub fn exceeds_tx_delegate_take_rate_limit(prev_tx_block: u64, current_block: u64) -> bool {
-        let rate_limit: u64 = Self::get_tx_delegate_take_rate_limit();
-        if rate_limit == 0 || prev_tx_block == 0 {
-            return false;
-        }
-
-        current_block.saturating_sub(prev_tx_block) <= rate_limit
-    }
-
-    // ========================
-    // === Token Management ===
-    // ========================
-    pub fn burn_tokens(amount: u64) {
-        TotalIssuance::<T>::put(TotalIssuance::<T>::get().saturating_sub(amount));
-    }
-    pub fn coinbase(amount: u64) {
-        TotalIssuance::<T>::put(TotalIssuance::<T>::get().saturating_add(amount));
-    }
-    pub fn get_default_take() -> u16 {
-        // Default to maximum
-        MaxTake::<T>::get()
-    }
-    pub fn set_max_take(default_take: u16) {
-        MaxTake::<T>::put(default_take);
-        Self::deposit_event(Event::DefaultTakeSet(default_take));
-    }
-    pub fn get_min_take() -> u16 {
-        MinTake::<T>::get()
-    }
-
-    pub fn set_subnet_locked_balance(netuid: u16, amount: u64) {
-        SubnetLocked::<T>::insert(netuid, amount);
-    }
-
-    pub fn get_subnet_locked_balance(netuid: u16) -> u64 {
-        SubnetLocked::<T>::get(netuid)
-    }
-
-    // ========================
-    // ========= Sudo =========
-    // ========================
-
-    // Configure tx rate limiting
-    pub fn get_tx_rate_limit() -> u64 {
-        TxRateLimit::<T>::get()
-    }
-    pub fn set_tx_rate_limit(tx_rate_limit: u64) {
-        TxRateLimit::<T>::put(tx_rate_limit);
-        Self::deposit_event(Event::TxRateLimitSet(tx_rate_limit));
-    }
-    pub fn get_tx_delegate_take_rate_limit() -> u64 {
-        TxDelegateTakeRateLimit::<T>::get()
-    }
-    pub fn set_tx_delegate_take_rate_limit(tx_rate_limit: u64) {
-        TxDelegateTakeRateLimit::<T>::put(tx_rate_limit);
-        Self::deposit_event(Event::TxDelegateTakeRateLimitSet(tx_rate_limit));
-    }
-    pub fn set_min_delegate_take(take: u16) {
-        MinTake::<T>::put(take);
-        Self::deposit_event(Event::MinDelegateTakeSet(take));
-    }
-    pub fn set_max_delegate_take(take: u16) {
-        MaxTake::<T>::put(take);
-        Self::deposit_event(Event::MaxDelegateTakeSet(take));
-    }
-    pub fn get_min_delegate_take() -> u16 {
-        MinTake::<T>::get()
-    }
-    pub fn get_max_delegate_take() -> u16 {
-        MaxTake::<T>::get()
-    }
-
-    pub fn get_serving_rate_limit(netuid: u16) -> u64 {
-        ServingRateLimit::<T>::get(netuid)
-    }
-    pub fn set_serving_rate_limit(netuid: u16, serving_rate_limit: u64) {
-        ServingRateLimit::<T>::insert(netuid, serving_rate_limit);
-        Self::deposit_event(Event::ServingRateLimitSet(netuid, serving_rate_limit));
-    }
-
-    pub fn get_min_difficulty(netuid: u16) -> u64 {
-        MinDifficulty::<T>::get(netuid)
-    }
-    pub fn set_min_difficulty(netuid: u16, min_difficulty: u64) {
-        MinDifficulty::<T>::insert(netuid, min_difficulty);
-        Self::deposit_event(Event::MinDifficultySet(netuid, min_difficulty));
-    }
-
-    pub fn get_max_difficulty(netuid: u16) -> u64 {
-        MaxDifficulty::<T>::get(netuid)
-    }
-    pub fn set_max_difficulty(netuid: u16, max_difficulty: u64) {
-        MaxDifficulty::<T>::insert(netuid, max_difficulty);
-        Self::deposit_event(Event::MaxDifficultySet(netuid, max_difficulty));
-    }
-
-    pub fn get_weights_version_key(netuid: u16) -> u64 {
-        WeightsVersionKey::<T>::get(netuid)
-    }
-    pub fn set_weights_version_key(netuid: u16, weights_version_key: u64) {
-        WeightsVersionKey::<T>::insert(netuid, weights_version_key);
-        Self::deposit_event(Event::WeightsVersionKeySet(netuid, weights_version_key));
-    }
-
-    pub fn get_weights_set_rate_limit(netuid: u16) -> u64 {
-        WeightsSetRateLimit::<T>::get(netuid)
-    }
-    pub fn set_weights_set_rate_limit(netuid: u16, weights_set_rate_limit: u64) {
-        WeightsSetRateLimit::<T>::insert(netuid, weights_set_rate_limit);
-        Self::deposit_event(Event::WeightsSetRateLimitSet(
-            netuid,
-            weights_set_rate_limit,
-        ));
-    }
-
-    pub fn get_adjustment_interval(netuid: u16) -> u16 {
-        AdjustmentInterval::<T>::get(netuid)
-    }
-    pub fn set_adjustment_interval(netuid: u16, adjustment_interval: u16) {
-        AdjustmentInterval::<T>::insert(netuid, adjustment_interval);
-        Self::deposit_event(Event::AdjustmentIntervalSet(netuid, adjustment_interval));
-    }
-
-    pub fn get_adjustment_alpha(netuid: u16) -> u64 {
-        AdjustmentAlpha::<T>::get(netuid)
-    }
-    pub fn set_adjustment_alpha(netuid: u16, adjustment_alpha: u64) {
-        AdjustmentAlpha::<T>::insert(netuid, adjustment_alpha);
-        Self::deposit_event(Event::AdjustmentAlphaSet(netuid, adjustment_alpha));
-    }
-
-    pub fn get_validator_prune_len(netuid: u16) -> u64 {
-        ValidatorPruneLen::<T>::get(netuid)
-    }
-    pub fn set_validator_prune_len(netuid: u16, validator_prune_len: u64) {
-        ValidatorPruneLen::<T>::insert(netuid, validator_prune_len);
-        Self::deposit_event(Event::ValidatorPruneLenSet(netuid, validator_prune_len));
-    }
-
-    pub fn get_scaling_law_power(netuid: u16) -> u16 {
-        ScalingLawPower::<T>::get(netuid)
-    }
-    pub fn set_scaling_law_power(netuid: u16, scaling_law_power: u16) {
-        ScalingLawPower::<T>::insert(netuid, scaling_law_power);
-        Self::deposit_event(Event::ScalingLawPowerSet(netuid, scaling_law_power));
-    }
-
-    pub fn get_max_weight_limit(netuid: u16) -> u16 {
-        MaxWeightsLimit::<T>::get(netuid)
-    }
-    pub fn set_max_weight_limit(netuid: u16, max_weight_limit: u16) {
-        MaxWeightsLimit::<T>::insert(netuid, max_weight_limit);
-        Self::deposit_event(Event::MaxWeightLimitSet(netuid, max_weight_limit));
-    }
-
-    pub fn get_immunity_period(netuid: u16) -> u16 {
-        ImmunityPeriod::<T>::get(netuid)
-    }
-    pub fn set_immunity_period(netuid: u16, immunity_period: u16) {
-        ImmunityPeriod::<T>::insert(netuid, immunity_period);
-        Self::deposit_event(Event::ImmunityPeriodSet(netuid, immunity_period));
-    }
-
-    pub fn get_min_allowed_weights(netuid: u16) -> u16 {
-        MinAllowedWeights::<T>::get(netuid)
-    }
-    pub fn set_min_allowed_weights(netuid: u16, min_allowed_weights: u16) {
-        MinAllowedWeights::<T>::insert(netuid, min_allowed_weights);
-        Self::deposit_event(Event::MinAllowedWeightSet(netuid, min_allowed_weights));
-    }
-
-    pub fn get_max_allowed_uids(netuid: u16) -> u16 {
-        MaxAllowedUids::<T>::get(netuid)
-    }
-    pub fn set_max_allowed_uids(netuid: u16, max_allowed: u16) {
-        MaxAllowedUids::<T>::insert(netuid, max_allowed);
-        Self::deposit_event(Event::MaxAllowedUidsSet(netuid, max_allowed));
-    }
-
-    pub fn get_kappa(netuid: u16) -> u16 {
-        Kappa::<T>::get(netuid)
-    }
-    pub fn set_kappa(netuid: u16, kappa: u16) {
-        Kappa::<T>::insert(netuid, kappa);
-        Self::deposit_event(Event::KappaSet(netuid, kappa));
-    }
-
-    pub fn get_commit_reveal_weights_interval(netuid: u16) -> u64 {
-        WeightCommitRevealInterval::<T>::get(netuid)
-    }
-    pub fn set_commit_reveal_weights_interval(netuid: u16, interval: u64) {
-        WeightCommitRevealInterval::<T>::set(netuid, interval);
-    }
-    pub fn get_commit_reveal_weights_enabled(netuid: u16) -> bool {
-        CommitRevealWeightsEnabled::<T>::get(netuid)
-    }
-    pub fn set_commit_reveal_weights_enabled(netuid: u16, enabled: bool) {
-        CommitRevealWeightsEnabled::<T>::set(netuid, enabled);
-    }
-
-    pub fn get_rho(netuid: u16) -> u16 {
-        Rho::<T>::get(netuid)
-    }
-    pub fn set_rho(netuid: u16, rho: u16) {
-        Rho::<T>::insert(netuid, rho);
-    }
-
-    pub fn get_activity_cutoff(netuid: u16) -> u16 {
-        ActivityCutoff::<T>::get(netuid)
-    }
-    pub fn set_activity_cutoff(netuid: u16, activity_cutoff: u16) {
-        ActivityCutoff::<T>::insert(netuid, activity_cutoff);
-        Self::deposit_event(Event::ActivityCutoffSet(netuid, activity_cutoff));
-    }
-
-    // Registration Toggle utils
-    pub fn get_network_registration_allowed(netuid: u16) -> bool {
-        NetworkRegistrationAllowed::<T>::get(netuid)
-    }
-    pub fn set_network_registration_allowed(netuid: u16, registration_allowed: bool) {
-        NetworkRegistrationAllowed::<T>::insert(netuid, registration_allowed);
-        Self::deposit_event(Event::RegistrationAllowed(netuid, registration_allowed));
-    }
-
-    pub fn get_network_pow_registration_allowed(netuid: u16) -> bool {
-        NetworkPowRegistrationAllowed::<T>::get(netuid)
-    }
-    pub fn set_network_pow_registration_allowed(netuid: u16, registration_allowed: bool) {
-        NetworkPowRegistrationAllowed::<T>::insert(netuid, registration_allowed);
-        Self::deposit_event(Event::PowRegistrationAllowed(netuid, registration_allowed));
-    }
-
-    pub fn get_target_registrations_per_interval(netuid: u16) -> u16 {
-        TargetRegistrationsPerInterval::<T>::get(netuid)
-    }
-    pub fn set_target_registrations_per_interval(
-        netuid: u16,
-        target_registrations_per_interval: u16,
-    ) {
-        TargetRegistrationsPerInterval::<T>::insert(netuid, target_registrations_per_interval);
-        Self::deposit_event(Event::RegistrationPerIntervalSet(
-            netuid,
-            target_registrations_per_interval,
-        ));
-    }
-
-    pub fn get_burn_as_u64(netuid: u16) -> u64 {
-        Burn::<T>::get(netuid)
-    }
-    pub fn set_burn(netuid: u16, burn: u64) {
-        Burn::<T>::insert(netuid, burn);
-    }
-
-    pub fn get_min_burn_as_u64(netuid: u16) -> u64 {
-        MinBurn::<T>::get(netuid)
-    }
-    pub fn set_min_burn(netuid: u16, min_burn: u64) {
-        MinBurn::<T>::insert(netuid, min_burn);
-        Self::deposit_event(Event::MinBurnSet(netuid, min_burn));
-    }
-
-    pub fn get_max_burn_as_u64(netuid: u16) -> u64 {
-        MaxBurn::<T>::get(netuid)
-    }
-    pub fn set_max_burn(netuid: u16, max_burn: u64) {
-        MaxBurn::<T>::insert(netuid, max_burn);
-        Self::deposit_event(Event::MaxBurnSet(netuid, max_burn));
-    }
-
-    pub fn get_difficulty_as_u64(netuid: u16) -> u64 {
-        Difficulty::<T>::get(netuid)
-    }
-    pub fn set_difficulty(netuid: u16, difficulty: u64) {
-        Difficulty::<T>::insert(netuid, difficulty);
-        Self::deposit_event(Event::DifficultySet(netuid, difficulty));
-    }
-
-    pub fn get_max_allowed_validators(netuid: u16) -> u16 {
-        MaxAllowedValidators::<T>::get(netuid)
-    }
-    pub fn set_max_allowed_validators(netuid: u16, max_allowed_validators: u16) {
-        MaxAllowedValidators::<T>::insert(netuid, max_allowed_validators);
-        Self::deposit_event(Event::MaxAllowedValidatorsSet(
-            netuid,
-            max_allowed_validators,
-        ));
-    }
-
-    pub fn get_bonds_moving_average(netuid: u16) -> u64 {
-        BondsMovingAverage::<T>::get(netuid)
-    }
-    pub fn set_bonds_moving_average(netuid: u16, bonds_moving_average: u64) {
-        BondsMovingAverage::<T>::insert(netuid, bonds_moving_average);
-        Self::deposit_event(Event::BondsMovingAverageSet(netuid, bonds_moving_average));
-    }
-
-    pub fn get_max_registrations_per_block(netuid: u16) -> u16 {
-        MaxRegistrationsPerBlock::<T>::get(netuid)
-    }
-    pub fn set_max_registrations_per_block(netuid: u16, max_registrations_per_block: u16) {
-        MaxRegistrationsPerBlock::<T>::insert(netuid, max_registrations_per_block);
-        Self::deposit_event(Event::MaxRegistrationsPerBlockSet(
-            netuid,
-            max_registrations_per_block,
-        ));
-    }
-
-    pub fn get_subnet_owner(netuid: u16) -> T::AccountId {
-        SubnetOwner::<T>::get(netuid)
-    }
-    pub fn get_subnet_owner_cut() -> u16 {
-        SubnetOwnerCut::<T>::get()
-    }
-    pub fn set_subnet_owner_cut(subnet_owner_cut: u16) {
-        SubnetOwnerCut::<T>::set(subnet_owner_cut);
-        Self::deposit_event(Event::SubnetOwnerCutSet(subnet_owner_cut));
-    }
-
-    pub fn set_total_issuance(total_issuance: u64) {
-        TotalIssuance::<T>::put(total_issuance);
-    }
-
-    pub fn get_rao_recycled(netuid: u16) -> u64 {
-        RAORecycledForRegistration::<T>::get(netuid)
-    }
-    pub fn set_rao_recycled(netuid: u16, rao_recycled: u64) {
-        RAORecycledForRegistration::<T>::insert(netuid, rao_recycled);
-        Self::deposit_event(Event::RAORecycledForRegistrationSet(netuid, rao_recycled));
-    }
-    pub fn increase_rao_recycled(netuid: u16, inc_rao_recycled: u64) {
-        let curr_rao_recycled = Self::get_rao_recycled(netuid);
-        let rao_recycled = curr_rao_recycled.saturating_add(inc_rao_recycled);
-        Self::set_rao_recycled(netuid, rao_recycled);
-    }
-
-    pub fn set_senate_required_stake_perc(required_percent: u64) {
-        SenateRequiredStakePercentage::<T>::put(required_percent);
-    }
-
-    pub fn is_senate_member(hotkey: &T::AccountId) -> bool {
-        T::SenateMembers::is_member(hotkey)
-    }
-
-    pub fn do_set_senate_required_stake_perc(
-        origin: T::RuntimeOrigin,
-        required_percent: u64,
-    ) -> DispatchResult {
-        ensure_root(origin)?;
-
-        Self::set_senate_required_stake_perc(required_percent);
-        Self::deposit_event(Event::SenateRequiredStakePercentSet(required_percent));
-        Ok(())
-    }
-
-    pub fn is_subnet_owner(address: &T::AccountId) -> bool {
-        SubnetOwner::<T>::iter_values().any(|owner| *address == owner)
-    }
-
-    pub fn get_nominator_min_required_stake() -> u64 {
-        NominatorMinRequiredStake::<T>::get()
-    }
-
-    pub fn set_nominator_min_required_stake(min_stake: u64) {
-        NominatorMinRequiredStake::<T>::put(min_stake);
-    }
-
-<<<<<<< HEAD
-    pub fn get_hotkey_swap_cost() -> u64 {
-        T::HotkeySwapCost::get()
-    }
-
-    pub fn get_alpha_values(netuid: u16) -> (u16, u16) {
-        AlphaValues::<T>::get(netuid)
-    }
-
-    pub fn get_alpha_values_32(netuid: u16) -> (I32F32, I32F32) {
-        let (alpha_low, alpha_high): (u16, u16) = AlphaValues::<T>::get(netuid);
-        let converted_low = I32F32::from_num(alpha_low).saturating_div(I32F32::from_num(u16::MAX));
-        let converted_high =
-            I32F32::from_num(alpha_high).saturating_div(I32F32::from_num(u16::MAX));
-        (converted_low, converted_high)
-=======
-    pub fn get_alpha_high(netuid: u16) -> I32F32 {
-        I32F32::from_num(AlphaHigh::<T>::get(netuid) as f64 / 1000.0)
-    }
-
-    pub fn set_alpha_high(netuid: u16, alpha_high: u16) -> Result<(), DispatchError> {
-        ensure!(
-            Self::get_liquid_alpha_enabled(netuid),
-            Error::<T>::LiquidAlphaDisabled
-        );
-        AlphaHigh::<T>::insert(netuid, alpha_high);
-
-        Ok(())
-    }
-
-    pub fn get_alpha_low(netuid: u16) -> I32F32 {
-        I32F32::from_num(AlphaLow::<T>::get(netuid) as f64 / 1000.0)
-    }
-
-    pub fn set_alpha_low(netuid: u16, alpha_low: u16) -> Result<(), DispatchError> {
-        ensure!(
-            Self::get_liquid_alpha_enabled(netuid),
-            Error::<T>::LiquidAlphaDisabled
-        );
-        AlphaLow::<T>::insert(netuid, alpha_low);
-
-        Ok(())
->>>>>>> 7225af8f
-    }
-
-    pub fn set_liquid_alpha_enabled(netuid: u16, enabled: bool) {
-        LiquidAlphaOn::<T>::set(netuid, enabled);
-    }
-
-    pub fn get_liquid_alpha_enabled(netuid: u16) -> bool {
-        LiquidAlphaOn::<T>::get(netuid)
-    }
-<<<<<<< HEAD
-=======
-
-    // pub fn set_consensus_for_uid(netuid: u16, uid: u16, consensus: u16) {
-    //     Consensus::<T>::insert(netuid, uid, consensus);
-    // }
->>>>>>> 7225af8f
-}+name: Check Rust
+
+concurrency:
+  group: check-rust-${{ github.ref }}
+  cancel-in-progress: true
+
+on:
+  push:
+    branches: [main, devnet-ready, devnet, testnet, finney]
+
+  pull_request:
+
+  ## Allow running workflow manually from the Actions tab
+  workflow_dispatch:
+    inputs:
+      verbose:
+        description: "Output more information when triggered manually"
+        required: false
+        default: ""
+
+env:
+  CARGO_TERM_COLOR: always
+  VERBOSE: ${{ github.events.input.verbose }}
+
+jobs:
+  # runs cargo fmt
+  cargo-fmt:
+    name: cargo fmt
+    runs-on: SubtensorCI
+    strategy:
+      matrix:
+        rust-branch:
+          - nightly-2024-03-05
+        rust-target:
+          - x86_64-unknown-linux-gnu
+          # - x86_64-apple-darwin
+        os:
+          - ubuntu-latest
+          # - macos-latest
+        include:
+          - os: ubuntu-latest
+          # - os: macos-latest
+    env:
+      RELEASE_NAME: development
+      # RUSTFLAGS: -A warnings
+      RUSTV: ${{ matrix.rust-branch }}
+      RUST_BACKTRACE: full
+      RUST_BIN_DIR: target/${{ matrix.rust-target }}
+      SKIP_WASM_BUILD: 1
+      TARGET: ${{ matrix.rust-target }}
+    steps:
+      - name: Check-out repository under $GITHUB_WORKSPACE
+        uses: actions/checkout@v4
+
+      - name: Install dependencies
+        run: sudo apt-get update && sudo apt-get install -y build-essential
+
+      - name: Install Rust ${{ matrix.rust-branch }}
+        uses: actions-rs/toolchain@v1.0.6
+        with:
+          toolchain: ${{ matrix.rust-branch }}
+          components: rustfmt
+          profile: minimal
+
+      - name: cargo fmt
+        run: cargo fmt --check --all
+
+  cargo-clippy-default-features:
+    name: cargo clippy
+    runs-on: SubtensorCI
+    strategy:
+      matrix:
+        rust-branch:
+          - stable
+        rust-target:
+          - x86_64-unknown-linux-gnu
+          # - x86_64-apple-darwin
+        os:
+          - ubuntu-latest
+          # - macos-latest
+        include:
+          - os: ubuntu-latest
+          # - os: macos-latest
+    env:
+      RELEASE_NAME: development
+      # RUSTFLAGS: -A warnings
+      RUSTV: ${{ matrix.rust-branch }}
+      RUST_BACKTRACE: full
+      RUST_BIN_DIR: target/${{ matrix.rust-target }}
+      SKIP_WASM_BUILD: 1
+      TARGET: ${{ matrix.rust-target }}
+    steps:
+      - name: Check-out repository under $GITHUB_WORKSPACE
+        uses: actions/checkout@v4
+
+      - name: Install dependencies
+        run: |
+          sudo apt-get update &&
+          sudo apt-get install -y clang curl libssl-dev llvm libudev-dev protobuf-compiler
+
+      - name: Install Rust ${{ matrix.rust-branch }}
+        uses: actions-rs/toolchain@v1.0.6
+        with:
+          toolchain: ${{ matrix.rust-branch }}
+          components: rustfmt, clippy
+          profile: minimal
+
+      - name: Utilize Shared Rust Cache
+        uses: Swatinem/rust-cache@v2.2.1
+        with:
+          key: ${{ matrix.os }}-${{ env.RUST_BIN_DIR }}
+
+      - name: cargo clippy --workspace --all-targets -- -D warnings
+        run: cargo clippy --workspace --all-targets -- -D warnings
+
+  cargo-clippy-all-features:
+    name: cargo clippy --all-features
+    runs-on: SubtensorCI
+    strategy:
+      matrix:
+        rust-branch:
+          - stable
+        rust-target:
+          - x86_64-unknown-linux-gnu
+          # - x86_64-apple-darwin
+        os:
+          - ubuntu-latest
+          # - macos-latest
+        include:
+          - os: ubuntu-latest
+          # - os: macos-latest
+    env:
+      RELEASE_NAME: development
+      # RUSTFLAGS: -A warnings
+      RUSTV: ${{ matrix.rust-branch }}
+      RUST_BACKTRACE: full
+      RUST_BIN_DIR: target/${{ matrix.rust-target }}
+      SKIP_WASM_BUILD: 1
+      TARGET: ${{ matrix.rust-target }}
+    steps:
+      - name: Check-out repository under $GITHUB_WORKSPACE
+        uses: actions/checkout@v2
+
+      - name: Install dependencies
+        run: |
+          sudo apt-get update &&
+          sudo apt-get install -y clang curl libssl-dev llvm libudev-dev protobuf-compiler
+
+      - name: Install Rust ${{ matrix.rust-branch }}
+        uses: actions-rs/toolchain@v1.0.6
+        with:
+          toolchain: ${{ matrix.rust-branch }}
+          components: rustfmt, clippy
+          profile: minimal
+
+      - name: Utilize Shared Rust Cache
+        uses: Swatinem/rust-cache@v2.2.1
+        with:
+          key: ${{ matrix.os }}-${{ env.RUST_BIN_DIR }}
+
+      - name: cargo clippy --workspace --all-targets --all-features -- -D warnings
+        run: cargo clippy --workspace --all-targets --all-features -- -D warnings
+  # runs cargo test --workspace
+  cargo-test:
+    name: cargo test
+    runs-on: SubtensorCI
+    strategy:
+      matrix:
+        rust-branch:
+          - stable
+        rust-target:
+          - x86_64-unknown-linux-gnu
+          # - x86_64-apple-darwin
+        os:
+          - ubuntu-latest
+          # - macos-latest
+        include:
+          - os: ubuntu-latest
+          # - os: macos-latest
+    env:
+      RELEASE_NAME: development
+      # RUSTFLAGS: -A warnings
+      RUSTV: ${{ matrix.rust-branch }}
+      RUST_BACKTRACE: full
+      RUST_BIN_DIR: target/${{ matrix.rust-target }}
+      SKIP_WASM_BUILD: 1
+      TARGET: ${{ matrix.rust-target }}
+    steps:
+      - name: Check-out repository under $GITHUB_WORKSPACE
+        uses: actions/checkout@v4
+
+      - name: Install dependencies
+        run: |
+          sudo apt-get update &&
+          sudo apt-get install -y clang curl libssl-dev llvm libudev-dev protobuf-compiler
+
+      - name: Install Rust ${{ matrix.rust-branch }}
+        uses: actions-rs/toolchain@v1.0.6
+        with:
+          toolchain: ${{ matrix.rust-branch }}
+          components: rustfmt, clippy
+          profile: minimal
+
+      - name: Utilize Rust shared cached
+        uses: Swatinem/rust-cache@v2.2.1
+        with:
+          key: ${{ matrix.os }}-${{ env.RUST_BIN_DIR }}
+
+      - name: cargo test --workspace
+        run: cargo test --workspace
+
+  # runs cargo test --workspace --features=runtime-benchmarks
+  cargo-test-benchmarks:
+    name: cargo test w/benchmarks
+    runs-on: SubtensorCI
+    strategy:
+      matrix:
+        rust-branch:
+          - stable
+        rust-target:
+          - x86_64-unknown-linux-gnu
+          # - x86_64-apple-darwin
+        os:
+          - ubuntu-latest
+          # - macos-latest
+        include:
+          - os: ubuntu-latest
+          # - os: macos-latest
+    env:
+      RELEASE_NAME: development
+      # RUSTFLAGS: -A warnings
+      RUSTV: ${{ matrix.rust-branch }}
+      RUST_BACKTRACE: full
+      RUST_BIN_DIR: target/${{ matrix.rust-target }}
+      SKIP_WASM_BUILD: 1
+      TARGET: ${{ matrix.rust-target }}
+    steps:
+      - name: Check-out repository under $GITHUB_WORKSPACE
+        uses: actions/checkout@v4
+
+      - name: Install dependencies
+        run: |
+          sudo apt-get update &&
+          sudo apt-get install -y clang curl libssl-dev llvm libudev-dev protobuf-compiler
+
+      - name: Install Rust ${{ matrix.rust-branch }}
+        uses: actions-rs/toolchain@v1.0.6
+        with:
+          toolchain: ${{ matrix.rust-branch }}
+          components: rustfmt, clippy
+          profile: minimal
+
+      - name: Utilize Rust shared cached
+        uses: Swatinem/rust-cache@v2.2.1
+        with:
+          key: ${{ matrix.os }}-${{ env.RUST_BIN_DIR }}
+
+      - name: cargo test --workspace --features=runtime-benchmarks
+        run: cargo test --workspace --features=runtime-benchmarks
+
+  # ensures cargo fix has no trivial changes that can be applied
+  cargo-fix:
+    name: cargo fix
+    runs-on: SubtensorCI
+    strategy:
+      matrix:
+        rust-branch:
+          - stable
+        rust-target:
+          - x86_64-unknown-linux-gnu
+          # - x86_64-apple-darwin
+        os:
+          - ubuntu-latest
+          # - macos-latest
+        include:
+          - os: ubuntu-latest
+          # - os: macos-latest
+    env:
+      RELEASE_NAME: development
+      # RUSTFLAGS: -A warnings
+      RUSTV: ${{ matrix.rust-branch }}
+      RUST_BACKTRACE: full
+      RUST_BIN_DIR: target/${{ matrix.rust-target }}
+      SKIP_WASM_BUILD: 1
+      TARGET: ${{ matrix.rust-target }}
+    steps:
+      - name: Check-out repository under $GITHUB_WORKSPACE
+        uses: actions/checkout@v4
+
+      - name: Install dependencies
+        run: |
+          sudo apt-get update &&
+          sudo apt-get install -y clang curl libssl-dev llvm libudev-dev protobuf-compiler
+
+      - name: Install Rust ${{ matrix.rust-branch }}
+        uses: actions-rs/toolchain@v1.0.6
+        with:
+          toolchain: ${{ matrix.rust-branch }}
+          components: rustfmt, clippy
+          profile: minimal
+
+      - name: Utilize Rust shared cached
+        uses: Swatinem/rust-cache@v2.2.1
+        with:
+          key: ${{ matrix.os }}-${{ env.RUST_BIN_DIR }}
+
+      - name: cargo fix --workspace
+        run: |
+          # Run cargo fix on the project
+          cargo fix --workspace
+
+          # Check for local git changes
+          if ! git diff --exit-code; then
+              echo "There are local changes after running 'cargo fix --workspace' ❌"
+              exit 1
+          else
+              echo "No changes detected after running 'cargo fix --workspace' ✅"
+          fi
+
+  check-feature-propagation:
+    name: zepter run check
+    runs-on: SubtensorCI
+
+    steps:
+      - name: Install stable Rust
+        uses: actions-rs/toolchain@v1
+        with:
+          profile: minimal
+          toolchain: stable
+
+      - name: Install Zepter
+        run: cargo install --locked -q zepter && zepter --version
+
+      - name: Checkout
+        uses: actions/checkout@v4
+        with:
+          fetch-depth: 0 # Dont clone historic commits.
+
+      - name: Check features
+        run: zepter run check
+
+    