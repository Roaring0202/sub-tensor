--- conflicted
+++ resolved
@@ -106,14 +106,10 @@
         // --- 4. Ensure we are not exceeding the max allowed registrations per block.
         ensure!( Self::get_registrations_this_block( netuid ) < Self::get_max_registrations_per_block( netuid ), Error::<T>::TooManyRegistrationsThisBlock );
 
-<<<<<<< HEAD
-        // --- 5. Ensure that the key is not already registered.
-=======
 		// --- 4. Ensure we are not exceeding the max allowed registrations per interval.
 		ensure!( Self::get_registrations_this_interval( netuid ) < Self::get_target_registrations_per_interval( netuid ) * 3 , Error::<T>::TooManyRegistrationsThisInterval );
 
         // --- 4. Ensure that the key is not already registered.
->>>>>>> ba32fa58
         ensure!( !Uids::<T>::contains_key( netuid, &hotkey ), Error::<T>::AlreadyRegistered );
 
         // --- 6. Ensure that the key passes the registration requirement
@@ -248,12 +244,9 @@
         // --- 4. Ensure we are not exceeding the max allowed registrations per block.
         ensure!( Self::get_registrations_this_block( netuid ) < Self::get_max_registrations_per_block( netuid ), Error::<T>::TooManyRegistrationsThisBlock );
 
-<<<<<<< HEAD
-=======
 		// --- 5. Ensure we are not exceeding the max allowed registrations per interval.
 		ensure!( Self::get_registrations_this_interval( netuid ) < Self::get_target_registrations_per_interval( netuid ) * 3 , Error::<T>::TooManyRegistrationsThisInterval );
 
->>>>>>> ba32fa58
         // --- 5. Ensure that the key is not already registered.
         ensure!( !Uids::<T>::contains_key( netuid, &hotkey ), Error::<T>::AlreadyRegistered );
 
