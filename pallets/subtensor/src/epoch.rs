--- conflicted
+++ resolved
@@ -1,1306 +1,340 @@
-use super::*;
-use crate::math::*;
-use frame_support::IterableStorageDoubleMap;
-use sp_std::vec;
-use substrate_fixed::types::{I32F32, I64F64, I96F32};
-
-impl<T: Config> Pallet<T> {
-    /// Calculates reward consensus and returns the emissions for uids/hotkeys in a given `netuid`.
-    /// (Dense version used only for testing purposes.)
-    #[allow(clippy::indexing_slicing)]
-    pub fn epoch_dense(netuid: u16, rao_emission: u64) -> Vec<(T::AccountId, u64, u64)> {
-        // Get subnetwork size.
-        let n: u16 = Self::get_subnetwork_n(netuid);
-        log::trace!("n:\n{:?}\n", n);
-
-        // ======================
-        // == Active & updated ==
-        // ======================
-
-        // Get current block.
-        let current_block: u64 = Self::get_current_block_as_u64();
-        log::trace!("current_block:\n{:?}\n", current_block);
-
-        // Get activity cutoff.
-        let activity_cutoff: u64 = Self::get_activity_cutoff(netuid) as u64;
-        log::trace!("activity_cutoff:\n{:?}\n", activity_cutoff);
-
-        // Last update vector.
-        let last_update: Vec<u64> = Self::get_last_update(netuid);
-        log::trace!("Last update:\n{:?}\n", &last_update);
-
-        // Inactive mask.
-        let inactive: Vec<bool> = last_update
-            .iter()
-            .map(|updated| updated.saturating_add(activity_cutoff) < current_block)
-            .collect();
-        log::trace!("Inactive:\n{:?}\n", inactive.clone());
-
-        // Logical negation of inactive.
-        let active: Vec<bool> = inactive.iter().map(|&b| !b).collect();
-
-        // Block at registration vector (block when each neuron was most recently registered).
-        let block_at_registration: Vec<u64> = Self::get_block_at_registration(netuid);
-        log::trace!("Block at registration:\n{:?}\n", &block_at_registration);
-
-        // Outdated matrix, updated_ij=True if i has last updated (weights) after j has last registered.
-        let outdated: Vec<Vec<bool>> = last_update
-            .iter()
-            .map(|updated| {
-                block_at_registration
-                    .iter()
-                    .map(|registered| updated <= registered)
-                    .collect()
-            })
-            .collect();
-        log::trace!("Outdated:\n{:?}\n", &outdated);
-
-        // ===========
-        // == Stake ==
-        // ===========
-
-        let hotkeys: Vec<(u16, T::AccountId)> =
-            <Keys<T> as IterableStorageDoubleMap<u16, u16, T::AccountId>>::iter_prefix(netuid)
-                .collect();
-        log::trace!("hotkeys: {:?}", &hotkeys);
-
-        // Access network stake as normalized vector.
-        let mut stake_64: Vec<I64F64> = vec![I64F64::from_num(0.0); n as usize];
-        for (uid_i, hotkey) in &hotkeys {
-            stake_64[*uid_i as usize] = I64F64::from_num(Self::get_total_stake_for_hotkey(hotkey));
-        }
-        inplace_normalize_64(&mut stake_64);
-        let stake: Vec<I32F32> = vec_fixed64_to_fixed32(stake_64);
-        log::trace!("S:\n{:?}\n", &stake);
-
-        // =======================
-        // == Validator permits ==
-        // =======================
-
-        // Get validator permits.
-        let validator_permits: Vec<bool> = Self::get_validator_permit(netuid);
-        log::trace!("validator_permits: {:?}", validator_permits);
-
-        // Logical negation of validator_permits.
-        let validator_forbids: Vec<bool> = validator_permits.iter().map(|&b| !b).collect();
-
-        // Get max allowed validators.
-        let max_allowed_validators: u16 = Self::get_max_allowed_validators(netuid);
-        log::trace!("max_allowed_validators: {:?}", max_allowed_validators);
-
-        // Get new validator permits.
-        let new_validator_permits: Vec<bool> = is_topk(&stake, max_allowed_validators as usize);
-        log::trace!("new_validator_permits: {:?}", new_validator_permits);
-
-        // ==================
-        // == Active Stake ==
-        // ==================
-
-        let mut active_stake: Vec<I32F32> = stake.clone();
-
-        // Remove inactive stake.
-        inplace_mask_vector(&inactive, &mut active_stake);
-
-        // Remove non-validator stake.
-        inplace_mask_vector(&validator_forbids, &mut active_stake);
-
-        // Normalize active stake.
-        inplace_normalize(&mut active_stake);
-        log::trace!("S:\n{:?}\n", &active_stake);
-
-        // =============
-        // == Weights ==
-        // =============
-
-        // Access network weights row unnormalized.
-        let mut weights: Vec<Vec<I32F32>> = Self::get_weights(netuid);
-        log::trace!("W:\n{:?}\n", &weights);
-
-        // Mask weights that are not from permitted validators.
-        inplace_mask_rows(&validator_forbids, &mut weights);
-        log::trace!("W (permit): {:?}", &weights);
-
-        // Remove self-weight by masking diagonal.
-        inplace_mask_diag(&mut weights);
-        log::trace!("W (permit+diag):\n{:?}\n", &weights);
-
-        // Mask outdated weights: remove weights referring to deregistered neurons.
-        inplace_mask_matrix(&outdated, &mut weights);
-        log::trace!("W (permit+diag+outdate):\n{:?}\n", &weights);
-
-        // Normalize remaining weights.
-        inplace_row_normalize(&mut weights);
-        log::trace!("W (mask+norm):\n{:?}\n", &weights);
-
-        // ================================
-        // == Consensus, Validator Trust ==
-        // ================================
-
-        // Compute preranks: r_j = SUM(i) w_ij * s_i
-        let preranks: Vec<I32F32> = matmul(&weights, &active_stake);
-
-        // Clip weights at majority consensus
-        let kappa: I32F32 = Self::get_float_kappa(netuid); // consensus majority ratio, e.g. 51%.
-        let consensus: Vec<I32F32> = weighted_median_col(&active_stake, &weights, kappa);
-        inplace_col_clip(&mut weights, &consensus);
-        let validator_trust: Vec<I32F32> = row_sum(&weights);
-
-        // ====================================
-        // == Ranks, Server Trust, Incentive ==
-        // ====================================
-
-        // Compute ranks: r_j = SUM(i) w_ij * s_i
-        let mut ranks: Vec<I32F32> = matmul(&weights, &active_stake);
-
-        // Compute server trust: ratio of rank after vs. rank before.
-        let trust: Vec<I32F32> = vecdiv(&ranks, &preranks);
-
-        inplace_normalize(&mut ranks);
-        let incentive: Vec<I32F32> = ranks.clone();
-        log::trace!("I:\n{:?}\n", &incentive);
-
-        // =========================
-        // == Bonds and Dividends ==
-        // =========================
-
-        // Access network bonds.
-        let mut bonds: Vec<Vec<I32F32>> = Self::get_bonds(netuid);
-        inplace_mask_matrix(&outdated, &mut bonds); // mask outdated bonds
-        inplace_col_normalize(&mut bonds); // sum_i b_ij = 1
-        log::trace!("B:\n{:?}\n", &bonds);
-
-        // Compute bonds delta column normalized.
-        let mut bonds_delta: Vec<Vec<I32F32>> = row_hadamard(&weights, &active_stake); // ΔB = W◦S
-        inplace_col_normalize(&mut bonds_delta); // sum_i b_ij = 1
-        log::trace!("ΔB:\n{:?}\n", &bonds_delta);
-        // Compute the Exponential Moving Average (EMA) of bonds.
-        let mut ema_bonds = Self::compute_ema_bonds(netuid, consensus.clone(), bonds_delta, bonds);
-
-        inplace_col_normalize(&mut ema_bonds); // sum_i b_ij = 1
-        log::trace!("emaB:\n{:?}\n", &ema_bonds);
-
-        // Compute dividends: d_i = SUM(j) b_ij * inc_j
-        let mut dividends: Vec<I32F32> = matmul_transpose(&ema_bonds, &incentive);
-        inplace_normalize(&mut dividends);
-        log::trace!("D:\n{:?}\n", &dividends);
-
-        // =================================
-        // == Emission and Pruning scores ==
-        // =================================
-
-        // Compute emission scores.
-        // Compute normalized emission scores. range: I32F32(0, 1)
-        let combined_emission: Vec<I32F32> = incentive
-            .iter()
-            .zip(dividends.clone())
-            .map(|(ii, di)| ii.saturating_add(di))
-            .collect();
-        let emission_sum: I32F32 = combined_emission.iter().sum();
-
-        let mut normalized_server_emission: Vec<I32F32> = incentive.clone(); // Servers get incentive.
-        let mut normalized_validator_emission: Vec<I32F32> = dividends.clone(); // Validators get dividends.
-        let mut normalized_combined_emission: Vec<I32F32> = combined_emission.clone();
-        // Normalize on the sum of incentive + dividends.
-        inplace_normalize_using_sum(&mut normalized_server_emission, emission_sum);
-        inplace_normalize_using_sum(&mut normalized_validator_emission, emission_sum);
-        inplace_normalize(&mut normalized_combined_emission);
-
-        // If emission is zero, replace emission with normalized stake.
-        if emission_sum == I32F32::from(0) {
-            // no weights set | outdated weights | self_weights
-            if is_zero(&active_stake) {
-                // no active stake
-                normalized_validator_emission.clone_from(&stake); // do not mask inactive, assumes stake is normalized
-                normalized_combined_emission.clone_from(&stake);
-            } else {
-                normalized_validator_emission.clone_from(&active_stake); // emission proportional to inactive-masked normalized stake
-                normalized_combined_emission.clone_from(&active_stake);
-            }
-        }
-
-        // Compute rao based emission scores. range: I96F32(0, rao_emission)
-        let float_rao_emission: I96F32 = I96F32::from_num(rao_emission);
-
-        let server_emission: Vec<I96F32> = normalized_server_emission
-            .iter()
-            .map(|se: &I32F32| I96F32::from_num(*se).saturating_mul(float_rao_emission))
-            .collect();
-        let server_emission: Vec<u64> = server_emission
-            .iter()
-            .map(|e: &I96F32| e.to_num::<u64>())
-            .collect();
-
-        let validator_emission: Vec<I96F32> = normalized_validator_emission
-            .iter()
-            .map(|ve: &I32F32| I96F32::from_num(*ve).saturating_mul(float_rao_emission))
-            .collect();
-        let validator_emission: Vec<u64> = validator_emission
-            .iter()
-            .map(|e: &I96F32| e.to_num::<u64>())
-            .collect();
-
-        // Used only to track combined emission in the storage.
-        let combined_emission: Vec<I96F32> = normalized_combined_emission
-            .iter()
-            .map(|ce: &I32F32| I96F32::from_num(*ce).saturating_mul(float_rao_emission))
-            .collect();
-        let combined_emission: Vec<u64> = combined_emission
-            .iter()
-            .map(|e: &I96F32| e.to_num::<u64>())
-            .collect();
-
-        log::trace!("nSE: {:?}", &normalized_server_emission);
-        log::trace!("SE: {:?}", &server_emission);
-        log::trace!("nVE: {:?}", &normalized_validator_emission);
-        log::trace!("VE: {:?}", &validator_emission);
-        log::trace!("nCE: {:?}", &normalized_combined_emission);
-        log::trace!("CE: {:?}", &combined_emission);
-
-        // Set pruning scores using combined emission scores.
-        let pruning_scores: Vec<I32F32> = normalized_combined_emission.clone();
-        log::trace!("P: {:?}", &pruning_scores);
-
-        // ===================
-        // == Value storage ==
-        // ===================
-        let cloned_emission: Vec<u64> = combined_emission.clone();
-        let cloned_ranks: Vec<u16> = ranks
-            .iter()
-            .map(|xi| fixed_proportion_to_u16(*xi))
-            .collect::<Vec<u16>>();
-        let cloned_trust: Vec<u16> = trust
-            .iter()
-            .map(|xi| fixed_proportion_to_u16(*xi))
-            .collect::<Vec<u16>>();
-        let cloned_consensus: Vec<u16> = consensus
-            .iter()
-            .map(|xi| fixed_proportion_to_u16(*xi))
-            .collect::<Vec<u16>>();
-        let cloned_incentive: Vec<u16> = incentive
-            .iter()
-            .map(|xi| fixed_proportion_to_u16(*xi))
-            .collect::<Vec<u16>>();
-        let cloned_dividends: Vec<u16> = dividends
-            .iter()
-            .map(|xi| fixed_proportion_to_u16(*xi))
-            .collect::<Vec<u16>>();
-        let cloned_pruning_scores: Vec<u16> = vec_max_upscale_to_u16(&pruning_scores);
-        let cloned_validator_trust: Vec<u16> = validator_trust
-            .iter()
-            .map(|xi| fixed_proportion_to_u16(*xi))
-            .collect::<Vec<u16>>();
-        Active::<T>::insert(netuid, active.clone());
-        Emission::<T>::insert(netuid, cloned_emission);
-        Rank::<T>::insert(netuid, cloned_ranks);
-        Trust::<T>::insert(netuid, cloned_trust);
-        Consensus::<T>::insert(netuid, cloned_consensus);
-        Incentive::<T>::insert(netuid, cloned_incentive);
-        Dividends::<T>::insert(netuid, cloned_dividends);
-        PruningScores::<T>::insert(netuid, cloned_pruning_scores);
-        ValidatorTrust::<T>::insert(netuid, cloned_validator_trust);
-        ValidatorPermit::<T>::insert(netuid, new_validator_permits.clone());
-
-        // Column max-upscale EMA bonds for storage: max_i w_ij = 1.
-        inplace_col_max_upscale(&mut ema_bonds);
-        new_validator_permits
-            .iter()
-            .zip(validator_permits)
-            .zip(ema_bonds)
-            .enumerate()
-            .for_each(|(i, ((new_permit, validator_permit), ema_bond))| {
-                // Set bonds only if uid retains validator permit, otherwise clear bonds.
-                if *new_permit {
-                    let new_bonds_row: Vec<(u16, u16)> = (0..n)
-                        .zip(vec_fixed_proportions_to_u16(ema_bond.clone()))
-                        .collect();
-                    Bonds::<T>::insert(netuid, i as u16, new_bonds_row);
-                } else if validator_permit {
-                    // Only overwrite the intersection.
-                    let new_empty_bonds_row: Vec<(u16, u16)> = vec![];
-                    Bonds::<T>::insert(netuid, i as u16, new_empty_bonds_row);
-                }
-            });
-
-        hotkeys
-            .into_iter()
-            .map(|(uid_i, hotkey)| {
-                (
-                    hotkey,
-                    server_emission[uid_i as usize],
-                    validator_emission[uid_i as usize],
-                )
-            })
-            .collect()
-    }
-
-    /// Calculates reward consensus values, then updates rank, trust, consensus, incentive, dividend, pruning_score, emission and bonds, and
-    /// returns the emissions for uids/hotkeys in a given `netuid`.
-    ///
-    /// # Args:
-    ///  * 'netuid': ( u16 ):
-    ///     - The network to distribute the emission onto.
-    ///
-    ///  * 'rao_emission': ( u64 ):
-    ///     - The total emission for the epoch.
-    ///
-    ///  * 'debug' ( bool ):
-    ///     - Print debugging outputs.
-    ///
-    #[allow(clippy::indexing_slicing)]
-    pub fn epoch(netuid: u16, rao_emission: u64) -> Vec<(T::AccountId, u64, u64)> {
-        // Get subnetwork size.
-        let n: u16 = Self::get_subnetwork_n(netuid);
-        log::trace!("Number of Neurons in Network: {:?}", n);
-
-        // ======================
-        // == Active & updated ==
-        // ======================
-
-        // Get current block.
-        let current_block: u64 = Self::get_current_block_as_u64();
-        log::trace!("current_block: {:?}", current_block);
-
-        // Get activity cutoff.
-        let activity_cutoff: u64 = Self::get_activity_cutoff(netuid) as u64;
-        log::trace!("activity_cutoff: {:?}", activity_cutoff);
-
-        // Last update vector.
-        let last_update: Vec<u64> = Self::get_last_update(netuid);
-        log::trace!("Last update: {:?}", &last_update);
-
-        // Inactive mask.
-        let inactive: Vec<bool> = last_update
-            .iter()
-            .map(|updated| updated.saturating_add(activity_cutoff) < current_block)
-            .collect();
-        log::trace!("Inactive: {:?}", inactive.clone());
-
-        // Logical negation of inactive.
-        let active: Vec<bool> = inactive.iter().map(|&b| !b).collect();
-
-        // Block at registration vector (block when each neuron was most recently registered).
-        let block_at_registration: Vec<u64> = Self::get_block_at_registration(netuid);
-        log::trace!("Block at registration: {:?}", &block_at_registration);
-
-        // ===========
-        // == Stake ==
-        // ===========
-
-        let hotkeys: Vec<(u16, T::AccountId)> =
-            <Keys<T> as IterableStorageDoubleMap<u16, u16, T::AccountId>>::iter_prefix(netuid)
-                .collect();
-        log::trace!("hotkeys: {:?}", &hotkeys);
-
-        // Access network stake as normalized vector.
-        let mut stake_64: Vec<I64F64> = vec![I64F64::from_num(0.0); n as usize];
-        for (uid_i, hotkey) in &hotkeys {
-            stake_64[*uid_i as usize] = I64F64::from_num(Self::get_total_stake_for_hotkey(hotkey));
-        }
-        log::trace!("Stake : {:?}", &stake_64);
-        inplace_normalize_64(&mut stake_64);
-        let stake: Vec<I32F32> = vec_fixed64_to_fixed32(stake_64);
-        // range: I32F32(0, 1)
-        log::trace!("Normalised Stake: {:?}", &stake);
-
-        // =======================
-        // == Validator permits ==
-        // =======================
-
-        // Get current validator permits.
-        let validator_permits: Vec<bool> = Self::get_validator_permit(netuid);
-        log::trace!("validator_permits: {:?}", validator_permits);
-
-        // Logical negation of validator_permits.
-        let validator_forbids: Vec<bool> = validator_permits.iter().map(|&b| !b).collect();
-
-        // Get max allowed validators.
-        let max_allowed_validators: u16 = Self::get_max_allowed_validators(netuid);
-        log::trace!("max_allowed_validators: {:?}", max_allowed_validators);
-
-        // Get new validator permits.
-        let new_validator_permits: Vec<bool> = is_topk(&stake, max_allowed_validators as usize);
-        log::trace!("new_validator_permits: {:?}", new_validator_permits);
-
-        // ==================
-        // == Active Stake ==
-        // ==================
-
-        let mut active_stake: Vec<I32F32> = stake.clone();
-
-        // Remove inactive stake.
-        inplace_mask_vector(&inactive, &mut active_stake);
-
-        // Remove non-validator stake.
-        inplace_mask_vector(&validator_forbids, &mut active_stake);
-
-        // Normalize active stake.
-        inplace_normalize(&mut active_stake);
-        log::trace!("Active Stake:\n{:?}\n", &active_stake);
-
-        // =============
-        // == Weights ==
-        // =============
-
-        // Access network weights row unnormalized.
-        let mut weights: Vec<Vec<(u16, I32F32)>> = Self::get_weights_sparse(netuid);
-        log::trace!("Weights: {:?}", &weights);
-
-        // Mask weights that are not from permitted validators.
-        weights = mask_rows_sparse(&validator_forbids, &weights);
-        log::trace!("Weights (permit): {:?}", &weights);
-
-        // Remove self-weight by masking diagonal.
-        weights = mask_diag_sparse(&weights);
-        log::trace!("Weights (permit+diag): {:?}", &weights);
-
-        // Remove weights referring to deregistered neurons.
-        weights = vec_mask_sparse_matrix(
-            &weights,
-            &last_update,
-            &block_at_registration,
-            &|updated, registered| updated <= registered,
-        );
-        log::trace!("Weights (permit+diag+outdate): {:?}", &weights);
-
-        // Normalize remaining weights.
-        inplace_row_normalize_sparse(&mut weights);
-        log::trace!("Weights (mask+norm): {:?}", &weights);
-
-        // ================================
-        // == Consensus, Validator Trust ==
-        // ================================
-
-        // Compute preranks: r_j = SUM(i) w_ij * s_i
-        let preranks: Vec<I32F32> = matmul_sparse(&weights, &active_stake, n);
-        log::trace!("Ranks (before): {:?}", &preranks);
-
-        // Clip weights at majority consensus
-        let kappa: I32F32 = Self::get_float_kappa(netuid); // consensus majority ratio, e.g. 51%.
-        let consensus: Vec<I32F32> = weighted_median_col_sparse(&active_stake, &weights, n, kappa);
-        log::trace!("Consensus: {:?}", &consensus);
-
-        weights = col_clip_sparse(&weights, &consensus);
-        log::trace!("Weights: {:?}", &weights);
-
-        let validator_trust: Vec<I32F32> = row_sum_sparse(&weights);
-        log::trace!("Validator Trust: {:?}", &validator_trust);
-
-        // =============================
-        // == Ranks, Trust, Incentive ==
-        // =============================
-
-        // Compute ranks: r_j = SUM(i) w_ij * s_i.
-        let mut ranks: Vec<I32F32> = matmul_sparse(&weights, &active_stake, n);
-        log::trace!("Ranks (after): {:?}", &ranks);
-
-        // Compute server trust: ratio of rank after vs. rank before.
-        let trust: Vec<I32F32> = vecdiv(&ranks, &preranks); // range: I32F32(0, 1)
-        log::trace!("T: {:?}", &trust);
-
-        inplace_normalize(&mut ranks); // range: I32F32(0, 1)
-        let incentive: Vec<I32F32> = ranks.clone();
-        log::trace!("Incentive (=Rank): {:?}", &incentive);
-
-        // =========================
-        // == Bonds and Dividends ==
-        // =========================
-
-        // Access network bonds.
-        let mut bonds: Vec<Vec<(u16, I32F32)>> = Self::get_bonds_sparse(netuid);
-        log::trace!("B: {:?}", &bonds);
-
-        // Remove bonds referring to deregistered neurons.
-        bonds = vec_mask_sparse_matrix(
-            &bonds,
-            &last_update,
-            &block_at_registration,
-            &|updated, registered| updated <= registered,
-        );
-        log::trace!("B (outdatedmask): {:?}", &bonds);
-
-        // Normalize remaining bonds: sum_i b_ij = 1.
-        inplace_col_normalize_sparse(&mut bonds, n);
-        log::trace!("B (mask+norm): {:?}", &bonds);
-
-        // Compute bonds delta column normalized.
-        let mut bonds_delta: Vec<Vec<(u16, I32F32)>> = row_hadamard_sparse(&weights, &active_stake); // ΔB = W◦S (outdated W masked)
-        log::trace!("ΔB: {:?}", &bonds_delta);
-
-        // Normalize bonds delta.
-        inplace_col_normalize_sparse(&mut bonds_delta, n); // sum_i b_ij = 1
-        log::trace!("ΔB (norm): {:?}", &bonds_delta);
-
-        // Compute the Exponential Moving Average (EMA) of bonds.
-        let mut ema_bonds =
-            Self::compute_ema_bonds_sparse(netuid, consensus.clone(), bonds_delta, bonds);
-        // Normalize EMA bonds.
-        inplace_col_normalize_sparse(&mut ema_bonds, n); // sum_i b_ij = 1
-        log::trace!("Exponential Moving Average Bonds: {:?}", &ema_bonds);
-
-        // Compute dividends: d_i = SUM(j) b_ij * inc_j.
-        // range: I32F32(0, 1)
-        let mut dividends: Vec<I32F32> = matmul_transpose_sparse(&ema_bonds, &incentive);
-        inplace_normalize(&mut dividends);
-        log::trace!("Dividends: {:?}", &dividends);
-
-        // =================================
-        // == Emission and Pruning scores ==
-        // =================================
-
-        // Compute normalized emission scores. range: I32F32(0, 1)
-        let combined_emission: Vec<I32F32> = incentive
-            .iter()
-            .zip(dividends.clone())
-            .map(|(ii, di)| ii.saturating_add(di))
-            .collect();
-        let emission_sum: I32F32 = combined_emission.iter().sum();
-
-        let mut normalized_server_emission: Vec<I32F32> = incentive.clone(); // Servers get incentive.
-        let mut normalized_validator_emission: Vec<I32F32> = dividends.clone(); // Validators get dividends.
-        let mut normalized_combined_emission: Vec<I32F32> = combined_emission.clone();
-        // Normalize on the sum of incentive + dividends.
-        inplace_normalize_using_sum(&mut normalized_server_emission, emission_sum);
-        inplace_normalize_using_sum(&mut normalized_validator_emission, emission_sum);
-        inplace_normalize(&mut normalized_combined_emission);
-
-        // If emission is zero, replace emission with normalized stake.
-        if emission_sum == I32F32::from(0) {
-            // no weights set | outdated weights | self_weights
-            if is_zero(&active_stake) {
-                // no active stake
-                normalized_validator_emission.clone_from(&stake); // do not mask inactive, assumes stake is normalized
-                normalized_combined_emission.clone_from(&stake);
-            } else {
-                normalized_validator_emission.clone_from(&active_stake); // emission proportional to inactive-masked normalized stake
-                normalized_combined_emission.clone_from(&active_stake);
-            }
-        }
-
-        // Compute rao based emission scores. range: I96F32(0, rao_emission)
-        let float_rao_emission: I96F32 = I96F32::from_num(rao_emission);
-
-        let server_emission: Vec<I96F32> = normalized_server_emission
-            .iter()
-            .map(|se: &I32F32| I96F32::from_num(*se).saturating_mul(float_rao_emission))
-            .collect();
-        let server_emission: Vec<u64> = server_emission
-            .iter()
-            .map(|e: &I96F32| e.to_num::<u64>())
-            .collect();
-
-        let validator_emission: Vec<I96F32> = normalized_validator_emission
-            .iter()
-            .map(|ve: &I32F32| I96F32::from_num(*ve).saturating_mul(float_rao_emission))
-            .collect();
-        let validator_emission: Vec<u64> = validator_emission
-            .iter()
-            .map(|e: &I96F32| e.to_num::<u64>())
-            .collect();
-
-        // Only used to track emission in storage.
-        let combined_emission: Vec<I96F32> = normalized_combined_emission
-            .iter()
-            .map(|ce: &I32F32| I96F32::from_num(*ce).saturating_mul(float_rao_emission))
-            .collect();
-        let combined_emission: Vec<u64> = combined_emission
-            .iter()
-            .map(|e: &I96F32| e.to_num::<u64>())
-            .collect();
-
-        log::trace!(
-            "Normalized Server Emission: {:?}",
-            &normalized_server_emission
-        );
-        log::trace!("Server Emission: {:?}", &server_emission);
-        log::trace!(
-            "Normalized Validator Emission: {:?}",
-            &normalized_validator_emission
-        );
-        log::trace!("Validator Emission: {:?}", &validator_emission);
-        log::trace!(
-            "Normalized Combined Emission: {:?}",
-            &normalized_combined_emission
-        );
-        log::trace!("Combined Emission: {:?}", &combined_emission);
-
-        // Set pruning scores using combined emission scores.
-        let pruning_scores: Vec<I32F32> = normalized_combined_emission.clone();
-        log::trace!("Pruning Scores: {:?}", &pruning_scores);
-
-        // ===================
-        // == Value storage ==
-        // ===================
-        let cloned_emission: Vec<u64> = combined_emission.clone();
-        let cloned_ranks: Vec<u16> = ranks
-            .iter()
-            .map(|xi| fixed_proportion_to_u16(*xi))
-            .collect::<Vec<u16>>();
-        let cloned_trust: Vec<u16> = trust
-            .iter()
-            .map(|xi| fixed_proportion_to_u16(*xi))
-            .collect::<Vec<u16>>();
-        let cloned_consensus: Vec<u16> = consensus
-            .iter()
-            .map(|xi| fixed_proportion_to_u16(*xi))
-            .collect::<Vec<u16>>();
-        let cloned_incentive: Vec<u16> = incentive
-            .iter()
-            .map(|xi| fixed_proportion_to_u16(*xi))
-            .collect::<Vec<u16>>();
-        let cloned_dividends: Vec<u16> = dividends
-            .iter()
-            .map(|xi| fixed_proportion_to_u16(*xi))
-            .collect::<Vec<u16>>();
-        let cloned_pruning_scores: Vec<u16> = vec_max_upscale_to_u16(&pruning_scores);
-        let cloned_validator_trust: Vec<u16> = validator_trust
-            .iter()
-            .map(|xi| fixed_proportion_to_u16(*xi))
-            .collect::<Vec<u16>>();
-        Active::<T>::insert(netuid, active.clone());
-        Emission::<T>::insert(netuid, cloned_emission);
-        Rank::<T>::insert(netuid, cloned_ranks);
-        Trust::<T>::insert(netuid, cloned_trust);
-        Consensus::<T>::insert(netuid, cloned_consensus);
-        Incentive::<T>::insert(netuid, cloned_incentive);
-        Dividends::<T>::insert(netuid, cloned_dividends);
-        PruningScores::<T>::insert(netuid, cloned_pruning_scores);
-        ValidatorTrust::<T>::insert(netuid, cloned_validator_trust);
-        ValidatorPermit::<T>::insert(netuid, new_validator_permits.clone());
-
-        // Column max-upscale EMA bonds for storage: max_i w_ij = 1.
-        inplace_col_max_upscale_sparse(&mut ema_bonds, n);
-        new_validator_permits
-            .iter()
-            .zip(validator_permits)
-            .zip(ema_bonds)
-            .enumerate()
-            .for_each(|(i, ((new_permit, validator_permit), ema_bond))| {
-                // Set bonds only if uid retains validator permit, otherwise clear bonds.
-                if *new_permit {
-                    let new_bonds_row: Vec<(u16, u16)> = ema_bond
-                        .iter()
-                        .map(|(j, value)| (*j, fixed_proportion_to_u16(*value)))
-                        .collect();
-                    Bonds::<T>::insert(netuid, i as u16, new_bonds_row);
-                } else if validator_permit {
-                    // Only overwrite the intersection.
-                    let new_empty_bonds_row: Vec<(u16, u16)> = vec![];
-                    Bonds::<T>::insert(netuid, i as u16, new_empty_bonds_row);
-                }
-            });
-
-        // Emission tuples ( hotkeys, server_emission, validator_emission )
-        hotkeys
-            .into_iter()
-            .map(|(uid_i, hotkey)| {
-                (
-                    hotkey,
-                    server_emission[uid_i as usize],
-                    validator_emission[uid_i as usize],
-                )
-            })
-            .collect()
-    }
-
-    pub fn get_float_rho(netuid: u16) -> I32F32 {
-        I32F32::from_num(Self::get_rho(netuid))
-    }
-    pub fn get_float_kappa(netuid: u16) -> I32F32 {
-        I32F32::from_num(Self::get_kappa(netuid)).saturating_div(I32F32::from_num(u16::MAX))
-    }
-
-    pub fn get_normalized_stake(netuid: u16) -> Vec<I32F32> {
-        let n = Self::get_subnetwork_n(netuid);
-        let mut stake_64: Vec<I64F64> = (0..n)
-            .map(|neuron_uid| {
-                I64F64::from_num(Self::get_stake_for_uid_and_subnetwork(netuid, neuron_uid))
-            })
-            .collect();
-        inplace_normalize_64(&mut stake_64);
-        let stake: Vec<I32F32> = vec_fixed64_to_fixed32(stake_64);
-        stake
-    }
-
-    pub fn get_block_at_registration(netuid: u16) -> Vec<u64> {
-        let n = Self::get_subnetwork_n(netuid);
-        let block_at_registration: Vec<u64> = (0..n)
-            .map(|neuron_uid| {
-                if Keys::<T>::contains_key(netuid, neuron_uid) {
-                    Self::get_neuron_block_at_registration(netuid, neuron_uid)
-                } else {
-                    0
-                }
-            })
-            .collect();
-        block_at_registration
-    }
-
-    /// Output unnormalized sparse weights, input weights are assumed to be row max-upscaled in u16.
-    pub fn get_weights_sparse(netuid: u16) -> Vec<Vec<(u16, I32F32)>> {
-        let n: usize = Self::get_subnetwork_n(netuid) as usize;
-        let mut weights: Vec<Vec<(u16, I32F32)>> = vec![vec![]; n];
-        for (uid_i, weights_i) in
-            <Weights<T> as IterableStorageDoubleMap<u16, u16, Vec<(u16, u16)>>>::iter_prefix(netuid)
-                .filter(|(uid_i, _)| *uid_i < n as u16)
-        {
-            for (uid_j, weight_ij) in weights_i.iter().filter(|(uid_j, _)| *uid_j < n as u16) {
-                weights
-                    .get_mut(uid_i as usize)
-                    .expect("uid_i is filtered to be less than n; qed")
-                    .push((*uid_j, I32F32::from_num(*weight_ij)));
-            }
-        }
-        weights
-    }
-
-    /// Output unnormalized weights in [n, n] matrix, input weights are assumed to be row max-upscaled in u16.
-    pub fn get_weights(netuid: u16) -> Vec<Vec<I32F32>> {
-        let n: usize = Self::get_subnetwork_n(netuid) as usize;
-        let mut weights: Vec<Vec<I32F32>> = vec![vec![I32F32::from_num(0.0); n]; n];
-        for (uid_i, weights_vec) in
-            <Weights<T> as IterableStorageDoubleMap<u16, u16, Vec<(u16, u16)>>>::iter_prefix(netuid)
-                .filter(|(uid_i, _)| *uid_i < n as u16)
-        {
-            for (uid_j, weight_ij) in weights_vec
-                .into_iter()
-                .filter(|(uid_j, _)| *uid_j < n as u16)
-            {
-                *weights
-                    .get_mut(uid_i as usize)
-                    .expect("uid_i is filtered to be less than n; qed")
-                    .get_mut(uid_j as usize)
-                    .expect("uid_j is filtered to be less than n; qed") =
-                    I32F32::from_num(weight_ij);
-            }
-        }
-        weights
-    }
-
-    /// Output unnormalized sparse bonds, input bonds are assumed to be column max-upscaled in u16.
-    pub fn get_bonds_sparse(netuid: u16) -> Vec<Vec<(u16, I32F32)>> {
-        let n: usize = Self::get_subnetwork_n(netuid) as usize;
-        let mut bonds: Vec<Vec<(u16, I32F32)>> = vec![vec![]; n];
-        for (uid_i, bonds_vec) in
-            <Bonds<T> as IterableStorageDoubleMap<u16, u16, Vec<(u16, u16)>>>::iter_prefix(netuid)
-                .filter(|(uid_i, _)| *uid_i < n as u16)
-        {
-            for (uid_j, bonds_ij) in bonds_vec {
-                bonds
-                    .get_mut(uid_i as usize)
-                    .expect("uid_i is filtered to be less than n; qed")
-                    .push((uid_j, I32F32::from_num(bonds_ij)));
-            }
-        }
-        bonds
-    }
-
-    /// Output unnormalized bonds in [n, n] matrix, input bonds are assumed to be column max-upscaled in u16.
-    pub fn get_bonds(netuid: u16) -> Vec<Vec<I32F32>> {
-        let n: usize = Self::get_subnetwork_n(netuid) as usize;
-        let mut bonds: Vec<Vec<I32F32>> = vec![vec![I32F32::from_num(0.0); n]; n];
-        for (uid_i, bonds_vec) in
-            <Bonds<T> as IterableStorageDoubleMap<u16, u16, Vec<(u16, u16)>>>::iter_prefix(netuid)
-                .filter(|(uid_i, _)| *uid_i < n as u16)
-        {
-            for (uid_j, bonds_ij) in bonds_vec.into_iter().filter(|(uid_j, _)| *uid_j < n as u16) {
-                *bonds
-                    .get_mut(uid_i as usize)
-                    .expect("uid_i has been filtered to be less than n; qed")
-                    .get_mut(uid_j as usize)
-                    .expect("uid_j has been filtered to be less than n; qed") =
-                    I32F32::from_num(bonds_ij);
-            }
-        }
-        bonds
-    }
-
-    /// Calculate the logistic function parameters 'a' and 'b' based on alpha and consensus values.
-    ///
-    /// # Args:
-    /// * `alpha_high` - The high alpha value.
-    /// * `alpha_low` - The low alpha value.
-    /// * `consensus_high` - The high consensus value.
-    /// * `consensus_low` - The low consensus value.
-    ///
-    /// # Returns:
-    /// A tuple containing the slope 'a' and intercept 'b' for the logistic function.
-    pub fn calculate_logistic_params(
-        alpha_high: I32F32,
-        alpha_low: I32F32,
-        consensus_high: I32F32,
-        consensus_low: I32F32,
-    ) -> (I32F32, I32F32) {
-<<<<<<< HEAD
-        log::trace!("alpha_high: {:?}", alpha_high);
-        log::trace!("alpha_low: {:?}", alpha_low);
-=======
-        log::info!("alpha_high: {:?}", alpha_high);
-        log::info!("alpha_low: {:?}", alpha_low);
->>>>>>> 7225af8f
-        log::trace!("consensus_high: {:?}", consensus_high);
-        log::trace!("consensus_low: {:?}", consensus_low);
-        // Check for division by zero
-        // extra caution to ensure we never divide by zero
-<<<<<<< HEAD
-        if consensus_high <= consensus_low || alpha_low == 0 || alpha_high == 0 {
-=======
-        if consensus_high == consensus_low
-            || consensus_high < consensus_low
-            || alpha_low == 0
-            || alpha_high == 0
-        {
->>>>>>> 7225af8f
-            // Return 0 for both 'a' and 'b' when consensus values are equal
-            return (I32F32::from_num(0.0), I32F32::from_num(0.0));
-        }
-
-        // Calculate the slope 'a' of the logistic function.
-        // a = (ln((1 / alpha_high - 1)) - ln((1 / alpha_low - 1))) / (consensus_low - consensus_high)
-        let a = (safe_ln(
-<<<<<<< HEAD
-            (I32F32::from_num(1.0).saturating_div(alpha_high))
-                .saturating_sub(I32F32::from_num(1.0)),
-        )
-        .saturating_sub(safe_ln(
-            (I32F32::from_num(1.0).saturating_div(alpha_low)).saturating_sub(I32F32::from_num(1.0)),
-=======
-            I32F32::from_num(1.0)
-                .saturating_div(alpha_high)
-                .saturating_sub(I32F32::from_num(1.0)),
-        )
-        .saturating_sub(safe_ln(
-            I32F32::from_num(1.0)
-                .saturating_div(alpha_low)
-                .saturating_sub(I32F32::from_num(1.0)),
->>>>>>> 7225af8f
-        )))
-        .saturating_div(consensus_low.saturating_sub(consensus_high));
-        log::trace!("a: {:?}", a);
-
-        // Calculate the intercept 'b' of the logistic function.
-        // b = ln((1 / alpha_low - 1)) + a * consensus_low
-        let b = safe_ln(
-<<<<<<< HEAD
-            (I32F32::from_num(1.0).saturating_div(alpha_low)).saturating_sub(I32F32::from_num(1.0)),
-=======
-            I32F32::from_num(1.0)
-                .saturating_div(alpha_low)
-                .saturating_sub(I32F32::from_num(1.0)),
->>>>>>> 7225af8f
-        )
-        .saturating_add(a.saturating_mul(consensus_low));
-        log::trace!("b: {:?}", b);
-
-        // Return the calculated slope 'a' and intercept 'b'.
-        (a, b)
-    }
-
-    /// Compute the alpha values using the logistic function parameters 'a' and 'b'.
-    ///
-    /// # Args:
-    /// * `consensus` - A vector of consensus values.
-    /// * `a` - The slope of the logistic function.
-    /// * `b` - The intercept of the logistic function.
-    ///
-    /// # Returns:
-    /// A vector of computed alpha values.
-<<<<<<< HEAD
-    pub fn compute_alpha_values(consensus: &[I32F32], a: I32F32, b: I32F32) -> Vec<I32F32> {
-=======
-    pub fn compute_alpha_values(consensus: &Vec<I32F32>, a: I32F32, b: I32F32) -> Vec<I32F32> {
->>>>>>> 7225af8f
-        // Compute the alpha values for each consensus value.
-        let alpha: Vec<I32F32> = consensus
-            .iter()
-            .map(|c| {
-                // Calculate the exponent value for the logistic function.
-                // exp_val = exp(b - a * c)
-                let exp_val = safe_exp(b.saturating_sub(a.saturating_mul(*c)));
-
-                // Compute the alpha value using the logistic function formula.
-                // alpha = 1 / (1 + exp_val)
-                I32F32::from_num(1.0).saturating_div(I32F32::from_num(1.0).saturating_add(exp_val))
-            })
-            .collect();
-
-        // Log the computed alpha values for debugging purposes.
-        log::trace!("alpha: {:?}", alpha);
-
-        // Return the computed alpha values.
-        alpha
-    }
-
-    /// Clamp the alpha values between alpha_high and alpha_low.
-    ///
-    /// # Args:
-    /// * `alpha` - A vector of alpha values.
-    /// * `alpha_high` - The high alpha value.
-    /// * `alpha_low` - The low alpha value.
-    ///
-    /// # Returns:
-    /// A vector of clamped alpha values.
-    pub fn clamp_alpha_values(
-        alpha: Vec<I32F32>,
-        alpha_high: I32F32,
-        alpha_low: I32F32,
-    ) -> Vec<I32F32> {
-        let clamped_alpha: Vec<I32F32> = alpha
-            .iter()
-            .map(|a| {
-                // First, clamp the value to ensure it does not exceed the upper bound (alpha_high).
-                // If 'a' is greater than 'alpha_high', it will be set to 'alpha_high'.
-                // If 'a' is less than or equal to 'alpha_high', it remains unchanged.
-                let clamped_a = a
-                    .min(&alpha_high)
-                    // Next, clamp the value to ensure it does not go below the lower bound (alpha_low).
-                    // If the value (after the first clamping) is less than 'alpha_low', it will be set to 'alpha_low'.
-                    // If the value is greater than or equal to 'alpha_low', it remains unchanged.
-                    .max(&alpha_low);
-                // Return the clamped value.
-                *clamped_a
-            })
-            .collect();
-        log::trace!("alpha_clamped: {:?}", clamped_alpha);
-        clamped_alpha
-    }
-
-    /// Compute the Exponential Moving Average (EMA) of bonds using the clamped alpha values for a sparse matrix.
-    ///
-    /// # Args:
-    /// * `bonds_delta` - A vector of bond deltas.
-    /// * `bonds` - A vector of bonds.
-    /// * `alpha` - A vector of clamped alpha values.
-    ///
-    /// # Returns:
-    /// A vector of EMA bonds.
-    pub fn compute_ema_bonds_with_liquid_alpha_sparse(
-<<<<<<< HEAD
-        bonds_delta: &[Vec<(u16, I32F32)>],
-        bonds: &[Vec<(u16, I32F32)>],
-=======
-        bonds_delta: &Vec<Vec<(u16, I32F32)>>,
-        bonds: &Vec<Vec<(u16, I32F32)>>,
->>>>>>> 7225af8f
-        alpha: Vec<I32F32>,
-    ) -> Vec<Vec<(u16, I32F32)>> {
-        // Compute the Exponential Moving Average (EMA) of bonds using the provided clamped alpha values.
-        let ema_bonds = mat_ema_alpha_vec_sparse(bonds_delta, bonds, &alpha);
-
-        // Log the computed EMA bonds for debugging purposes.
-        log::trace!(
-            "Exponential Moving Average Bonds Liquid Alpha: {:?}",
-            ema_bonds
-        );
-
-        // Return the computed EMA bonds.
-        ema_bonds
-    }
-
-    /// Compute the Exponential Moving Average (EMA) of bonds using the clamped alpha values.
-    ///
-    /// # Args:
-    /// * `bonds_delta` - A vector of bond deltas.
-    /// * `bonds` - A vector of bonds.
-    /// * `alpha` - A vector of clamped alpha values.
-    ///
-    /// # Returns:
-    /// A vector of EMA bonds.
-    pub fn compute_ema_bonds_with_liquid_alpha(
-<<<<<<< HEAD
-        bonds_delta: &[Vec<I32F32>],
-        bonds: &[Vec<I32F32>],
-=======
-        bonds_delta: &Vec<Vec<I32F32>>,
-        bonds: &Vec<Vec<I32F32>>,
->>>>>>> 7225af8f
-        alpha: Vec<I32F32>,
-    ) -> Vec<Vec<I32F32>> {
-        // Compute the Exponential Moving Average (EMA) of bonds using the provided clamped alpha values.
-        let ema_bonds = mat_ema_alpha_vec(bonds_delta, bonds, &alpha);
-
-        // Log the computed EMA bonds for debugging purposes.
-        log::trace!(
-            "Exponential Moving Average Bonds Liquid Alpha: {:?}",
-            ema_bonds
-        );
-
-        // Return the computed EMA bonds.
-        ema_bonds
-    }
-
-    /// Compute the Exponential Moving Average (EMA) of bonds using a normal alpha value for a sparse matrix.
-    ///
-    /// # Args:
-    /// * `bonds_delta` - A vector of bond deltas.
-    /// * `bonds` - A vector of bonds.
-    /// * `netuid` - The network ID.
-    ///
-    /// # Returns:
-    /// A vector of EMA bonds.
-    pub fn compute_ema_bonds_normal_sparse(
-<<<<<<< HEAD
-        bonds_delta: &[Vec<(u16, I32F32)>],
-        bonds: &[Vec<(u16, I32F32)>],
-=======
-        bonds_delta: &Vec<Vec<(u16, I32F32)>>,
-        bonds: &Vec<Vec<(u16, I32F32)>>,
->>>>>>> 7225af8f
-        netuid: u16,
-    ) -> Vec<Vec<(u16, I32F32)>> {
-        // Retrieve the bonds moving average for the given network ID and scale it down.
-        let bonds_moving_average: I64F64 = I64F64::from_num(Self::get_bonds_moving_average(netuid))
-            .saturating_div(I64F64::from_num(1_000_000));
-
-        // Calculate the alpha value for the EMA calculation.
-        // Alpha is derived by subtracting the scaled bonds moving average from 1.
-        let alpha: I32F32 =
-            I32F32::from_num(1).saturating_sub(I32F32::from_num(bonds_moving_average));
-
-        // Compute the Exponential Moving Average (EMA) of bonds using the calculated alpha value.
-        let ema_bonds = mat_ema_sparse(bonds_delta, bonds, alpha);
-
-        // Log the computed EMA bonds for debugging purposes.
-        log::trace!("Exponential Moving Average Bonds Normal: {:?}", ema_bonds);
-
-        // Return the computed EMA bonds.
-        ema_bonds
-    }
-
-    /// Compute the Exponential Moving Average (EMA) of bonds using a normal alpha value.
-    ///
-    /// # Args:
-    /// * `bonds_delta` - A vector of bond deltas.
-    /// * `bonds` - A vector of bonds.
-    /// * `netuid` - The network ID.
-    ///
-    /// # Returns:
-    /// A vector of EMA bonds.
-    pub fn compute_ema_bonds_normal(
-<<<<<<< HEAD
-        bonds_delta: &[Vec<I32F32>],
-        bonds: &[Vec<I32F32>],
-=======
-        bonds_delta: &Vec<Vec<I32F32>>,
-        bonds: &Vec<Vec<I32F32>>,
->>>>>>> 7225af8f
-        netuid: u16,
-    ) -> Vec<Vec<I32F32>> {
-        // Retrieve the bonds moving average for the given network ID and scale it down.
-        let bonds_moving_average: I64F64 = I64F64::from_num(Self::get_bonds_moving_average(netuid))
-            .saturating_div(I64F64::from_num(1_000_000));
-
-        // Calculate the alpha value for the EMA calculation.
-        // Alpha is derived by subtracting the scaled bonds moving average from 1.
-        let alpha: I32F32 =
-            I32F32::from_num(1).saturating_sub(I32F32::from_num(bonds_moving_average));
-
-        // Compute the Exponential Moving Average (EMA) of bonds using the calculated alpha value.
-        let ema_bonds = mat_ema(bonds_delta, bonds, alpha);
-
-        // Log the computed EMA bonds for debugging purposes.
-        log::trace!("Exponential Moving Average Bonds Normal: {:?}", ema_bonds);
-
-        // Return the computed EMA bonds.
-        ema_bonds
-    }
-
-    /// Compute the Exponential Moving Average (EMA) of bonds based on the Liquid Alpha setting for a sparse matrix.
-    ///
-    /// # Args:
-    /// * `netuid` - The network ID.
-    /// * `consensus` - A vector of consensus values.
-    /// * `bonds_delta` - A vector of bond deltas.
-    /// * `bonds` - A vector of bonds.
-    ///
-    /// # Returns:
-    /// A vector of EMA bonds.
-    pub fn compute_ema_bonds_sparse(
-        netuid: u16,
-        consensus: Vec<I32F32>,
-        bonds_delta: Vec<Vec<(u16, I32F32)>>,
-        bonds: Vec<Vec<(u16, I32F32)>>,
-    ) -> Vec<Vec<(u16, I32F32)>> {
-        // Check if Liquid Alpha is enabled, consensus is not empty, and contains non-zero values.
-        // This way we avoid the quantil function panic.
-        if LiquidAlphaOn::<T>::get(netuid)
-            && !consensus.is_empty()
-            && consensus.iter().any(|&c| c != I32F32::from_num(0))
-        {
-            // Calculate the 75th percentile (high) and 25th percentile (low) of the consensus values.
-            let consensus_high = quantile(&consensus, 0.75);
-            let consensus_low = quantile(&consensus, 0.25);
-<<<<<<< HEAD
-            // Further check if the high and low consensus values meet the required conditions.
-            if (consensus_high > consensus_low) || consensus_high != 0 || consensus_low < 0 {
-=======
-
-            // Further check if the high and low consensus values meet the required conditions.
-            if (consensus_high > consensus_low) && consensus_high != 0 && consensus_low != 0 {
->>>>>>> 7225af8f
-                // if (consensus_high > consensus_low) || consensus_high != 0) || consensus_low != 0 {
-                // if (consensus_high > consensus_low) || consensus_low != 0 {
-                log::trace!("Using Liquid Alpha");
-
-                // Get the high and low alpha values for the network.
-<<<<<<< HEAD
-                let (alpha_low, alpha_high): (I32F32, I32F32) = Self::get_alpha_values_32(netuid);
-                log::trace!("alpha_low: {:?} alpha_high: {:?}", alpha_low, alpha_high);
-=======
-                let alpha_high = Self::get_alpha_high(netuid);
-                log::trace!("alpha_high: {:?}", alpha_high);
-                let alpha_low = Self::get_alpha_low(netuid);
-                log::trace!("alpha_low: {:?}", alpha_low);
->>>>>>> 7225af8f
-
-                // Calculate the logistic function parameters 'a' and 'b' based on alpha and consensus values.
-                let (a, b) = Self::calculate_logistic_params(
-                    alpha_high,
-                    alpha_low,
-                    consensus_high,
-                    consensus_low,
-                );
-
-                // Compute the alpha values using the logistic function parameters.
-                let alpha = Self::compute_alpha_values(&consensus, a, b);
-
-                // Clamp the alpha values between alpha_high and alpha_low.
-                let clamped_alpha = Self::clamp_alpha_values(alpha, alpha_high, alpha_low);
-
-                // Compute the Exponential Moving Average (EMA) of bonds using the clamped alpha values.
-                Self::compute_ema_bonds_with_liquid_alpha_sparse(
-                    &bonds_delta,
-                    &bonds,
-                    clamped_alpha,
-                )
-            } else {
-                log::trace!("Using Bonds Moving Average");
-
-                // Compute the EMA of bonds using a normal alpha value.
-                Self::compute_ema_bonds_normal_sparse(&bonds_delta, &bonds, netuid)
-            }
-        } else {
-            log::trace!("Using Bonds Moving Average");
-
-            // Compute the EMA of bonds using a normal alpha value.
-            Self::compute_ema_bonds_normal_sparse(&bonds_delta, &bonds, netuid)
-        }
-    }
-
-    /// Compute the Exponential Moving Average (EMA) of bonds based on the Liquid Alpha setting.
-    ///
-    /// # Args:
-    /// * `netuid` - The network ID.
-    /// * `consensus` - A vector of consensus values.
-    /// * `bonds_delta` - A vector of bond deltas.
-    /// * `bonds` - A vector of bonds.
-    ///
-    /// # Returns:
-    /// A vector of EMA bonds.
-    pub fn compute_ema_bonds(
-        netuid: u16,
-        consensus: Vec<I32F32>,
-        bonds_delta: Vec<Vec<I32F32>>,
-        bonds: Vec<Vec<I32F32>>,
-    ) -> Vec<Vec<I32F32>> {
-        // Check if Liquid Alpha is enabled, consensus is not empty, and contains non-zero values.
-        if LiquidAlphaOn::<T>::get(netuid)
-            && !consensus.is_empty()
-            && consensus.iter().any(|&c| c != I32F32::from_num(0))
-        {
-            // Calculate the 75th percentile (high) and 25th percentile (low) of the consensus values.
-            let consensus_high = quantile(&consensus, 0.75);
-            let consensus_low = quantile(&consensus, 0.25);
-
-            // Further check if the high and low consensus values meet the required conditions.
-<<<<<<< HEAD
-            if (consensus_high > consensus_low) || consensus_high != 0 || consensus_low < 0 {
-                log::trace!("Using Liquid Alpha");
-
-                // Get the high and low alpha values for the network.
-                let (alpha_low, alpha_high): (I32F32, I32F32) = Self::get_alpha_values_32(netuid);
-                log::trace!("alpha_low: {:?} alpha_high: {:?}", alpha_low, alpha_high);
-=======
-            if (consensus_high > consensus_low) && consensus_high != 0 && consensus_low != 0 {
-                log::trace!("Using Liquid Alpha");
-
-                // Get the high and low alpha values for the network.
-                let alpha_high = Self::get_alpha_high(netuid);
-                log::trace!("alpha_high: {:?}", alpha_high);
-                let alpha_low = Self::get_alpha_low(netuid);
-                log::trace!("alpha_low: {:?}", alpha_low);
->>>>>>> 7225af8f
-
-                // Calculate the logistic function parameters 'a' and 'b' based on alpha and consensus values.
-                let (a, b) = Self::calculate_logistic_params(
-                    alpha_high,
-                    alpha_low,
-                    consensus_high,
-                    consensus_low,
-                );
-
-                // Compute the alpha values using the logistic function parameters.
-                let alpha = Self::compute_alpha_values(&consensus, a, b);
-
-                // Clamp the alpha values between alpha_high and alpha_low.
-                let clamped_alpha = Self::clamp_alpha_values(alpha, alpha_high, alpha_low);
-
-                // Compute the Exponential Moving Average (EMA) of bonds using the clamped alpha values.
-                Self::compute_ema_bonds_with_liquid_alpha(&bonds_delta, &bonds, clamped_alpha)
-            } else {
-                log::trace!("Using Bonds Moving Average");
-
-                // Compute the EMA of bonds using a normal alpha value.
-                Self::compute_ema_bonds_normal(&bonds_delta, &bonds, netuid)
-            }
-        } else {
-            log::trace!("Using Bonds Moving Average");
-
-            // Compute the EMA of bonds using a normal alpha value.
-            Self::compute_ema_bonds_normal(&bonds_delta, &bonds, netuid)
-        }
-    }
-<<<<<<< HEAD
-
-    pub fn do_set_alpha_values(
-        origin: T::RuntimeOrigin,
-        netuid: u16,
-        alpha_low: u16,
-        alpha_high: u16,
-    ) -> Result<(), DispatchError> {
-        // --- 1. Ensure the function caller is a signed user.
-        ensure_signed(origin.clone())?;
-
-        // --- 2. Ensure the function caller is the subnet owner or root.
-        Self::ensure_subnet_owner_or_root(origin, netuid)?;
-
-        // --- 3. Ensure liquid alpha is enabled
-        ensure!(
-            Self::get_liquid_alpha_enabled(netuid),
-            Error::<T>::LiquidAlphaDisabled
-        );
-
-        let max_u16: u32 = u16::MAX as u32; // 65535
-        let min_alpha_high: u16 = (max_u16.saturating_mul(4).saturating_div(5)) as u16; // 52428
-
-        // --- 4. Ensure alpha high is greater than the minimum
-        ensure!(alpha_high >= min_alpha_high, Error::<T>::AlphaHighTooLow);
-
-        // -- 5. Ensure alpha low is within range
-        ensure!(
-            alpha_low > 0 && alpha_low < min_alpha_high,
-            Error::<T>::AlphaLowOutOfRange
-        );
-
-        AlphaValues::<T>::insert(netuid, (alpha_low, alpha_high));
-
-        log::info!(
-            "AlphaValuesSet( netuid: {:?}, AlphaLow: {:?}, AlphaHigh: {:?} ) ",
-            netuid,
-            alpha_low,
-            alpha_high,
-        );
-        Ok(())
-    }
-=======
->>>>>>> 7225af8f
-}+name: Check Rust
+
+concurrency:
+  group: check-rust-${{ github.ref }}
+  cancel-in-progress: true
+
+on:
+  push:
+    branches: [main, devnet-ready, devnet, testnet, finney]
+
+  pull_request:
+
+  ## Allow running workflow manually from the Actions tab
+  workflow_dispatch:
+    inputs:
+      verbose:
+        description: "Output more information when triggered manually"
+        required: false
+        default: ""
+
+env:
+  CARGO_TERM_COLOR: always
+  VERBOSE: ${{ github.events.input.verbose }}
+
+jobs:
+  # runs cargo fmt
+  cargo-fmt:
+    name: cargo fmt
+    runs-on: SubtensorCI
+    strategy:
+      matrix:
+        rust-branch:
+          - nightly-2024-03-05
+        rust-target:
+          - x86_64-unknown-linux-gnu
+          # - x86_64-apple-darwin
+        os:
+          - ubuntu-latest
+          # - macos-latest
+        include:
+          - os: ubuntu-latest
+          # - os: macos-latest
+    env:
+      RELEASE_NAME: development
+      # RUSTFLAGS: -A warnings
+      RUSTV: ${{ matrix.rust-branch }}
+      RUST_BACKTRACE: full
+      RUST_BIN_DIR: target/${{ matrix.rust-target }}
+      SKIP_WASM_BUILD: 1
+      TARGET: ${{ matrix.rust-target }}
+    steps:
+      - name: Check-out repository under $GITHUB_WORKSPACE
+        uses: actions/checkout@v4
+
+      - name: Install dependencies
+        run: sudo apt-get update && sudo apt-get install -y build-essential
+
+      - name: Install Rust ${{ matrix.rust-branch }}
+        uses: actions-rs/toolchain@v1.0.6
+        with:
+          toolchain: ${{ matrix.rust-branch }}
+          components: rustfmt
+          profile: minimal
+
+      - name: cargo fmt
+        run: cargo fmt --check --all
+
+  cargo-clippy-default-features:
+    name: cargo clippy
+    runs-on: SubtensorCI
+    strategy:
+      matrix:
+        rust-branch:
+          - stable
+        rust-target:
+          - x86_64-unknown-linux-gnu
+          # - x86_64-apple-darwin
+        os:
+          - ubuntu-latest
+          # - macos-latest
+        include:
+          - os: ubuntu-latest
+          # - os: macos-latest
+    env:
+      RELEASE_NAME: development
+      # RUSTFLAGS: -A warnings
+      RUSTV: ${{ matrix.rust-branch }}
+      RUST_BACKTRACE: full
+      RUST_BIN_DIR: target/${{ matrix.rust-target }}
+      SKIP_WASM_BUILD: 1
+      TARGET: ${{ matrix.rust-target }}
+    steps:
+      - name: Check-out repository under $GITHUB_WORKSPACE
+        uses: actions/checkout@v4
+
+      - name: Install dependencies
+        run: |
+          sudo apt-get update &&
+          sudo apt-get install -y clang curl libssl-dev llvm libudev-dev protobuf-compiler
+
+      - name: Install Rust ${{ matrix.rust-branch }}
+        uses: actions-rs/toolchain@v1.0.6
+        with:
+          toolchain: ${{ matrix.rust-branch }}
+          components: rustfmt, clippy
+          profile: minimal
+
+      - name: Utilize Shared Rust Cache
+        uses: Swatinem/rust-cache@v2.2.1
+        with:
+          key: ${{ matrix.os }}-${{ env.RUST_BIN_DIR }}
+
+      - name: cargo clippy --workspace --all-targets -- -D warnings
+        run: cargo clippy --workspace --all-targets -- -D warnings
+
+  cargo-clippy-all-features:
+    name: cargo clippy --all-features
+    runs-on: SubtensorCI
+    strategy:
+      matrix:
+        rust-branch:
+          - stable
+        rust-target:
+          - x86_64-unknown-linux-gnu
+          # - x86_64-apple-darwin
+        os:
+          - ubuntu-latest
+          # - macos-latest
+        include:
+          - os: ubuntu-latest
+          # - os: macos-latest
+    env:
+      RELEASE_NAME: development
+      # RUSTFLAGS: -A warnings
+      RUSTV: ${{ matrix.rust-branch }}
+      RUST_BACKTRACE: full
+      RUST_BIN_DIR: target/${{ matrix.rust-target }}
+      SKIP_WASM_BUILD: 1
+      TARGET: ${{ matrix.rust-target }}
+    steps:
+      - name: Check-out repository under $GITHUB_WORKSPACE
+        uses: actions/checkout@v2
+
+      - name: Install dependencies
+        run: |
+          sudo apt-get update &&
+          sudo apt-get install -y clang curl libssl-dev llvm libudev-dev protobuf-compiler
+
+      - name: Install Rust ${{ matrix.rust-branch }}
+        uses: actions-rs/toolchain@v1.0.6
+        with:
+          toolchain: ${{ matrix.rust-branch }}
+          components: rustfmt, clippy
+          profile: minimal
+
+      - name: Utilize Shared Rust Cache
+        uses: Swatinem/rust-cache@v2.2.1
+        with:
+          key: ${{ matrix.os }}-${{ env.RUST_BIN_DIR }}
+
+      - name: cargo clippy --workspace --all-targets --all-features -- -D warnings
+        run: cargo clippy --workspace --all-targets --all-features -- -D warnings
+  # runs cargo test --workspace
+  cargo-test:
+    name: cargo test
+    runs-on: SubtensorCI
+    strategy:
+      matrix:
+        rust-branch:
+          - stable
+        rust-target:
+          - x86_64-unknown-linux-gnu
+          # - x86_64-apple-darwin
+        os:
+          - ubuntu-latest
+          # - macos-latest
+        include:
+          - os: ubuntu-latest
+          # - os: macos-latest
+    env:
+      RELEASE_NAME: development
+      # RUSTFLAGS: -A warnings
+      RUSTV: ${{ matrix.rust-branch }}
+      RUST_BACKTRACE: full
+      RUST_BIN_DIR: target/${{ matrix.rust-target }}
+      SKIP_WASM_BUILD: 1
+      TARGET: ${{ matrix.rust-target }}
+    steps:
+      - name: Check-out repository under $GITHUB_WORKSPACE
+        uses: actions/checkout@v4
+
+      - name: Install dependencies
+        run: |
+          sudo apt-get update &&
+          sudo apt-get install -y clang curl libssl-dev llvm libudev-dev protobuf-compiler
+
+      - name: Install Rust ${{ matrix.rust-branch }}
+        uses: actions-rs/toolchain@v1.0.6
+        with:
+          toolchain: ${{ matrix.rust-branch }}
+          components: rustfmt, clippy
+          profile: minimal
+
+      - name: Utilize Rust shared cached
+        uses: Swatinem/rust-cache@v2.2.1
+        with:
+          key: ${{ matrix.os }}-${{ env.RUST_BIN_DIR }}
+
+      - name: cargo test --workspace
+        run: cargo test --workspace
+
+  # runs cargo test --workspace --features=runtime-benchmarks
+  cargo-test-benchmarks:
+    name: cargo test w/benchmarks
+    runs-on: SubtensorCI
+    strategy:
+      matrix:
+        rust-branch:
+          - stable
+        rust-target:
+          - x86_64-unknown-linux-gnu
+          # - x86_64-apple-darwin
+        os:
+          - ubuntu-latest
+          # - macos-latest
+        include:
+          - os: ubuntu-latest
+          # - os: macos-latest
+    env:
+      RELEASE_NAME: development
+      # RUSTFLAGS: -A warnings
+      RUSTV: ${{ matrix.rust-branch }}
+      RUST_BACKTRACE: full
+      RUST_BIN_DIR: target/${{ matrix.rust-target }}
+      SKIP_WASM_BUILD: 1
+      TARGET: ${{ matrix.rust-target }}
+    steps:
+      - name: Check-out repository under $GITHUB_WORKSPACE
+        uses: actions/checkout@v4
+
+      - name: Install dependencies
+        run: |
+          sudo apt-get update &&
+          sudo apt-get install -y clang curl libssl-dev llvm libudev-dev protobuf-compiler
+
+      - name: Install Rust ${{ matrix.rust-branch }}
+        uses: actions-rs/toolchain@v1.0.6
+        with:
+          toolchain: ${{ matrix.rust-branch }}
+          components: rustfmt, clippy
+          profile: minimal
+
+      - name: Utilize Rust shared cached
+        uses: Swatinem/rust-cache@v2.2.1
+        with:
+          key: ${{ matrix.os }}-${{ env.RUST_BIN_DIR }}
+
+      - name: cargo test --workspace --features=runtime-benchmarks
+        run: cargo test --workspace --features=runtime-benchmarks
+
+  # ensures cargo fix has no trivial changes that can be applied
+  cargo-fix:
+    name: cargo fix
+    runs-on: SubtensorCI
+    strategy:
+      matrix:
+        rust-branch:
+          - stable
+        rust-target:
+          - x86_64-unknown-linux-gnu
+          # - x86_64-apple-darwin
+        os:
+          - ubuntu-latest
+          # - macos-latest
+        include:
+          - os: ubuntu-latest
+          # - os: macos-latest
+    env:
+      RELEASE_NAME: development
+      # RUSTFLAGS: -A warnings
+      RUSTV: ${{ matrix.rust-branch }}
+      RUST_BACKTRACE: full
+      RUST_BIN_DIR: target/${{ matrix.rust-target }}
+      SKIP_WASM_BUILD: 1
+      TARGET: ${{ matrix.rust-target }}
+    steps:
+      - name: Check-out repository under $GITHUB_WORKSPACE
+        uses: actions/checkout@v4
+
+      - name: Install dependencies
+        run: |
+          sudo apt-get update &&
+          sudo apt-get install -y clang curl libssl-dev llvm libudev-dev protobuf-compiler
+
+      - name: Install Rust ${{ matrix.rust-branch }}
+        uses: actions-rs/toolchain@v1.0.6
+        with:
+          toolchain: ${{ matrix.rust-branch }}
+          components: rustfmt, clippy
+          profile: minimal
+
+      - name: Utilize Rust shared cached
+        uses: Swatinem/rust-cache@v2.2.1
+        with:
+          key: ${{ matrix.os }}-${{ env.RUST_BIN_DIR }}
+
+      - name: cargo fix --workspace
+        run: |
+          # Run cargo fix on the project
+          cargo fix --workspace
+
+          # Check for local git changes
+          if ! git diff --exit-code; then
+              echo "There are local changes after running 'cargo fix --workspace' ❌"
+              exit 1
+          else
+              echo "No changes detected after running 'cargo fix --workspace' ✅"
+          fi
+
+  check-feature-propagation:
+    name: zepter run check
+    runs-on: SubtensorCI
+
+    steps:
+      - name: Install stable Rust
+        uses: actions-rs/toolchain@v1
+        with:
+          profile: minimal
+          toolchain: stable
+
+      - name: Install Zepter
+        run: cargo install --locked -q zepter && zepter --version
+
+      - name: Checkout
+        uses: actions/checkout@v4
+        with:
+          fetch-depth: 0 # Dont clone historic commits.
+
+      - name: Check features
+        run: zepter run check
