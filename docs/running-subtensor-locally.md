# Running subtensor node locally

- [Method 1: Using Docker](#method-1-using-docker)
- [Method 2: Using Source Code](#method-2-using-source-code)
- [Running on Cloud](#running-on-cloud)

## Method 1: Using Docker

To run a subtensor node with Docker, follow the below steps.

If you are already running a subtensor node using Docker, then go directly to [Step 5 Prepare to Run](#step-5-prepare-to-run) to restart the Docker container. The below steps 1 through 4 are for first time users only.

### Step 1: Install git

Make sure you installed `git` on your machine. See [GitHub docs](https://docs.github.com/en/get-started).

### Step 2: Install Docker

Follow Docker's [official installation guides](https://docs.docker.com/engine/install/) and install Docker.

**Run Docker first**
Before you proceed, make sure that Docker is running.

### Step 3: Clone the subtensor repo

Clone the subtensor repo:

```bash
git clone https://github.com/opentensor/subtensor.git
```

### Step 4: Go into subtensor directory

Then `cd` into the subtensor directory:

```bash
cd subtensor
```

### Step 5: Prepare to run

Execute the below three commands in this order:

Make sure you are on the `main` branch. If not, switch to it:

```bash
git checkout main
```

Pull the latest `main` branch contents:

```bash
git pull
```

Stop the currently running Docker containers:

```bash
docker compose down --volumes
```

### Run a lite node on mainchain

To run a lite node connected to the Bittensor mainchain, run the below command.

```bash
sudo ./scripts/run/subtensor.sh -e docker --network mainnet --node-type lite
```

### Run an archive node on mainchain

To run an archive node connected to the Bittensor mainchain, run the below command.

```bash
sudo ./scripts/run/subtensor.sh -e docker --network mainnet --node-type archive
```

### Run a lite node on testchain

To run a lite node connected to the Bittensor testchain, run the below command.

```bash
sudo ./scripts/run/subtensor.sh -e docker --network testnet --node-type lite
```

### Run an archive node on testchain

To run an archive node connected to the Bittensor testchain, run the below command.

```bash
sudo ./scripts/run/subtensor.sh -e docker --network testnet --node-type archive
```

---

## Method 2: Using Source Code

To install and run a subtensor node by compiling the source code, follow the below steps.

## Install basic packages

Install the basic requirements by running the below commands on a Linux terminal.

```bash title="On Linux"
sudo apt-get update
sudo apt install build-essential
sudo apt-get install clang
sudo apt-get install curl
sudo apt-get install git
sudo apt-get install make
sudo apt install --assume-yes git clang curl libssl-dev protobuf-compiler
sudo apt install --assume-yes git clang curl libssl-dev llvm libudev-dev make protobuf-compiler
```

## Install Rust

Next, install Rust and update the environment by running the following commands:

```bash
curl --proto '=https' --tlsv1.2 -sSf https://sh.rustup.rs | sh
source ~/.cargo/env
```

Next, install Rust toolchain:

```bash
rustup default stable
rustup update
rustup target add wasm32-unknown-unknown
rustup toolchain install nightly
rustup target add --toolchain nightly wasm32-unknown-unknown
```

## Compile subtensor code

Next, to compile the subtensor source code, follow the below steps:

Clone the subtensor repo:

```bash
git clone https://github.com/opentensor/subtensor.git
```

`cd` into the subtensor directory:

```bash
cd subtensor
```

Make sure you are on the `main` branch. If not, switch to it:

```bash
git checkout main
```

Remove previous chain state:

```bash
rm -rf /tmp/blockchain
```

Install subtensor by compiling with `cargo`:

```bash
cargo build --profile production --features=runtime-benchmarks
```

## Run the subtensor node

You can now run the public subtensor node either as a lite node or as an archive node. See below:

### Lite node on mainchain

To run a lite node connected to the mainchain, execute the below command (note the `--sync=warp` flag which runs the subtensor node in lite mode):

```bash title="With --sync=warp setting, for lite node"
<<<<<<< HEAD
./target/release/node-subtensor --chain raw_spec.json --base-path /tmp/blockchain --sync=warp --port 30333 --max-runtime-instances 32 --rpc-max-response-size 2048 --rpc-cors all --rpc-port 9944 --bootnodes /ip4/13.58.175.193/tcp/30333/p2p/12D3KooWDe7g2JbNETiKypcKT1KsCEZJbTzEHCn8hpd4PHZ6pdz5 --no-mdns --in-peers 8000 --out-peers 8000 --prometheus-external --rpc-external
=======
./target/production/node-subtensor --chain raw_spec.json --base-path /tmp/blockchain --sync=warp --port 30333 --max-runtime-instances 32 --rpc-max-response-size 2048 --rpc-cors all --rpc-port 9944 --bootnodes /ip4/13.58.175.193/tcp/30333/p2p/12D3KooWDe7g2JbNETiKypcKT1KsCEZJbTzEHCn8hpd4PHZ6pdz5 --no-mdns --in-peers 8000 --out-peers 8000 --prometheus-external --rpc-external
>>>>>>> 7225af8f
```

### Archive node on mainchain

To run an archive node connected to the mainchain, execute the below command (note the `--sync=full` which syncs the node to the full chain and `--pruning archive` flags, which disables the node's automatic pruning of older historical data):

```bash title="With --sync=full and --pruning archive setting, for archive node"
<<<<<<< HEAD
./target/release/node-subtensor --chain raw_spec.json --base-path /tmp/blockchain --sync=full --pruning archive --port 30333 --max-runtime-instances 32 --rpc-max-response-size 2048 --rpc-cors all --rpc-port 9944 --bootnodes /ip4/13.58.175.193/tcp/30333/p2p/12D3KooWDe7g2JbNETiKypcKT1KsCEZJbTzEHCn8hpd4PHZ6pdz5 --no-mdns --in-peers 8000 --out-peers 8000 --prometheus-external --rpc-external
=======
./target/production/node-subtensor --chain raw_spec.json --base-path /tmp/blockchain --sync=full --pruning archive --port 30333 --max-runtime-instances 32 --rpc-max-response-size 2048 --rpc-cors all --rpc-port 9944 --bootnodes /ip4/13.58.175.193/tcp/30333/p2p/12D3KooWDe7g2JbNETiKypcKT1KsCEZJbTzEHCn8hpd4PHZ6pdz5 --no-mdns --in-peers 8000 --out-peers 8000 --prometheus-external --rpc-external
>>>>>>> 7225af8f
```

### Lite node on testchain

To run a lite node connected to the testchain, execute the below command:

```bash title="With bootnodes set to testnet and --sync=warp setting, for lite node."
<<<<<<< HEAD
./target/release/node-subtensor --chain raw_testspec.json --base-path /tmp/blockchain --sync=warp --port 30333 --max-runtime-instances 32 --rpc-max-response-size 2048 --rpc-cors all --rpc-port  9944 --bootnodes /dns/bootnode.test.finney.opentensor.ai/tcp/30333/p2p/12D3KooWPM4mLcKJGtyVtkggqdG84zWrd7Rij6PGQDoijh1X86Vr --no-mdns --in-peers 8000 --out-peers 8000 --prometheus-external --rpc-external
=======
./target/production/node-subtensor --chain raw_testspec.json --base-path /tmp/blockchain --sync=warp --port 30333 --max-runtime-instances 32 --rpc-max-response-size 2048 --rpc-cors all --rpc-port  9944 --bootnodes /dns/bootnode.test.finney.opentensor.ai/tcp/30333/p2p/12D3KooWPM4mLcKJGtyVtkggqdG84zWrd7Rij6PGQDoijh1X86Vr --no-mdns --in-peers 8000 --out-peers 8000 --prometheus-external --rpc-external
>>>>>>> 7225af8f
```

### Archive node on testchain

To run an archive node connected to the testchain, execute the below command:

```bash title="With bootnodes set to testnet and --sync=full and --pruning archive setting, for archive node"
<<<<<<< HEAD
./target/release/node-subtensor --chain raw_testspec.json --base-path /tmp/blockchain --sync=full --pruning archive --port 30333 --max-runtime-instances 32 --rpc-max-response-size 2048 --rpc-cors all --rpc-port 9944 --bootnodes /dns/bootnode.test.finney.opentensor.ai/tcp/30333/p2p/12D3KooWPM4mLcKJGtyVtkggqdG84zWrd7Rij6PGQDoijh1X86Vr --no-mdns --in-peers 8000 --out-peers 8000 --prometheus-external --rpc-external
=======
./target/production/node-subtensor --chain raw_testspec.json --base-path /tmp/blockchain --sync=full --pruning archive --port 30333 --max-runtime-instances 32 --rpc-max-response-size 2048 --rpc-cors all --rpc-port 9944 --bootnodes /dns/bootnode.test.finney.opentensor.ai/tcp/30333/p2p/12D3KooWPM4mLcKJGtyVtkggqdG84zWrd7Rij6PGQDoijh1X86Vr --no-mdns --in-peers 8000 --out-peers 8000 --prometheus-external --rpc-external
>>>>>>> 7225af8f
```

## Running on cloud

We have not tested these installation scripts on any cloud service. In addition, if you are using Runpod cloud service, then note that this service is already [containerized](https://docs.runpod.io/pods/overview). Hence, the only option available to you is to compile from the source, as described in the above [Method 2: Using Source Code](#method-2-using-source-code) section. Note that these scripts have not been tested on Runpod.<|MERGE_RESOLUTION|>--- conflicted
+++ resolved
@@ -1,222 +1,340 @@
-# Running subtensor node locally
-
-- [Method 1: Using Docker](#method-1-using-docker)
-- [Method 2: Using Source Code](#method-2-using-source-code)
-- [Running on Cloud](#running-on-cloud)
-
-## Method 1: Using Docker
-
-To run a subtensor node with Docker, follow the below steps.
-
-If you are already running a subtensor node using Docker, then go directly to [Step 5 Prepare to Run](#step-5-prepare-to-run) to restart the Docker container. The below steps 1 through 4 are for first time users only.
-
-### Step 1: Install git
-
-Make sure you installed `git` on your machine. See [GitHub docs](https://docs.github.com/en/get-started).
-
-### Step 2: Install Docker
-
-Follow Docker's [official installation guides](https://docs.docker.com/engine/install/) and install Docker.
-
-**Run Docker first**
-Before you proceed, make sure that Docker is running.
-
-### Step 3: Clone the subtensor repo
-
-Clone the subtensor repo:
-
-```bash
-git clone https://github.com/opentensor/subtensor.git
-```
-
-### Step 4: Go into subtensor directory
-
-Then `cd` into the subtensor directory:
-
-```bash
-cd subtensor
-```
-
-### Step 5: Prepare to run
-
-Execute the below three commands in this order:
-
-Make sure you are on the `main` branch. If not, switch to it:
-
-```bash
-git checkout main
-```
-
-Pull the latest `main` branch contents:
-
-```bash
-git pull
-```
-
-Stop the currently running Docker containers:
-
-```bash
-docker compose down --volumes
-```
-
-### Run a lite node on mainchain
-
-To run a lite node connected to the Bittensor mainchain, run the below command.
-
-```bash
-sudo ./scripts/run/subtensor.sh -e docker --network mainnet --node-type lite
-```
-
-### Run an archive node on mainchain
-
-To run an archive node connected to the Bittensor mainchain, run the below command.
-
-```bash
-sudo ./scripts/run/subtensor.sh -e docker --network mainnet --node-type archive
-```
-
-### Run a lite node on testchain
-
-To run a lite node connected to the Bittensor testchain, run the below command.
-
-```bash
-sudo ./scripts/run/subtensor.sh -e docker --network testnet --node-type lite
-```
-
-### Run an archive node on testchain
-
-To run an archive node connected to the Bittensor testchain, run the below command.
-
-```bash
-sudo ./scripts/run/subtensor.sh -e docker --network testnet --node-type archive
-```
-
----
-
-## Method 2: Using Source Code
-
-To install and run a subtensor node by compiling the source code, follow the below steps.
-
-## Install basic packages
-
-Install the basic requirements by running the below commands on a Linux terminal.
-
-```bash title="On Linux"
-sudo apt-get update
-sudo apt install build-essential
-sudo apt-get install clang
-sudo apt-get install curl
-sudo apt-get install git
-sudo apt-get install make
-sudo apt install --assume-yes git clang curl libssl-dev protobuf-compiler
-sudo apt install --assume-yes git clang curl libssl-dev llvm libudev-dev make protobuf-compiler
-```
-
-## Install Rust
-
-Next, install Rust and update the environment by running the following commands:
-
-```bash
-curl --proto '=https' --tlsv1.2 -sSf https://sh.rustup.rs | sh
-source ~/.cargo/env
-```
-
-Next, install Rust toolchain:
-
-```bash
-rustup default stable
-rustup update
-rustup target add wasm32-unknown-unknown
-rustup toolchain install nightly
-rustup target add --toolchain nightly wasm32-unknown-unknown
-```
-
-## Compile subtensor code
-
-Next, to compile the subtensor source code, follow the below steps:
-
-Clone the subtensor repo:
-
-```bash
-git clone https://github.com/opentensor/subtensor.git
-```
-
-`cd` into the subtensor directory:
-
-```bash
-cd subtensor
-```
-
-Make sure you are on the `main` branch. If not, switch to it:
-
-```bash
-git checkout main
-```
-
-Remove previous chain state:
-
-```bash
-rm -rf /tmp/blockchain
-```
-
-Install subtensor by compiling with `cargo`:
-
-```bash
-cargo build --profile production --features=runtime-benchmarks
-```
-
-## Run the subtensor node
-
-You can now run the public subtensor node either as a lite node or as an archive node. See below:
-
-### Lite node on mainchain
-
-To run a lite node connected to the mainchain, execute the below command (note the `--sync=warp` flag which runs the subtensor node in lite mode):
-
-```bash title="With --sync=warp setting, for lite node"
-<<<<<<< HEAD
-./target/release/node-subtensor --chain raw_spec.json --base-path /tmp/blockchain --sync=warp --port 30333 --max-runtime-instances 32 --rpc-max-response-size 2048 --rpc-cors all --rpc-port 9944 --bootnodes /ip4/13.58.175.193/tcp/30333/p2p/12D3KooWDe7g2JbNETiKypcKT1KsCEZJbTzEHCn8hpd4PHZ6pdz5 --no-mdns --in-peers 8000 --out-peers 8000 --prometheus-external --rpc-external
-=======
-./target/production/node-subtensor --chain raw_spec.json --base-path /tmp/blockchain --sync=warp --port 30333 --max-runtime-instances 32 --rpc-max-response-size 2048 --rpc-cors all --rpc-port 9944 --bootnodes /ip4/13.58.175.193/tcp/30333/p2p/12D3KooWDe7g2JbNETiKypcKT1KsCEZJbTzEHCn8hpd4PHZ6pdz5 --no-mdns --in-peers 8000 --out-peers 8000 --prometheus-external --rpc-external
->>>>>>> 7225af8f
-```
-
-### Archive node on mainchain
-
-To run an archive node connected to the mainchain, execute the below command (note the `--sync=full` which syncs the node to the full chain and `--pruning archive` flags, which disables the node's automatic pruning of older historical data):
-
-```bash title="With --sync=full and --pruning archive setting, for archive node"
-<<<<<<< HEAD
-./target/release/node-subtensor --chain raw_spec.json --base-path /tmp/blockchain --sync=full --pruning archive --port 30333 --max-runtime-instances 32 --rpc-max-response-size 2048 --rpc-cors all --rpc-port 9944 --bootnodes /ip4/13.58.175.193/tcp/30333/p2p/12D3KooWDe7g2JbNETiKypcKT1KsCEZJbTzEHCn8hpd4PHZ6pdz5 --no-mdns --in-peers 8000 --out-peers 8000 --prometheus-external --rpc-external
-=======
-./target/production/node-subtensor --chain raw_spec.json --base-path /tmp/blockchain --sync=full --pruning archive --port 30333 --max-runtime-instances 32 --rpc-max-response-size 2048 --rpc-cors all --rpc-port 9944 --bootnodes /ip4/13.58.175.193/tcp/30333/p2p/12D3KooWDe7g2JbNETiKypcKT1KsCEZJbTzEHCn8hpd4PHZ6pdz5 --no-mdns --in-peers 8000 --out-peers 8000 --prometheus-external --rpc-external
->>>>>>> 7225af8f
-```
-
-### Lite node on testchain
-
-To run a lite node connected to the testchain, execute the below command:
-
-```bash title="With bootnodes set to testnet and --sync=warp setting, for lite node."
-<<<<<<< HEAD
-./target/release/node-subtensor --chain raw_testspec.json --base-path /tmp/blockchain --sync=warp --port 30333 --max-runtime-instances 32 --rpc-max-response-size 2048 --rpc-cors all --rpc-port  9944 --bootnodes /dns/bootnode.test.finney.opentensor.ai/tcp/30333/p2p/12D3KooWPM4mLcKJGtyVtkggqdG84zWrd7Rij6PGQDoijh1X86Vr --no-mdns --in-peers 8000 --out-peers 8000 --prometheus-external --rpc-external
-=======
-./target/production/node-subtensor --chain raw_testspec.json --base-path /tmp/blockchain --sync=warp --port 30333 --max-runtime-instances 32 --rpc-max-response-size 2048 --rpc-cors all --rpc-port  9944 --bootnodes /dns/bootnode.test.finney.opentensor.ai/tcp/30333/p2p/12D3KooWPM4mLcKJGtyVtkggqdG84zWrd7Rij6PGQDoijh1X86Vr --no-mdns --in-peers 8000 --out-peers 8000 --prometheus-external --rpc-external
->>>>>>> 7225af8f
-```
-
-### Archive node on testchain
-
-To run an archive node connected to the testchain, execute the below command:
-
-```bash title="With bootnodes set to testnet and --sync=full and --pruning archive setting, for archive node"
-<<<<<<< HEAD
-./target/release/node-subtensor --chain raw_testspec.json --base-path /tmp/blockchain --sync=full --pruning archive --port 30333 --max-runtime-instances 32 --rpc-max-response-size 2048 --rpc-cors all --rpc-port 9944 --bootnodes /dns/bootnode.test.finney.opentensor.ai/tcp/30333/p2p/12D3KooWPM4mLcKJGtyVtkggqdG84zWrd7Rij6PGQDoijh1X86Vr --no-mdns --in-peers 8000 --out-peers 8000 --prometheus-external --rpc-external
-=======
-./target/production/node-subtensor --chain raw_testspec.json --base-path /tmp/blockchain --sync=full --pruning archive --port 30333 --max-runtime-instances 32 --rpc-max-response-size 2048 --rpc-cors all --rpc-port 9944 --bootnodes /dns/bootnode.test.finney.opentensor.ai/tcp/30333/p2p/12D3KooWPM4mLcKJGtyVtkggqdG84zWrd7Rij6PGQDoijh1X86Vr --no-mdns --in-peers 8000 --out-peers 8000 --prometheus-external --rpc-external
->>>>>>> 7225af8f
-```
-
-## Running on cloud
-
-We have not tested these installation scripts on any cloud service. In addition, if you are using Runpod cloud service, then note that this service is already [containerized](https://docs.runpod.io/pods/overview). Hence, the only option available to you is to compile from the source, as described in the above [Method 2: Using Source Code](#method-2-using-source-code) section. Note that these scripts have not been tested on Runpod.+name: Check Rust
+
+concurrency:
+  group: check-rust-${{ github.ref }}
+  cancel-in-progress: true
+
+on:
+  push:
+    branches: [main, devnet-ready, devnet, testnet, finney]
+
+  pull_request:
+
+  ## Allow running workflow manually from the Actions tab
+  workflow_dispatch:
+    inputs:
+      verbose:
+        description: "Output more information when triggered manually"
+        required: false
+        default: ""
+
+env:
+  CARGO_TERM_COLOR: always
+  VERBOSE: ${{ github.events.input.verbose }}
+
+jobs:
+  # runs cargo fmt
+  cargo-fmt:
+    name: cargo fmt
+    runs-on: SubtensorCI
+    strategy:
+      matrix:
+        rust-branch:
+          - nightly-2024-03-05
+        rust-target:
+          - x86_64-unknown-linux-gnu
+          # - x86_64-apple-darwin
+        os:
+          - ubuntu-latest
+          # - macos-latest
+        include:
+          - os: ubuntu-latest
+          # - os: macos-latest
+    env:
+      RELEASE_NAME: development
+      # RUSTFLAGS: -A warnings
+      RUSTV: ${{ matrix.rust-branch }}
+      RUST_BACKTRACE: full
+      RUST_BIN_DIR: target/${{ matrix.rust-target }}
+      SKIP_WASM_BUILD: 1
+      TARGET: ${{ matrix.rust-target }}
+    steps:
+      - name: Check-out repository under $GITHUB_WORKSPACE
+        uses: actions/checkout@v4
+
+      - name: Install dependencies
+        run: sudo apt-get update && sudo apt-get install -y build-essential
+
+      - name: Install Rust ${{ matrix.rust-branch }}
+        uses: actions-rs/toolchain@v1.0.6
+        with:
+          toolchain: ${{ matrix.rust-branch }}
+          components: rustfmt
+          profile: minimal
+
+      - name: cargo fmt
+        run: cargo fmt --check --all
+
+  cargo-clippy-default-features:
+    name: cargo clippy
+    runs-on: SubtensorCI
+    strategy:
+      matrix:
+        rust-branch:
+          - stable
+        rust-target:
+          - x86_64-unknown-linux-gnu
+          # - x86_64-apple-darwin
+        os:
+          - ubuntu-latest
+          # - macos-latest
+        include:
+          - os: ubuntu-latest
+          # - os: macos-latest
+    env:
+      RELEASE_NAME: development
+      # RUSTFLAGS: -A warnings
+      RUSTV: ${{ matrix.rust-branch }}
+      RUST_BACKTRACE: full
+      RUST_BIN_DIR: target/${{ matrix.rust-target }}
+      SKIP_WASM_BUILD: 1
+      TARGET: ${{ matrix.rust-target }}
+    steps:
+      - name: Check-out repository under $GITHUB_WORKSPACE
+        uses: actions/checkout@v4
+
+      - name: Install dependencies
+        run: |
+          sudo apt-get update &&
+          sudo apt-get install -y clang curl libssl-dev llvm libudev-dev protobuf-compiler
+
+      - name: Install Rust ${{ matrix.rust-branch }}
+        uses: actions-rs/toolchain@v1.0.6
+        with:
+          toolchain: ${{ matrix.rust-branch }}
+          components: rustfmt, clippy
+          profile: minimal
+
+      - name: Utilize Shared Rust Cache
+        uses: Swatinem/rust-cache@v2.2.1
+        with:
+          key: ${{ matrix.os }}-${{ env.RUST_BIN_DIR }}
+
+      - name: cargo clippy --workspace --all-targets -- -D warnings
+        run: cargo clippy --workspace --all-targets -- -D warnings
+
+  cargo-clippy-all-features:
+    name: cargo clippy --all-features
+    runs-on: SubtensorCI
+    strategy:
+      matrix:
+        rust-branch:
+          - stable
+        rust-target:
+          - x86_64-unknown-linux-gnu
+          # - x86_64-apple-darwin
+        os:
+          - ubuntu-latest
+          # - macos-latest
+        include:
+          - os: ubuntu-latest
+          # - os: macos-latest
+    env:
+      RELEASE_NAME: development
+      # RUSTFLAGS: -A warnings
+      RUSTV: ${{ matrix.rust-branch }}
+      RUST_BACKTRACE: full
+      RUST_BIN_DIR: target/${{ matrix.rust-target }}
+      SKIP_WASM_BUILD: 1
+      TARGET: ${{ matrix.rust-target }}
+    steps:
+      - name: Check-out repository under $GITHUB_WORKSPACE
+        uses: actions/checkout@v2
+
+      - name: Install dependencies
+        run: |
+          sudo apt-get update &&
+          sudo apt-get install -y clang curl libssl-dev llvm libudev-dev protobuf-compiler
+
+      - name: Install Rust ${{ matrix.rust-branch }}
+        uses: actions-rs/toolchain@v1.0.6
+        with:
+          toolchain: ${{ matrix.rust-branch }}
+          components: rustfmt, clippy
+          profile: minimal
+
+      - name: Utilize Shared Rust Cache
+        uses: Swatinem/rust-cache@v2.2.1
+        with:
+          key: ${{ matrix.os }}-${{ env.RUST_BIN_DIR }}
+
+      - name: cargo clippy --workspace --all-targets --all-features -- -D warnings
+        run: cargo clippy --workspace --all-targets --all-features -- -D warnings
+  # runs cargo test --workspace
+  cargo-test:
+    name: cargo test
+    runs-on: SubtensorCI
+    strategy:
+      matrix:
+        rust-branch:
+          - stable
+        rust-target:
+          - x86_64-unknown-linux-gnu
+          # - x86_64-apple-darwin
+        os:
+          - ubuntu-latest
+          # - macos-latest
+        include:
+          - os: ubuntu-latest
+          # - os: macos-latest
+    env:
+      RELEASE_NAME: development
+      # RUSTFLAGS: -A warnings
+      RUSTV: ${{ matrix.rust-branch }}
+      RUST_BACKTRACE: full
+      RUST_BIN_DIR: target/${{ matrix.rust-target }}
+      SKIP_WASM_BUILD: 1
+      TARGET: ${{ matrix.rust-target }}
+    steps:
+      - name: Check-out repository under $GITHUB_WORKSPACE
+        uses: actions/checkout@v4
+
+      - name: Install dependencies
+        run: |
+          sudo apt-get update &&
+          sudo apt-get install -y clang curl libssl-dev llvm libudev-dev protobuf-compiler
+
+      - name: Install Rust ${{ matrix.rust-branch }}
+        uses: actions-rs/toolchain@v1.0.6
+        with:
+          toolchain: ${{ matrix.rust-branch }}
+          components: rustfmt, clippy
+          profile: minimal
+
+      - name: Utilize Rust shared cached
+        uses: Swatinem/rust-cache@v2.2.1
+        with:
+          key: ${{ matrix.os }}-${{ env.RUST_BIN_DIR }}
+
+      - name: cargo test --workspace
+        run: cargo test --workspace
+
+  # runs cargo test --workspace --features=runtime-benchmarks
+  cargo-test-benchmarks:
+    name: cargo test w/benchmarks
+    runs-on: SubtensorCI
+    strategy:
+      matrix:
+        rust-branch:
+          - stable
+        rust-target:
+          - x86_64-unknown-linux-gnu
+          # - x86_64-apple-darwin
+        os:
+          - ubuntu-latest
+          # - macos-latest
+        include:
+          - os: ubuntu-latest
+          # - os: macos-latest
+    env:
+      RELEASE_NAME: development
+      # RUSTFLAGS: -A warnings
+      RUSTV: ${{ matrix.rust-branch }}
+      RUST_BACKTRACE: full
+      RUST_BIN_DIR: target/${{ matrix.rust-target }}
+      SKIP_WASM_BUILD: 1
+      TARGET: ${{ matrix.rust-target }}
+    steps:
+      - name: Check-out repository under $GITHUB_WORKSPACE
+        uses: actions/checkout@v4
+
+      - name: Install dependencies
+        run: |
+          sudo apt-get update &&
+          sudo apt-get install -y clang curl libssl-dev llvm libudev-dev protobuf-compiler
+
+      - name: Install Rust ${{ matrix.rust-branch }}
+        uses: actions-rs/toolchain@v1.0.6
+        with:
+          toolchain: ${{ matrix.rust-branch }}
+          components: rustfmt, clippy
+          profile: minimal
+
+      - name: Utilize Rust shared cached
+        uses: Swatinem/rust-cache@v2.2.1
+        with:
+          key: ${{ matrix.os }}-${{ env.RUST_BIN_DIR }}
+
+      - name: cargo test --workspace --features=runtime-benchmarks
+        run: cargo test --workspace --features=runtime-benchmarks
+
+  # ensures cargo fix has no trivial changes that can be applied
+  cargo-fix:
+    name: cargo fix
+    runs-on: SubtensorCI
+    strategy:
+      matrix:
+        rust-branch:
+          - stable
+        rust-target:
+          - x86_64-unknown-linux-gnu
+          # - x86_64-apple-darwin
+        os:
+          - ubuntu-latest
+          # - macos-latest
+        include:
+          - os: ubuntu-latest
+          # - os: macos-latest
+    env:
+      RELEASE_NAME: development
+      # RUSTFLAGS: -A warnings
+      RUSTV: ${{ matrix.rust-branch }}
+      RUST_BACKTRACE: full
+      RUST_BIN_DIR: target/${{ matrix.rust-target }}
+      SKIP_WASM_BUILD: 1
+      TARGET: ${{ matrix.rust-target }}
+    steps:
+      - name: Check-out repository under $GITHUB_WORKSPACE
+        uses: actions/checkout@v4
+
+      - name: Install dependencies
+        run: |
+          sudo apt-get update &&
+          sudo apt-get install -y clang curl libssl-dev llvm libudev-dev protobuf-compiler
+
+      - name: Install Rust ${{ matrix.rust-branch }}
+        uses: actions-rs/toolchain@v1.0.6
+        with:
+          toolchain: ${{ matrix.rust-branch }}
+          components: rustfmt, clippy
+          profile: minimal
+
+      - name: Utilize Rust shared cached
+        uses: Swatinem/rust-cache@v2.2.1
+        with:
+          key: ${{ matrix.os }}-${{ env.RUST_BIN_DIR }}
+
+      - name: cargo fix --workspace
+        run: |
+          # Run cargo fix on the project
+          cargo fix --workspace
+
+          # Check for local git changes
+          if ! git diff --exit-code; then
+              echo "There are local changes after running 'cargo fix --workspace' ❌"
+              exit 1
+          else
+              echo "No changes detected after running 'cargo fix --workspace' ✅"
+          fi
+
+  check-feature-propagation:
+    name: zepter run check
+    runs-on: SubtensorCI
+
+    steps:
+      - name: Install stable Rust
+        uses: actions-rs/toolchain@v1
+        with:
+          profile: minimal
+          toolchain: stable
+
+      - name: Install Zepter
+        run: cargo install --locked -q zepter && zepter --version
+
+      - name: Checkout
+        uses: actions/checkout@v4
+        with:
+          fetch-depth: 0 # Dont clone historic commits.
+
+      - name: Check features
+        run: zepter run check
